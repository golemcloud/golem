[package]
name = "golem-component-compilation-service"
version = "0.0.0"
edition = "2021"

license-file = "../LICENSE"

[lib]
path = "src/lib.rs"
harness = false

[[bin]]
harness = false
name = "golem-component-compilation-service"
path = "src/server.rs"
test = false

[dependencies]
<<<<<<< HEAD
golem-api-grpc = { version = "=0.0.0", path = "../golem-api-grpc" }
golem-common = { version = "=0.0.0", path = "../golem-common" }
golem-service-base = { version = "=0.0.0", path = "../golem-service-base" }
# golem-worker-executor = { version = "=0.0.0", path = "../golem-worker-executor" }
=======
golem-api-grpc = { workspace = true }
golem-common = { workspace = true, default-features = true }
golem-service-base = { workspace = true }
golem-worker-executor = { workspace = true }
>>>>>>> 5949a2dd

async-trait = { workspace = true }
futures = { workspace = true }
http = { workspace = true }
lazy_static.workspace = true
prometheus = { workspace = true }
serde = { workspace = true }
thiserror = { workspace = true }
tokio = { workspace = true }
tokio-stream = { workspace = true }
tonic = { workspace = true }
tonic-health = { workspace = true }
tracing = { workspace = true }
#tracing-subscriber = { workspace = true }
uuid = { workspace = true }
wasmtime = { workspace = true }

[dev-dependencies]
test-r = { workspace = true }<|MERGE_RESOLUTION|>--- conflicted
+++ resolved
@@ -16,17 +16,10 @@
 test = false
 
 [dependencies]
-<<<<<<< HEAD
-golem-api-grpc = { version = "=0.0.0", path = "../golem-api-grpc" }
-golem-common = { version = "=0.0.0", path = "../golem-common" }
-golem-service-base = { version = "=0.0.0", path = "../golem-service-base" }
-# golem-worker-executor = { version = "=0.0.0", path = "../golem-worker-executor" }
-=======
 golem-api-grpc = { workspace = true }
 golem-common = { workspace = true, default-features = true }
 golem-service-base = { workspace = true }
-golem-worker-executor = { workspace = true }
->>>>>>> 5949a2dd
+# golem-worker-executor = { workspace = true }
 
 async-trait = { workspace = true }
 futures = { workspace = true }

[workspace]
resolver = "2"

members = [
    "golem-api-grpc",
    "golem-cli",
    "golem-client",
    "golem-common",
    "golem-service-base",
    "golem-component-compilation-service",
    "golem-component-service-base",
    "golem-component-service",
    "golem-rib",
    "golem-test-framework",
    "golem-shard-manager",
    "golem-worker-executor-base",
    "golem-worker-executor",
    "golem-worker-service-base",
    "golem-worker-service",
    "integration-tests",
    "golem",
    "wasm-ast",
    "wasm-rpc",
    "wasm-rpc-stubgen",
    "wasm-rpc-stubgen/tests-integration"
]

exclude = [
    "test-components/shopping-cart",
    "test-components/write-stdout",
    "test-components/blob-store-service",
    "test-components/clock-service",
    "test-components/clocks",
    "test-components/directories",
    "test-components/durability-overhead",
    "test-components/environment-service",
    "test-components/failing-component",
    "test-components/file-service",
    "test-components/file-server",
    "test-components/file-write-read-delete",
    "test-components/flags-service",
    "test-components/golem-rust-tests",
    "test-components/http-client",
    "test-components/http-client-2",
    "test-components/interruption",
    "test-components/initial-file-read-write",
    "test-components/key-value-service",
    "test-components/logging",
    "test-components/networking",
    "test-components/oplog-processor",
    "test-components/option-service",
    "test-components/promise",
    "test-components/read-stdin",
    "test-components/runtime-service",
    "test-components/rust-echo",
    "test-components/rust-service",
    "test-components/shopping-cart",
    "test-components/shopping-cart-resource",
    "test-components/stdio-cc",
    "test-components/update-test-v1",
    "test-components/update-test-v2",
    "test-components/update-test-v2-11",
    "test-components/update-test-v3",
    "test-components/update-test-v3-11",
    "test-components/update-test-v4",
    "test-components/variant-service",
    "test-components/wasi-http-incoming-request-handler",
    "test-components/wasi-http-incoming-request-handler-echo",
    "test-components/wasi-http-incoming-request-handler-state",
    "test-components/write-stderr",
    "test-components/write-stdout",
    "test-components/rdbms-service",
]

[workspace.dependencies]
anyhow = "1.0.94"
assert2 = "0.3.15"
async-fs = "2.1.2"
async-hash = "0.5.4"
async-recursion = "1.1.1"
async-trait = "0.1.83"
async_zip = "0.0.17"
aws-config = "1.5.10"
aws-sdk-s3 = "1.65.0"
axum = { version = "0.7.9", features = ["multipart"] }
bigdecimal = "0.4.7"
bincode = { version = "2.0.0-rc.3", features = ["serde"] }
bytes = "1.9.0"
cap-std = "3.4.2" # keep in sync with wasmtime
chrono = { version = "0.4.39", features = ["serde"] }
clap = { version = "4.5.23", features = [
    "derive",
    "suggestions",
    "color",
    "help",
] }
cli-table = "0.4.9"
combine = "4.6.7"
conditional-trait-gen = "0.4.1"
console-subscriber = "0.4.1"
ctor = "0.2.9"
dashmap = "6.1.0"
derive_more = { version = "1.0.0", features = ["display", "into", "from_str"] }
dirs = "6.0.0"
drop-stream = "0.3.2"
figment = { version = "0.10.19", features = ["toml", "env"] }
fred = { version = "=9.4.0", features = [
    "metrics",
    "serde-json",
    "partial-tracing",
] } # pinned to 9.x to avoid conflicting cookie-factory dependencies
fs_extra = "1.3.0"
futures = "0.3"
futures-core = "0.3.31"
futures-util = "0.3.31"
git-version = "0.3.9"
<<<<<<< HEAD
#golem-wit = { version = "=1.1.2" }
golem-wit = { git = "https://github.com/justcoon/golem-wit.git", branch = "rdbms" }
=======
golem-wit = { version = "=1.1.7" }
>>>>>>> db7e73ff
hex = "0.4.3"
http = "1.2.0" # keep in sync with wasmtime
http-body = "1.0.1"                                 # keep in sync with wasmtime
http-body-util = "0.1.0"                            # keep in sync with wasmtime
humansize = "2.1.3"
humantime-serde = "1.1.1"
hyper = { version = "1.5.1", features = ["full"] } # keep in sync with wasmtime
iso8601-timestamp = "0.3.2"
itertools = "0.13.0"
k8s-openapi = { version = "0.23.0", features = ["earliest"] }
kube = { version = "0.97.0", features = ["runtime", "derive"] }
kube-derive = "0.97.0"
lazy_static = "1.5.0"
log = "0.4.22"
nom = "7.1.3"
num-traits = "0.2.19"
once_cell = "1.20.2"
openapiv3 = "2.0.0"
openidconnect = "3.5.0"
opentelemetry = "0.27.1"
opentelemetry-prometheus = "0.27.0"
opentelemetry_sdk = "0.27.1"
phf = { version = "0.11.2", features = ["macros"] }
poem-openapi = { version = "5.1.4", features = [
    "swagger-ui",
    "chrono",
    "time",
    "humantime",
    "uuid",
    "url",
    "websocket",
] }
poem = { version = "3.1.5", features = ["prometheus", "opentelemetry", "test"] }
postgres = "0.19.9"
prometheus = { version = "0.13.4", features = ["process"] }
proptest = "1.5.0"
prost = "0.13.4"
prost-types = "0.13.4"
redis = { version = "0.27.6", features = ["default", "tokio-comp"] }
regex = "1.11.1"
reqwest = { version = "0.12.9", features = [
    "gzip",
    "json",
    "multipart",
    "stream",
] }
rustls = { version = "0.23.19" }
rand = "0.8.5"
semver = "1.0.23"
serde = { version = "1.0", features = ["derive"] }
serde_json = { version = "1.0", features = ["raw_value"] }
serde_yaml = { version = "0.9.34" }
sha2 = "0.10.8"
sozu-command-lib = { version = "1.0.5", default-features = false }
sozu-lib = { version = "1.0.5", default-features = false }
sqlx-core = { version = "0.8" }
sqlx = { version = "0.8", features = [
    "runtime-tokio",
    "sqlite",
    "postgres",
    "mysql",
    "uuid",
    "migrate",
    "chrono",
    "json",
    "bigdecimal",
    "mac_address",
    "bit-vec",
    "ipnetwork"
] }
strum = "0.26.3"
strum_macros = "0.26.4"
system-interface = "0.27.3"
tap = "1.0.1"
tempfile = "3.14.0"
testcontainers = { version = "0.23.1" }
testcontainers-modules = { version = "0.11.4", features = [
    "postgres",
    "redis",
    "minio",
    "mysql"
] }
test-r = { version = "2.0.1", default-features = true }
thiserror = "2.0.6"
tokio = { version = "1.42", features = [
    "macros",
    "rt-multi-thread",
    "sync",
    "io-std",
    "net",
    "tracing",
    "process",
] }
tokio-postgres = "0.7.12"
tokio-rustls = { version = "0.26.1" }
tokio-stream = { version = "0.1", features = ["sync"] }
tokio-util = "0.7.13"
toml = "0.8.19"
tonic = { version = "0.12.3", features = ["gzip"] }
tonic-reflection = "0.12.3"
tonic-health = "0.12.3"
tracing = { version = "0.1.41", features = ["log"] }
tracing-opentelemetry = "0.28.0"
tracing-serde = "0.2.0"
tracing-subscriber = { version = "0.3.19", features = [
    "env-filter",
    "fmt",
    "std",
    "json",
] }
tracing-test = "0.2.5"
typed-path = "0.10.0"
url = "2.5.4"
uuid = { version = "1.11.0", features = ["serde", "v4", "v5"] }
wasm-wave = "0.222.0"
wasmtime = { version = "=27.0.0", features = ["component-model"] }
wasmtime-wasi = { version = "=27.0.0" }
wasmtime-wasi-http = { version = "=27.0.0" }
webpki-roots = { version = "0.26.7" }

[patch.crates-io]
redis-protocol = { git = "https://github.com/golemcloud/redis-protocol.rs.git", branch = "unpin-cookie-factory" }
wasmtime = { git = "https://github.com/golemcloud/wasmtime.git", branch = "golem-wasmtime-v27.0.0" }
wasmtime-wasi = { git = "https://github.com/golemcloud/wasmtime.git", branch = "golem-wasmtime-v27.0.0" }
wasmtime-wasi-http = { git = "https://github.com/golemcloud/wasmtime.git", branch = "golem-wasmtime-v27.0.0" }<|MERGE_RESOLUTION|>--- conflicted
+++ resolved
@@ -114,12 +114,8 @@
 futures-core = "0.3.31"
 futures-util = "0.3.31"
 git-version = "0.3.9"
-<<<<<<< HEAD
-#golem-wit = { version = "=1.1.2" }
+#golem-wit = { version = "=1.1.7" }
 golem-wit = { git = "https://github.com/justcoon/golem-wit.git", branch = "rdbms" }
-=======
-golem-wit = { version = "=1.1.7" }
->>>>>>> db7e73ff
 hex = "0.4.3"
 http = "1.2.0" # keep in sync with wasmtime
 http-body = "1.0.1"                                 # keep in sync with wasmtime

--- conflicted
+++ resolved
@@ -21,15 +21,9 @@
     "wasm-ast",
     "wasm-rpc",
     "wasm-rpc-derive",
-<<<<<<< HEAD
     # "cli/golem",
     # "cli/golem-cli",
     # "cli/golem-templates",
-=======
-    "cli/golem",
-    "cli/golem-cli",
-    "cli/golem-templates",
->>>>>>> 7aeef797
 ]
 
 exclude = [
@@ -136,11 +130,7 @@
 bincode = { version = "2.0.1", features = ["serde"] }
 bincode_derive = { version = "2.0.1" }
 bit-vec = { version = "0.6.3", features = ["serde"] }
-<<<<<<< HEAD
 blake3 = { version = "1.8.2", features = ["rayon"] }
-=======
-blake3 = "1.5.5"
->>>>>>> 7aeef797
 bytes = "1.10.1"
 camino = "1.1.10"
 cap-std = "3.4.2" # keep in sync with wasmtime
@@ -197,11 +187,7 @@
 hyper = { version = "1.6.0", features = ["full"] }
 include_dir = "0.7.4"
 indexmap = "2.10.0"
-<<<<<<< HEAD
 indoc = "2.0.6"
-=======
-indoc = "2.0.5"
->>>>>>> 7aeef797
 inquire = "0.7.5"
 iso8601 = "0.6.2"
 iso8601-timestamp = "0.3.3"
@@ -357,11 +343,7 @@
 typed-path = "0.10.0"
 url = { version = "2.5.4", features = ["serde"] }
 urlencoding = "2.1.3"
-<<<<<<< HEAD
 uuid = { version = "1.15.1", features = ["serde", "v4", "v5", "v7"] }
-=======
-uuid = { version = "1.15.1", features = ["serde", "v4", "v5"] }
->>>>>>> 7aeef797
 version-compare = "0.2.0"
 wac-graph = "=0.6.1"
 walkdir = "2.5.0"
@@ -412,11 +394,8 @@
 tonic-build = "0.12.3"
 try_match = "0.4.2"
 wasmprinter = "0.219.1"
-<<<<<<< HEAD
-=======
 webbrowser = "1.0.4"
 warp = "0.3.7"
->>>>>>> 7aeef797
 wit-bindgen-rt = "=0.40.0"
 zstd = "0.13"
 

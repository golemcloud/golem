[workspace]
resolver = "2"

members = [
    "golem-api-grpc",
    "golem-cli",
    "golem-client",
    "golem-common",
    "golem-service-base",
    "golem-template-compilation-service",
    "golem-template-service-base",
    "golem-template-service",
    "golem-test-framework",
    "golem-shard-manager",
    "golem-worker-executor-base",
    "golem-worker-executor",
    "golem-worker-service-base",
    "golem-worker-service",
    "integration-tests"
]

exclude = [
    "test-templates/shopping-cart",
    "test-templates/write-stdout",
    "test-templates/blob-store-service",
    "test-templates/clock-service",
    "test-templates/clocks",
    "test-templates/directories",
    "test-templates/environment-service",
    "test-templates/failing-component",
    "test-templates/file-service",
    "test-templates/file-write-read-delete",
    "test-templates/flags-service",
    "test-templates/http-client",
    "test-templates/http-client-2",
    "test-templates/interruption",
    "test-templates/key-value-service",
    "test-templates/networking",
    "test-templates/option-service",
    "test-templates/promise",
    "test-templates/read-stdin",
    "test-templates/runtime-service",
    "test-templates/shopping-cart",
    "test-templates/shopping-cart-resource",
    "test-templates/stdio-cc",
    "test-templates/variant-service",
    "test-templates/write-stderr",
    "test-templates/write-stdout",
]

[workspace.dependencies]
anyhow = "1.0.79"
async-trait = "0.1.77"
aws-config = "1.1.3"
aws-sdk-s3 = "1.13.0"
bincode = { version = "2.0.0-rc.3", features = ["serde"] }
bytes = "1.5.0"
chrono = { version = "0.4.32", features = ["serde"] }
console-subscriber = "0.2.0"
dashmap = "5.5.3"
figment = { version = "0.10.14", features = ["toml", "env"] }
fred = { version = "8.0.0", features = [
    "metrics",
    "serde-json",
    "partial-tracing",
] }
futures = "0.3"
futures-core = "0.3.29"
futures-util = "0.3.29"
<<<<<<< HEAD
golem-wasm-ast = "0.2.1"
golem-wasm-rpc = { version = "0.0.21", default-features = false, features = ["host"] }
=======
golem-wasm-ast = "0.2.2"
golem-wasm-rpc = { version = "0.0.20", default-features = false, features = ["host"] }
>>>>>>> 580aa0bd
http = "1.0.0" # keep in sync with wasmtime
http_02 = { package = "http", version = "0.2.11" }
humantime-serde = "1.1.1"
hyper = { version = "1.0.1", features = ["full"] } # keep in sync with wasmtime
iso8601-timestamp = "0.2.16"
lazy_static = "1.4.0"
poem = "2.0.0"
opentelemetry = "0.21.0"
opentelemetry-prometheus = "0.14.1"
opentelemetry_sdk = "0.21.2"
poem-openapi = { version = "4.0.0", features = [
    "swagger-ui",
    "chrono",
    "time",
    "humantime",
    "uuid",
    "url",
    "websocket",
] }
prometheus = { version = "0.13.3", features = ["process"] }
proptest = "1.4.0"
prost = "0.12.3"
prost-types = "0.12.3"
rustls = { version = "0.22.2" }
rand = "0.8.5"
serde = { version = "1.0", features = ["derive"] }
serde_json = { version = "1.0" }
tempfile = "3.9.0"
thiserror = "1.0.56"
tokio = { version = "1.0", features = [
    "macros",
    "rt-multi-thread",
    "sync",
    "io-std",
    "net",
    "tracing",
    "process"
] }
tokio-rustls = { version = "0.25.0" }
tokio-stream = { version = "0.1", features = ["sync"] }
tonic = "0.10.2"
tonic-reflection = "0.10.2"
tonic-health = "0.10.2"
tracing = { version = "0.1.40", features = ["log"] }
tracing-opentelemetry = "0.22.0"
tracing-subscriber = { version = "0.3.17", features = [
    "env-filter",
    "fmt",
    "std",
    "json",
] }
url = "2.5.0"
uuid = { version = "1.7.0", features = ["serde", "v4"] }
warp = "0.3.6"
webpki-roots = { version = "0.26.0" }

[patch.crates-io]
wasmtime = { git = "https://github.com/golemcloud/wasmtime.git", branch = "golem-wasmtime-17" }
wasmtime-runtime = { git = "https://github.com/golemcloud/wasmtime.git", branch = "golem-wasmtime-17" }
wasmtime-wasi = { git = "https://github.com/golemcloud/wasmtime.git", branch = "golem-wasmtime-17" }
wasmtime-wasi-http = { git = "https://github.com/golemcloud/wasmtime.git", branch = "golem-wasmtime-17" }<|MERGE_RESOLUTION|>--- conflicted
+++ resolved
@@ -67,13 +67,8 @@
 futures = "0.3"
 futures-core = "0.3.29"
 futures-util = "0.3.29"
-<<<<<<< HEAD
-golem-wasm-ast = "0.2.1"
+golem-wasm-ast = "0.2.2"
 golem-wasm-rpc = { version = "0.0.21", default-features = false, features = ["host"] }
-=======
-golem-wasm-ast = "0.2.2"
-golem-wasm-rpc = { version = "0.0.20", default-features = false, features = ["host"] }
->>>>>>> 580aa0bd
 http = "1.0.0" # keep in sync with wasmtime
 http_02 = { package = "http", version = "0.2.11" }
 humantime-serde = "1.1.1"

--- conflicted
+++ resolved
@@ -323,8 +323,6 @@
 -- --nocapture --test-threads=1
 '''
 
-<<<<<<< HEAD
-=======
 [tasks.api-tests-http]
 description = "Runs API HTTP tests only"
 dependencies = ["build-bins"]
@@ -341,15 +339,6 @@
 cargo test --package integration-tests --test api -- :tag: --nocapture --report-time $JUNIT_OPTS
 '''
 
-[tasks.cli-tests]
-description = "Runs CLI tests only"
-dependencies = ["build-bins"]
-env = { "RUST_LOG" = "info", "RUST_BACKTRACE" = "1" }
-script = '''
-cargo test --package golem-cli --test integration -- --test-threads=1 --report-time $JUNIT_OPTS
-'''
-
->>>>>>> 4e175423
 ## ** CHECK-OPENAPI **
 [tasks.check-openapi]
 description = "Generates openapi spec from the code and checks if it is the same as the ones in the openapi directory"

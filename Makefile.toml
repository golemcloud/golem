# List of top-level tasks intended for use:
#
# - `cargo make dev-flow` or just `cargo make`: runs a full development flow, including fixing format and clippy, building and running tests and generating OpenAPI specs
# - `cargo make build`: builds everything in debug mode
# - `cargo make build-release`: builds everything in release mode. customizable with PLATFORM_OVERRIDE env variable for docker builds
# - `cargo make check`: runs rustfmt and clippy checks without applying any fix
# - `cargo make fix`: runs rustfmt and clippy checks and applies fixes
# - `cargo make unit-tests`: runs unit tests only
# - `cargo make worker-executor-tests`: runs worker executor tests only
# - `cargo make integration-tests`: runs integration tests only
# - `cargo make cli-tests`: runs CLI tests only
# - `cargo make sharding-tests`: runs sharding integration tests only
# - `cargo make sharding-tests-debug`: runs sharding integration tests with file logging enabled, also accepts test name filter arguments
# - `cargo make test`: runs all unit tests, worker executor tests and integration tests
# - `cargo make check-openapi`: generates openapi spec from the code and checks if it is the same as the one in the openapi directory (for CI)
# - `cargo make generate-openapi`: generates openapi spec from the code and saves it to the openapi directory
# - `cargo make publish`: publishes packages to crates.io
# - `cargo make run`: runs all services locally, requires redis, lnav and nginx
# - `cargo make check-configs`: generates configs from code deafults and checks if it is up-to-date
# - `cargo make generate-configs`: generates configs from code defaults
# - `cargo make elastic-up`: starts elastic, kibana, filebeat (in detached mode) and loads logs into elastic
# - `cargo make elastic-stop`: stops the elastic env
# - `cargo make elastic-down`: stops and removes the elastic env, including all stored data

[config]
default_to_workspace = false # by default, we run cargo commands on top level instead of per member
skip_core_tasks = true       # we are not using the predefined cargo-make flows, instead redefine here for more clarity

[env]
JUNIT_OPTS = ""

[env.ci]
CARGO_INCREMENTAL = "false"
# CARGO_LOG="cargo::core::compiler::fingerprint=trace"
JUNIT_OPTS = "--format junit --logfile target/report.xml"

[tasks.default]
description = "This is the task that gets executed by 'cargo make' when no task is specified"
run_task = "dev-flow"

[tasks.dev]
description = "Alias to the dev-flow task"
alias = "dev-flow"

[tasks.dev-flow]
description = "Runs a full development flow, including fixing format and clippy, building and running tests"
dependencies = [
    "fix",
    "check",
    "build",
    # "test"
]

[tasks.build]
description = "Builds everything in debug mode"
command = "cargo"
args = ["build", "--workspace", "--all-targets"]

[tasks.build-bins-non-ci]
condition = { env_not_set = [
    "CI",
] } # on CI we always 'cargo make build' first so no need to recompile bins
run_task = "build-bins"

[tasks.build-bins]
description = "Builds all executables in debug mode"
command = "cargo"
args = ["build", "--workspace", "--bins"]

[tasks.build-worker-service]
description = "Builds the worker-service"
command = "cargo"
args = ["build", "-p", "golem-worker-service"]

[tasks.build-component-service]
description = "Builds the component-service"
command = "cargo"
args = ["build", "-p", "golem-component-service"]

[tasks.build-release]
description = """This is the top-level task that builds everything in release mode. PLATFORM_OVERRIDE env variable can be used
to build for other target than the current one, can be linux/amd64 or linux/arm64. This is used for cross-compiling
for docker images."""
dependencies = [
    "set-version",
    "build-release-default",
    "build-release-override-linux-amd64",
    "build-release-override-linux-arm64",
]

# There are three variants of build-release, and only one of them will run based on the value of
# the PLATFORM_OVERRIDE environment variable

[tasks.build-release-default]
description = "Build the project in release mode"
condition = { env_not_set = ["PLATFORM_OVERRIDE"] }
command = "cargo"
args = ["build", "--release"]

[tasks.build-release-override-linux-amd64]
description = "Build the project in release mode with target platform override to linux/amd64"
condition = { env = { "PLATFORM_OVERRIDE" = "linux/amd64" } }
command = "cargo"
args = ["build", "--release", "--target", "x86_64-unknown-linux-gnu"]

[tasks.build-release-override-linux-arm64]
description = "Build the project in release mode with target platform override to linux/arm64"
condition = { env = { "PLATFORM_OVERRIDE" = "linux/arm64" } }
command = "cargo"
args = [
    "build",
    "-p",
    "golem-shard-manager",                                               # NOTE: Not all projects are cross-compilable because of an openssl dependency
    "-p",
    "golem-worker-executor",
    "-p",
    "golem-component-service",
    "-p",
    "golem-worker-service",
    "-p",
    "golem-component-compilation-service",
    "--release",
    "--target",
    "aarch64-unknown-linux-gnu",
    "--config",
    "target.aarch64-unknown-linux-gnu.linker = 'aarch64-linux-gnu-gcc'",
]

## ** CHECK **

[tasks.check]
description = "Runs rustfmt and clippy checks without applying any fix"
dependencies = ["check-clippy", "check-rustfmt"]

[tasks.check-rustfmt]
description = "Runs rustfmt checks without applying any fix"
install_crate = "rustfmt"
command = "cargo"
args = ["fmt", "--all", "--", "--check"]

[tasks.check-clippy]
description = "Runs clippy checks without applying any fix"
install_crate = "clippy"
command = "cargo"
args = ["clippy", "--all-targets", "--", "--no-deps", "-Dwarnings"]

## ** FIX **

[tasks.fix]
description = "Runs rustfmt and clippy checks and applies fixes"
dependencies = ["fix-clippy", "fix-rustfmt"]

[tasks.fix-rustfmt]
description = "Runs rustfmt checks and applies fixes"
install_crate = "rustfmt"
command = "cargo"
args = ["fmt", "--all"]

[tasks.fix-clippy]
description = "Runs clippy checks and applies fixes"
install_crate = "clippy"
command = "cargo"
args = [
    "clippy",
    "--fix",
    "--allow-dirty",
    "--allow-staged",
    "--",
    "--no-deps",
    "-Dwarnings",
]

## ** TEST **

[tasks.test]
description = "Runs all unit tests, worker executor tests and integration tests"
dependencies = [
    "unit-tests",
    "worker-executor-tests",
    "cli-tests",
    "sharding-tests",
    "integration-tests",
]

[tasks.unit-tests]
description = "Runs unit tests only"
command = "cargo"
args = ["test", "--lib", "--bins", "--all-features"]

[tasks.worker-executor-tests]
description = "Runs worker executor tests only"
env = { "WASMTIME_BACKTRACE_DETAILS" = "1", "RUST_BACKTRACE" = "1", "RUST_LOG" = "info" }
command = "cargo"
args = [
    "test",
    "--package",
    "golem-worker-executor-base",
    "--test",
    "*",
    "--",
    "--nocapture",
]

[tasks.worker-executor-tests-group1]
description = "Runs worker executor tests only (group 1/8)"
env = { "RUST_BACKTRACE" = "1", "WASMTIME_BACKTRACE_DETAILS" = "1", "RUST_LOG" = "info", "RUST_TEST_TIME_INTEGRATION" = "5000,30000" }
script = '''
cargo test --package golem-worker-executor-base --test integration :tag: -- --nocapture --report-time $JUNIT_OPTS
cargo test --package golem-worker-executor-base --test integration :tag:group1 -- --nocapture --report-time $JUNIT_OPTS
'''

[tasks.worker-executor-tests-group2]
description = "Runs worker executor tests only (group 2/8)"
env = { "RUST_BACKTRACE" = "1", "WASMTIME_BACKTRACE_DETAILS" = "1", "RUST_LOG" = "info", "RUST_TEST_TIME_INTEGRATION" = "5000,30000" }
script = '''
cargo test --package golem-worker-executor-base --test integration :tag:group2 -- --nocapture --report-time $JUNIT_OPTS
'''

[tasks.worker-executor-tests-group3]
description = "Runs worker executor tests only (group 3/8)"
env = { "RUST_BACKTRACE" = "1", "WASMTIME_BACKTRACE_DETAILS" = "1", "RUST_LOG" = "info", "RUST_TEST_TIME_INTEGRATION" = "5000,30000" }
script = '''
cargo test --package golem-worker-executor-base --test integration :tag:group3 -- --nocapture --report-time $JUNIT_OPTS
'''

[tasks.worker-executor-tests-group4]
description = "Runs worker executor tests only (group 4/8)"
env = { "RUST_BACKTRACE" = "1", "WASMTIME_BACKTRACE_DETAILS" = "1", "RUST_LOG" = "info", "RUST_TEST_TIME_INTEGRATION" = "5000,30000" }
script = '''
cargo test --package golem-worker-executor-base --test integration :tag:group4 -- --nocapture --report-time $JUNIT_OPTS
'''

[tasks.worker-executor-tests-group5]
description = "Runs worker executor tests only (group 5/8)"
env = { "RUST_BACKTRACE" = "1", "WASMTIME_BACKTRACE_DETAILS" = "1", "RUST_LOG" = "info", "RUST_TEST_TIME_INTEGRATION" = "5000,30000" }
script = '''
cargo test --package golem-worker-executor-base --test integration :tag:group5 -- --nocapture --report-time $JUNIT_OPTS
'''


[tasks.worker-executor-tests-group6]
description = "Runs worker executor tests only (group 6/8)"
env = { "RUST_BACKTRACE" = "1", "WASMTIME_BACKTRACE_DETAILS" = "1", "RUST_LOG" = "info", "RUST_TEST_TIME_INTEGRATION" = "5000,30000" }
script = '''
cargo test --package golem-worker-executor-base --test integration :tag:group6 -- --nocapture --report-time $JUNIT_OPTS
'''

[tasks.worker-executor-tests-group7]
description = "Runs worker executor tests only (group 7/8)"
env = { "RUST_BACKTRACE" = "1", "WASMTIME_BACKTRACE_DETAILS" = "1", "RUST_LOG" = "info", "RUST_TEST_TIME_INTEGRATION" = "5000,30000" }
script = '''
cargo test --package golem-worker-executor-base --test integration :tag:group7 -- --nocapture --report-time $JUNIT_OPTS
'''

[tasks.worker-executor-tests-group8]
description = "Runs worker executor tests only (group 8/8)"
env = { "RUST_BACKTRACE" = "1", "WASMTIME_BACKTRACE_DETAILS" = "1", "RUST_LOG" = "info", "RUST_TEST_TIME_INTEGRATION" = "5000,30000" }
script = '''
cargo test --package golem-worker-executor-base --test integration :tag:group8 -- --nocapture --report-time $JUNIT_OPTS
'''

[tasks.integration-tests]
description = "Runs integration tests only"
dependencies = ["build-bins"]
env = { "RUST_LOG" = "info", "RUST_BACKTRACE" = "1" }
script = '''
cargo test --package integration-tests --test integration -- --nocapture --report-time $JUNIT_OPTS
'''

[tasks.sharding-tests]
description = "Runs sharding integration tests only"
dependencies = ["build-bins"]
env = { "RUST_LOG" = "info", "RUST_BACKTRACE" = "1" }
command = "cargo"
script = '''
cargo test --package integration-tests --test sharding -- --report-time $JUNIT_OPTS
'''

[tasks.sharding-tests-debug]
dependencies = ["build-bins"]
script = '''
rm -rf logs data
mkdir -pv logs data

export RUST_LOG=info,golem_test_framework::components=WARN
export RUST_BACKTRACE=1
export GOLEM__TRACING__FILE_DIR=../logs
export GOLEM__TRACING__FILE_TRUNCATE=false
export GOLEM__TRACING__FILE__ENABLED=true

cargo test \
--package integration-tests \
--test sharding ${@} \
-- --nocapture --test-threads=1
'''

[tasks.cli-tests]
description = "Runs CLI tests only"
dependencies = ["build-bins"]
env = { "RUST_LOG" = "info", "RUST_BACKTRACE" = "1" }
<<<<<<< HEAD
script = '''
cargo test --package golem-cli --test integration -- --test-threads=1 --report-time $JUNIT_OPTS
'''
=======
command = "cargo"
args = [
    "test",
    "--package",
    "golem-cli",
    "--test",
    "integration",
    "--",
    "--nocapture",
    "--test-threads=1",
]
>>>>>>> e998c5f9

## ** CHECK-OPENAPI **
[tasks.check-openapi]
description = "Generates openapi spec from the code and checks if it is the same as the ones in the openapi directory"
dependencies = [
    "build-bins-non-ci",
    "generate-worker-service-openapi",
    "generate-component-service-openapi",
    "merge-openapi",
    "diff-openapi",
]

[tasks.diff-openapi]
description = "Checks if the generated openapi spec is the same as the one in the openapi directory"
dependencies = ["merge-openapi"]
script = '''
  if diff openapi/golem-service.yaml target/golem-service.yaml  >/dev/null 2>&1
    then
      echo "Latest Golem OpenAPI spec version detected."
    else
      echo "openapi/golem-service.yaml is not the same as produced by golem-service-yaml." 1>&2
      echo "Run cargo make generate-openapi to generate new spec." 1>&2
      exit 1
  fi
'''

## ** GENERATE-OPENAPI **
[tasks.generate-openapi]
dependencies = [
    "build-worker-service",
    "build-component-service",
    "generate-worker-service-openapi",
    "generate-component-service-openapi",
    "merge-openapi",
    "store-openapi",
]
description = "Generates openapi spec from the code and saves it to the openapi directory"

[tasks.generate-worker-service-openapi]
description = "Generates openapi spec for worker service"
cwd = "./target/debug"
script = '''
mkdir -pv ../data
./golem-worker-service --dump-openapi-yaml > ../golem-worker-service.yaml
'''

[tasks.generate-component-service-openapi]
description = "Generates openapi spec for component service"
cwd = "./target/debug"
script = '''
mkdir -pv ../data
./golem-component-service --dump-openapi-yaml > ../golem-component-service.yaml
'''

[tasks.merge-openapi]
install_crate = { crate_name = "golem-openapi-client-generator", version = "0.0.8" }
dependencies = [
    "generate-worker-service-openapi",
    "generate-component-service-openapi",
]
command = "golem-openapi-client-generator"
args = [
    "merge",
    "--spec-yaml",
    "./target/golem-component-service.yaml",
    "./target/golem-worker-service.yaml",
    "--output-yaml",
    "./target/golem-service.yaml",
]

[tasks.store-openapi]
description = "Stores the generated openapi spec in the openapi directory"
dependencies = ["merge-openapi"]
command = "cp"
args = ["-v", "./target/golem-service.yaml", "./openapi/golem-service.yaml"]

## ** PUBLISH **
[tasks.publish]
description = "Publishes packages to crates.io"
dependencies = [
    "build-release",
    "publish-golem-api-grpc",
    "publish-golem-rib",
    "publish-golem-common",
    "publish-golem-client",
    "publish-golem-service-base",
    "publish-golem-test-framework",
    "publish-golem-cli",
]

[tasks.set-version]
description = "Sets the version in all Cargo.toml files to the value of the VERSION environment variable"
condition = { env_set = ["VERSION"] }
script = '''
grep -rl --include 'Cargo.toml' '0\.0\.0' | xargs sed -i "s/0\.0\.0/${VERSION}/g"
'''

[tasks.set-version.mac]
condition = { env_set = ["VERSION"] }
script = '''
grep -rl --include '.*Cargo\.toml' '0\.0\.0' | xargs sed -i "" "s/0\.0\.0/${VERSION}/g"
'''

[tasks.set-version.windows]
script_runner = "powershell"
script_extension = "ps1"
condition = { env_set = ["VERSION"] }
script = '''
$cargoFiles = Get-ChildItem . Cargo.toml -rec
foreach ($file in $cargoFiles)
{
    (Get-Content $file.PSPath) |
    Foreach-Object { $_ -replace "0.0.0", $Env:VERSION } |
    Set-Content $file.PSPath
}
'''

[tasks.publish-golem-client]
description = "Publishes golem-client package to crates.io"
command = "cargo"
args = ["publish", "-p", "golem-client", "--all-features", "--allow-dirty"]

[tasks.publish-golem-api-grpc]
description = "Publishes golem-api-grpc package to crates.io"
command = "cargo"
args = [
    "publish",
    "-p",
    "golem-api-grpc",
    "--all-features",
    "--allow-dirty",
    "--no-verify",
]

[tasks.publish-golem-common]
description = "Publishes golem-common package to crates.io"
command = "cargo"
args = [
    "publish",
    "-p",
    "golem-common",
    "--all-features",
    "--allow-dirty",
    "--no-verify",
]

[tasks.publish-golem-service-base]
description = "Publishes golem-service-base package to crates.io"
command = "cargo"
args = [
    "publish",
    "-p",
    "golem-service-base",
    "--all-features",
    "--allow-dirty",
    "--no-verify",
]

[tasks.publish-golem-test-framework]
description = "Publishes golem-test-framework package to crates.io"
command = "cargo"
args = [
    "publish",
    "-p",
    "golem-test-framework",
    "--all-features",
    "--allow-dirty",
    "--no-verify",
]

[tasks.publish-golem-cli]
description = "Publishes golem-cli package to crates.io"
command = "cargo"
args = ["publish", "-p", "golem-cli", "--all-features", "--allow-dirty"]

[tasks.publish-golem-rib]
description = "Publishes golem-rib package to crates.io"
command = "cargo"
args = [
    "publish",
    "-p",
    "golem-rib",
    "--all-features",
    "--allow-dirty",
    "--no-verify",
]

## ** PACKAGE RELEASE **

# There are three variants of package-release, and only one of them will run based on the value of
# the PLATFORM_OVERRIDE environment variable

[tasks.package-release]
description = "Packages the project's release artifact"
dependencies = [
    "package-release-default",
    "package-release-override-linux-amd64",
    "package-release-override-linux-arm64",
]

[tasks.package-release-base]
private = true
description = "Packages the project's release artifact. Must have the PLATFORM_TARGET env var set."
cwd = "target"
command = "tar"
args = [
    "-cvf",
    "${PLATFORM_TARGET}.tar",
    "${PLATFORM_TARGET}/release/golem-shard-manager",
    "${PLATFORM_TARGET}/release/worker-executor",
    "${PLATFORM_TARGET}/release/golem-component-service",
    "${PLATFORM_TARGET}/release/golem-worker-service",
    "${PLATFORM_TARGET}/release/golem-component-compilation-service",
]


[tasks.package-release-default]
description = "Packages the project's release artifact"
condition = { env_not_set = ["PLATFORM_OVERRIDE"] }
env = { "PLATFORM_TARGET" = "." }
extend = "package-release-base"
dependencies = ["build-release-default"]

[tasks.package-release-override-linux-amd64]
description = "Packages the project's release artifact with target platform override to linux/amd64"
condition = { env = { "PLATFORM_OVERRIDE" = "linux/amd64" } }
env = { "PLATFORM_TARGET" = "x86_64-unknown-linux-gnu" }
extend = "package-release-base"
dependencies = ["build-release-override-linux-amd64"]

[tasks.package-release-override-linux-arm64]
description = "Packages the project in release artifact with target platform override to linux/arm64"
condition = { env = { "PLATFORM_OVERRIDE" = "linux/arm64" } }
env = { "PLATFORM_TARGET" = "aarch64-unknown-linux-gnu" }
extend = "package-release-base"
dependencies = ["build-release-override-linux-arm64"]

[tasks.run]
description = "Runs all the services locally"
dependencies = ["build"]

condition = { fail_message = "Requires lnav, nginx and redis on path. Install them with your package manager." }
condition_script = ["nginx -v", "lnav --version", "redis-server --version"]

script = '''
mkdir -pv data logs

redis-server --port 6380 --save "" --appendonly no &> logs/redis.log &
redis_pid=$!

export RUST_BACKTRACE=1

export GOLEM__TRACING__FILE_DIR="${GOLEM__TRACING__FILE_DIR:=../logs}"
export GOLEM__TRACING__FILE__ANSI="${GOLEM__TRACING__FILE__ANSI:=true}"
export GOLEM__TRACING__FILE__ENABLED="${GOLEM__TRACING__FILE__ENABLED:=true}"
export GOLEM__TRACING__FILE__JSON="${GOLEM__TRACING__FILE__JSON:=false}"
export GOLEM__TRACING__STDOUT__ENABLED="${GOLEM__TRACING__STDOUT__ENABLED:=false}"

pushd golem-shard-manager || exit
RUST_LOG=info,h2=warn,hyper=warn,tower=warn GOLEM_SHARD_MANAGER_PORT=9002 ../target/debug/golem-shard-manager &
shard_manager_pid=$!
popd || exit

pushd golem-component-compilation-service || exit
RUST_LOG=info,h2=warn,hyper=warn,tower=warn ../target/debug/golem-component-compilation-service &
component_compilation_service_pid=$!
popd || exit

pushd golem-component-service || exit
RUST_LOG=info,h2=warn,hyper=warn,tower=warn ../target/debug/golem-component-service &
component_service_pid=$!
popd || exit

pushd golem-worker-service || exit
RUST_LOG=info,h2=warn,hyper=warn,tower=warn ../target/debug/golem-worker-service &
worker_service_pid=$!
popd || exit

pushd golem-worker-executor || exit
RUST_LOG=info ../target/debug/worker-executor &
worker_executor_pid=$!
popd || exit

nginx -c $CARGO_MAKE_WORKING_DIRECTORY/golem-router/golem-services.local.conf &> logs/nginx.log &
router_pid=$!

echo "Started services"
echo " - worker executor:               $worker_executor_pid"
echo " - worker service:                $worker_service_pid"
echo " - component service:             $component_service_pid"
echo " - component compilation service: $component_compilation_service_pid"
echo " - shard manager:                 $shard_manager_pid"
echo " - router:                        $router_pid"
echo " - redis:                         $redis_pid"
echo ""
echo "Kill all manually:"
echo "kill -9 $worker_executor_pid $worker_service_pid $component_service_pid $component_compilation_service_pid $shard_manager_pid $router_pid $redis_pid"

lnav logs

kill $worker_executor_pid || true
kill $worker_service_pid || true
kill $component_service_pid || true
kill $component_compilation_service_pid || true
kill $shard_manager_pid || true
kill $router_pid || true
kill $redis_pid || true
'''

## ** GENERATE CONFIGS **

[tasks.generate-configs]
description = "Generates default and exmaple config files"
dependencies = ["build-bins-non-ci"]

script = '''
export RUST_BACKTRACE=1

./target/debug/golem-shard-manager --dump-config-default-toml > golem-shard-manager/config/shard-manager.toml
./target/debug/golem-shard-manager --dump-config-default-env-var > golem-shard-manager/config/shard-manager.sample.env
./target/debug/golem-component-compilation-service --dump-config-default-toml > golem-component-compilation-service/config/component-compilation-service.toml
./target/debug/golem-component-compilation-service --dump-config-default-env-var > golem-component-compilation-service/config/component-compilation-service.sample.env
./target/debug/golem-component-service --dump-config-default-toml > golem-component-service/config/component-service.toml
./target/debug/golem-component-service --dump-config-default-env-var > golem-component-service/config/component-service.sample.env
./target/debug/golem-worker-service --dump-config-default-toml > golem-worker-service/config/worker-service.toml
./target/debug/golem-worker-service --dump-config-default-env-var > golem-worker-service/config/worker-service.sample.env
./target/debug/worker-executor --dump-config-default-toml > golem-worker-executor/config/worker-executor.toml
./target/debug/worker-executor --dump-config-default-env-var > golem-worker-executor/config/worker-executor.sample.env
'''

## ** CHECK CONFIGS **

[tasks.check-configs]
description = "Generates configs from code and checks if it's committed"
dependencies = ["generate-configs"]

script = '''
git diff --exit-code \
    golem-shard-manager/config/shard-manager.toml \
    golem-shard-manager/config/shard-manager.sample.env \
    golem-component-compilation-service/config/component-compilation-service.toml \
    golem-component-compilation-service/config/component-compilation-service.sample.env \
    golem-component-service/config/component-service.toml \
    golem-component-service/config/component-service.sample.env \
    golem-worker-service/config/worker-service.toml \
    golem-worker-service/config/worker-service.sample.env \
    golem-worker-executor/config/worker-executor.toml \
    golem-worker-executor/config/worker-executor.sample.env
'''

## ** Elastic tasks **

[tasks.elastic-up]
description = "Starts elastic, kibana and filebeat and loads logs into elastic"
script = '''
docker compose --project-directory log-tools/elastic up --detach
'''

[tasks.elastic-stop]
description = "Stops the elastic environment"
script = '''
docker compose --project-directory log-tools/elastic stop
'''

[tasks.elastic-down]
description = "Stops and removes the elastic environment, including all data"
script = '''
docker compose --project-directory log-tools/elastic down --volumes
'''<|MERGE_RESOLUTION|>--- conflicted
+++ resolved
@@ -298,23 +298,9 @@
 description = "Runs CLI tests only"
 dependencies = ["build-bins"]
 env = { "RUST_LOG" = "info", "RUST_BACKTRACE" = "1" }
-<<<<<<< HEAD
 script = '''
 cargo test --package golem-cli --test integration -- --test-threads=1 --report-time $JUNIT_OPTS
 '''
-=======
-command = "cargo"
-args = [
-    "test",
-    "--package",
-    "golem-cli",
-    "--test",
-    "integration",
-    "--",
-    "--nocapture",
-    "--test-threads=1",
-]
->>>>>>> e998c5f9
 
 ## ** CHECK-OPENAPI **
 [tasks.check-openapi]

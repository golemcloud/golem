# List of top-level tasks intended for use:
#
# - `cargo make dev-flow` or just `cargo make`: runs a full development flow, including fixing format and clippy, building and running tests and generating OpenAPI specs
# - `cargo make wit`: fetches the WIT dependencies based on wit/deps.toml
# - `cargo make check-wit`: deletes then fetches the WIT dependencies based on wit/deps.toml, then checks if it's up-to-date
# - `cargo make build`: builds everything in debug mode
# - `cargo make build-release`: builds everything in release mode. customizable with PLATFORM_OVERRIDE env variable for docker builds
# - `cargo make check`: runs rustfmt and clippy checks without applying any fix
# - `cargo make fix`: runs rustfmt and clippy checks and applies fixes
# - `cargo make unit-tests`: runs unit tests only
# - `cargo make worker-executor-tests`: runs worker executor tests only
# - `cargo make integration-tests`: runs integration tests only
# - `cargo make sharding-tests-debug`: runs sharding integration tests with file logging enabled, also accepts test name filter arguments
# - `cargo make api-tests-http`: runs api integration tests using HTTP API only
# - `cargo make api-tests-grpc`: runs api integration tests using GRPC API only
# - `cargo make test`: runs all unit tests, worker executor tests and integration tests
# - `cargo make check-openapi`: generates openapi spec from the code and checks if it is the same as the one in the openapi directory (for CI)
# - `cargo make generate-openapi`: generates openapi spec from the code and saves it to the openapi directory
# - `cargo make publish`: publishes packages to crates.io
# - `cargo make run`: runs all services locally, requires redis, lnav and nginx
# - `cargo make check-configs`: generates configs from code deafults and checks if it is up-to-date
# - `cargo make generate-configs`: generates configs from code defaults
# - `cargo make elastic-up`: starts elastic, kibana, filebeat (in detached mode) and loads logs into elastic
# - `cargo make elastic-stop`: stops the elastic env
# - `cargo make elastic-down`: stops and removes the elastic env, including all stored data

[config]
default_to_workspace = false # by default, we run cargo commands on top level instead of per member
skip_core_tasks = true       # we are not using the predefined cargo-make flows, instead redefine here for more clarity

[env]
JUNIT_OPTS = ""
AWS_EC2_METADATA_DISABLED = "true"

[env.ci]
CARGO_INCREMENTAL = "false"
# CARGO_LOG="cargo::core::compiler::fingerprint=trace"
JUNIT_OPTS = "--format junit --logfile target/report.xml"

[tasks.default]
description = "This is the task that gets executed by 'cargo make' when no task is specified"
run_task = "dev-flow"

[tasks.dev]
description = "Alias to the dev-flow task"
alias = "dev-flow"

[tasks.dev-flow]
description = "Runs a full development flow, including fixing format and clippy, building and running tests"
dependencies = [
    "wit",
    "fix",
    "check",
    "build",
    # "test"
]

# WIT DEPENDENCIES
[tasks.wit]
description = "Fetches the WIT dependencies based on wit/deps.toml"
condition = { files_modified = { input = [
    "wit/deps.toml",
], output = [
    "wit/deps.done",
] } }
run_task = [
    { name = [
        "remove-wit-deps",
        "wit-host",
        "wit-wasm-rpc",
        "wit-done",
    ] },
]

[tasks.wit-wasm-rpc]
private = true
script_runner = "@duckscript"
script = """
rm -r wasm-rpc/wit/deps
mkdir wasm-rpc/wit/deps
cp wit/deps/io wasm-rpc/wit/deps
cp wit/deps/clocks wasm-rpc/wit/deps
cp wit/deps/wasm-rpc wasm-rpc/wit/deps
"""

[tasks.wit-host]
private = true
install_crate = { crate_name = "wit-deps-cli", binary = "wit-deps", test_arg = "--help" }
command = "wit-deps"
args = ["update"]

[tasks.wit-done]
private = true
script_runner = "@duckscript"
script = "touch wit/deps.done"

[tasks.remove-wit-deps]
private = true
script_runner = "@duckscript"
script = """
rm -rf wit/deps.done
rm -rf wit/deps
rm -rf wasm-rpc/wit/deps
"""

[tasks.diff-wit]
private = true
script = "git diff --exit-code wit wasm-rpc/wit"

[tasks.check-wit]
run_task = [{ name = ["remove-wit-deps", "wit", "diff-wit"] }]

# BUILD

[tasks.build]
dependencies = ["wit"]
description = "Builds everything in debug mode"
command = "cargo"
args = ["build", "--workspace", "--all-targets"]

[tasks.build-bins]
dependencies = ["wit"]
description = "Builds all executables in debug mode"
command = "cargo"
args = ["build", "--workspace", "--bins", "--exclude", "integration-tests"]

[tasks.build-worker-service]
dependencies = ["wit"]
description = "Builds the worker-service"
command = "cargo"
args = ["build", "-p", "golem-worker-service"]

[tasks.build-component-service]
dependencies = ["wit"]
description = "Builds the component-service"
command = "cargo"
args = ["build", "-p", "golem-component-service"]

[tasks.build-release]
description = """This is the top-level task that builds everything in release mode. PLATFORM_OVERRIDE env variable can be used
to build for other target than the current one, can be linux/amd64 or linux/arm64. This is used for cross-compiling
for docker images."""
dependencies = [
    "wit",
    "set-version",
    "build-release-default",
    "build-release-override-linux-amd64",
    "build-release-override-linux-arm64",
]

# There are three variants of build-release, and only one of them will run based on the value of
# the PLATFORM_OVERRIDE environment variable

[tasks.build-release-default]
description = "Build the project in release mode"
condition = { env_not_set = ["PLATFORM_OVERRIDE"] }
command = "cargo"
args = ["build", "--release"]

[tasks.build-release-override-linux-amd64]
description = "Build the project in release mode with target platform override to linux/amd64"
condition = { env = { "PLATFORM_OVERRIDE" = "linux/amd64" } }
command = "cargo"
args = ["build", "--release", "--target", "x86_64-unknown-linux-gnu"]

[tasks.build-release-override-linux-arm64]
description = "Build the project in release mode with target platform override to linux/arm64"
condition = { env = { "PLATFORM_OVERRIDE" = "linux/arm64" } }
install_crate = "cross"
command = "cross"
args = ["build", "--release", "--target", "aarch64-unknown-linux-gnu"]

## ** CHECK **

[tasks.check]
description = "Runs rustfmt and clippy checks without applying any fix"
dependencies = ["wit", "check-clippy", "check-rustfmt"]

[tasks.check-rustfmt]
description = "Runs rustfmt checks without applying any fix"
install_crate = "rustfmt"
command = "cargo"
args = ["fmt", "--all", "--", "--check"]

[tasks.check-clippy]
description = "Runs clippy checks without applying any fix"
install_crate = "clippy"
command = "cargo"
args = ["clippy", "--all-targets", "--", "--no-deps", "-Dwarnings"]

## ** FIX **

[tasks.fix]
description = "Runs rustfmt and clippy checks and applies fixes"
dependencies = ["wit", "fix-clippy", "fix-rustfmt"]

[tasks.fix-rustfmt]
description = "Runs rustfmt checks and applies fixes"
install_crate = "rustfmt"
command = "cargo"
args = ["fmt", "--all"]

[tasks.fix-clippy]
description = "Runs clippy checks and applies fixes"
install_crate = "clippy"
command = "cargo"
args = [
    "clippy",
    "--fix",
    "--allow-dirty",
    "--allow-staged",
    "--",
    "--no-deps",
    "-Dwarnings",
]
## ** TEST **

[tasks.test]
description = "Runs all unit tests, worker executor tests and integration tests"
dependencies = [
    "unit-tests",
    "worker-executor-tests",
    "api-tests",
    "integration-tests",
]

[tasks.unit-tests]
dependencies = ["wit"]
description = "Runs unit tests only"
script = '''
cargo test --workspace --lib --all-features -- --nocapture --report-time $JUNIT_OPTS
cargo test -p golem-wasm-ast --tests --all-features -- --nocapture --report-time $JUNIT_OPTS
'''

[tasks.worker-executor-tests]
dependencies = ["wit"]
description = "Runs worker executor tests only"
env = { "WASMTIME_BACKTRACE_DETAILS" = "1", "RUST_BACKTRACE" = "1", "RUST_LOG" = "info" }
command = "cargo"
args = [
    "test",
    "--package",
    "golem-worker-executor-base",
    "--test",
    "*",
    "--",
    "--nocapture",
]

[tasks.worker-executor-tests-untagged]
dependencies = ["wit"]
description = "Runs only untagged worker-executor-tests"
env = { "RUST_BACKTRACE" = "1", "WASMTIME_BACKTRACE_DETAILS" = "1", "RUST_LOG" = "info", "RUST_TEST_TIME_INTEGRATION" = "5000,30000" }
script = '''
cargo test --package golem-worker-executor-base --test integration :tag: -- --report-time --nocapture $JUNIT_OPTS
'''

[tasks.worker-executor-tests-group1]
dependencies = ["wit"]
description = "Runs worker executor tests only (group 1/8)"
env = { "RUST_BACKTRACE" = "1", "WASMTIME_BACKTRACE_DETAILS" = "1", "RUST_LOG" = "info", "RUST_TEST_TIME_INTEGRATION" = "5000,30000" }
script = '''
cargo test --package golem-worker-executor-base --test integration :tag:group1 -- --report-time --nocapture $JUNIT_OPTS
'''

[tasks.worker-executor-tests-group2]
dependencies = ["wit"]
description = "Runs worker executor tests only (group 2/8)"
env = { "RUST_BACKTRACE" = "1", "WASMTIME_BACKTRACE_DETAILS" = "1", "RUST_LOG" = "info", "RUST_TEST_TIME_INTEGRATION" = "5000,30000" }
script = '''
cargo test --package golem-worker-executor-base --test integration :tag:group2 -- --report-time --nocapture $JUNIT_OPTS
'''

[tasks.worker-executor-tests-group3]
dependencies = ["wit"]
description = "Runs worker executor tests only (group 3/8)"
env = { "RUST_BACKTRACE" = "1", "WASMTIME_BACKTRACE_DETAILS" = "1", "RUST_LOG" = "info", "RUST_TEST_TIME_INTEGRATION" = "5000,30000" }
script = '''
cargo test --package golem-worker-executor-base --test integration :tag:group3 -- --report-time --nocapture $JUNIT_OPTS
'''

[tasks.worker-executor-tests-group4]
dependencies = ["wit"]
description = "Runs worker executor tests only (group 4/8)"
env = { "RUST_BACKTRACE" = "1", "WASMTIME_BACKTRACE_DETAILS" = "1", "RUST_LOG" = "info", "RUST_TEST_TIME_INTEGRATION" = "5000,30000" }
script = '''
cargo test --package golem-worker-executor-base --test integration :tag:group4 -- --report-time --nocapture $JUNIT_OPTS
'''

[tasks.worker-executor-tests-group5]
dependencies = ["wit"]
description = "Runs worker executor tests only (group 5/8)"
env = { "RUST_BACKTRACE" = "1", "WASMTIME_BACKTRACE_DETAILS" = "1", "RUST_LOG" = "info", "RUST_TEST_TIME_INTEGRATION" = "5000,30000" }
script = '''
cargo test --package golem-worker-executor-base --test integration :tag:group5 -- --report-time --nocapture $JUNIT_OPTS
'''

[tasks.worker-executor-tests-group6]
dependencies = ["wit"]
description = "Runs worker executor tests only (group 6/8)"
env = { "RUST_BACKTRACE" = "1", "WASMTIME_BACKTRACE_DETAILS" = "1", "RUST_LOG" = "info", "RUST_TEST_TIME_INTEGRATION" = "5000,30000" }
script = '''
cargo test --package golem-worker-executor-base --test integration :tag:group6 -- --report-time --nocapture $JUNIT_OPTS
'''

[tasks.worker-executor-tests-group7]
dependencies = ["wit"]
description = "Runs worker executor tests only (group 7/8)"
env = { "RUST_BACKTRACE" = "1", "WASMTIME_BACKTRACE_DETAILS" = "1", "RUST_LOG" = "info", "RUST_TEST_TIME_INTEGRATION" = "5000,30000" }
script = '''
cargo test --package golem-worker-executor-base --test integration :tag:group7 -- --report-time --nocapture $JUNIT_OPTS
'''

[tasks.worker-executor-tests-group8]
dependencies = ["wit"]
description = "Runs worker executor tests only (group 8/8)"
env = { "RUST_BACKTRACE" = "1", "WASMTIME_BACKTRACE_DETAILS" = "1", "RUST_LOG" = "info", "RUST_TEST_TIME_INTEGRATION" = "5000,30000" }
script = '''
cargo test --package golem-worker-executor-base --test integration :tag:group8 -- --report-time --nocapture $JUNIT_OPTS
'''

[tasks.integration-tests]
description = "Runs all integration tests"
dependencies = [
    "integration-tests-group1",
    "integration-tests-group2",
    "integration-tests-group3",
    "integration-tests-group4",
    "integration-tests-group5",
]

[tasks.integration-tests-group1]
description = "Runs integration tests only"
dependencies = ["build-bins"]
env = { "RUST_LOG" = "info", "RUST_BACKTRACE" = "1" }
script = '''
cargo test --package integration-tests --test integration -- --nocapture --report-time $JUNIT_OPTS
'''

[tasks.integration-tests-group2]
description = "Runs component service integration tests only"
dependencies = ["wit"]
env = { "RUST_LOG" = "info", "RUST_BACKTRACE" = "1" }
script = '''
cargo test --package golem-component-service-base --test tests -- --nocapture --report-time $JUNIT_OPTS
'''

[tasks.integration-tests-group3]
description = "Runs worker service integration tests only"
dependencies = ["wit"]
env = { "RUST_LOG" = "info", "RUST_BACKTRACE" = "1" }
script = '''
cargo test --package golem-worker-service-base --test services_tests -- --nocapture --report-time $JUNIT_OPTS
cargo test --package golem-worker-service-base --test api_gateway_end_to_end_tests -- --nocapture --report-time $JUNIT_OPTS
'''

[tasks.integration-tests-group4]
description = "Runs golem-service-base integration tests only"
dependencies = ["wit"]
env = { "RUST_LOG" = "info", "RUST_BACKTRACE" = "1" }
script = '''
cargo test --package golem-service-base --test integration -- --nocapture --report-time $JUNIT_OPTS
'''

[tasks.integration-tests-group5]
description = "Runs sharding integration tests only"
dependencies = ["build-bins"]
env = { "RUST_LOG" = "info", "RUST_BACKTRACE" = "1" }
script = '''
cargo test --package integration-tests --test sharding -- --report-time $JUNIT_OPTS
'''

[tasks.sharding-tests-debug]
dependencies = ["build-bins"]
script = '''
rm -rf logs data
mkdir -pv logs data

export RUST_LOG=info,golem_test_framework::components=WARN
export RUST_BACKTRACE=1
export GOLEM__TRACING__FILE_DIR=../logs
export GOLEM__TRACING__FILE_TRUNCATE=false
export GOLEM__TRACING__FILE__ENABLED=true

cargo test \
--package integration-tests \
--test sharding ${@} \
-- --nocapture --test-threads=1
'''

[tasks.api-tests]
description = "Runs all API tests"
dependencies = ["api-tests-http", "api-tests-grpc"]

[tasks.api-tests-http]
description = "Runs API HTTP tests only"
dependencies = ["build-bins"]
env = { "RUST_LOG" = "info", "RUST_BACKTRACE" = "1", "GOLEM_CLIENT_PROTOCOL" = "http" }
script = '''
cargo test --package integration-tests --test api -- --nocapture --report-time $JUNIT_OPTS
'''

[tasks.api-tests-grpc]
description = "Runs API GRPC tests only"
dependencies = ["build-bins"]
env = { "RUST_LOG" = "info", "RUST_BACKTRACE" = "1", "GOLEM_CLIENT_PROTOCOL" = "grpc" }
script = '''
cargo test --package integration-tests --test api -- :tag: --nocapture --report-time $JUNIT_OPTS
'''

## ** CHECK-OPENAPI **
[tasks.check-openapi]
description = "Generates openapi spec from the code and checks if it is the same as the ones in the openapi directory"
dependencies = [
<<<<<<< HEAD
    "build-worker-service",
    "build-component-service",
=======
    "build-bins",
>>>>>>> 47ec30a3
    "generate-worker-service-openapi",
    "generate-component-service-openapi",
    "merge-openapi",
    "diff-openapi",
]

[tasks.diff-openapi]
description = "Checks if the generated openapi spec is the same as the one in the openapi directory"
dependencies = ["merge-openapi"]
script = '''
  if diff openapi/golem-service.yaml target/golem-service.yaml  >/dev/null 2>&1
    then
      echo "Latest Golem OpenAPI spec version detected."
    else
      echo "openapi/golem-service.yaml is not the same as produced by golem-service-yaml." 1>&2
      echo "Run cargo make generate-openapi to generate new spec." 1>&2
      exit 1
  fi
'''

## ** GENERATE-OPENAPI **
[tasks.generate-openapi]
dependencies = [
    "build-worker-service",
    "build-component-service",
    "generate-worker-service-openapi",
    "generate-component-service-openapi",
    "merge-openapi",
    "store-openapi",
]
description = "Generates openapi spec from the code and saves it to the openapi directory"

[tasks.generate-worker-service-openapi]
description = "Generates openapi spec for worker service"
cwd = "./target/debug"
script = '''
mkdir -pv ../data
./golem-worker-service --dump-openapi-yaml > ../golem-worker-service.yaml
'''

[tasks.generate-component-service-openapi]
description = "Generates openapi spec for component service"
cwd = "./target/debug"
script = '''
mkdir -pv ../data
./golem-component-service --dump-openapi-yaml > ../golem-component-service.yaml
'''

[tasks.merge-openapi]
install_crate = { crate_name = "golem-openapi-client-generator", version = "=0.0.13" }
dependencies = [
    "generate-worker-service-openapi",
    "generate-component-service-openapi",
]
command = "golem-openapi-client-generator"
args = [
    "merge",
    "--spec-yaml",
    "./target/golem-component-service.yaml",
    "./target/golem-worker-service.yaml",
    "--output-yaml",
    "./target/golem-service.yaml",
]

[tasks.store-openapi]
description = "Stores the generated openapi spec in the openapi directory"
dependencies = ["merge-openapi"]
command = "cp"
args = ["-v", "./target/golem-service.yaml", "./openapi/golem-service.yaml"]

## ** PUBLISH **
[tasks.publish]
description = "Publishes packages to crates.io"
dependencies = [
    "build-release",
    "publish-golem-wasm-ast",
    "publish-golem-wasm-rpc",
    "publish-golem-api-grpc",
    "publish-golem-rib",
    "publish-golem-common",
    "publish-golem-client",
    "publish-golem-service-base",
    "publish-golem-test-framework",
]

[tasks.set-version]
description = "Sets the version in all Cargo.toml files to the value of the VERSION environment variable"
condition = { env_set = ["VERSION"] }
script = '''
grep -rl --include 'Cargo.toml' '0\.0\.0' | xargs sed -i "s/0\.0\.0/${VERSION}/g"
'''

[tasks.set-version.mac]
condition = { env_set = ["VERSION"] }
script = '''
grep -rl --include '.*Cargo\.toml' '0\.0\.0' | xargs sed -i "" "s/0\.0\.0/${VERSION}/g"
'''

[tasks.set-version.windows]
script_runner = "powershell"
script_extension = "ps1"
condition = { env_set = ["VERSION"] }
script = '''
$cargoFiles = Get-ChildItem . Cargo.toml -rec
foreach ($file in $cargoFiles)
{
    (Get-Content $file.PSPath) |
    Foreach-Object { $_ -replace "0.0.0", $Env:VERSION } |
    Set-Content $file.PSPath
}
'''

[tasks.publish-golem-wasm-ast]
description = "Publishes golem-wasm-ast package to crates.io"
command = "cargo"
args = [
    "publish",
    "-p",
    "golem-wasm-ast",
    "--all-features",
    "--allow-dirty",
    "--no-verify",
]

[tasks.publish-golem-wasm-rpc]
description = "Publishes golem-wasm-rpc package to crates.io"
command = "cargo"
args = [
    "publish",
    "-p",
    "golem-wasm-rpc",
    "--all-features",
    "--allow-dirty",
    "--no-verify",
]

[tasks.publish-golem-client]
description = "Publishes golem-client package to crates.io"
command = "cargo"
args = ["publish", "-p", "golem-client", "--all-features", "--allow-dirty"]

[tasks.publish-golem-api-grpc]
description = "Publishes golem-api-grpc package to crates.io"
command = "cargo"
args = [
    "publish",
    "-p",
    "golem-api-grpc",
    "--all-features",
    "--allow-dirty",
    "--no-verify",
]

[tasks.publish-golem-common]
description = "Publishes golem-common package to crates.io"
command = "cargo"
args = [
    "publish",
    "-p",
    "golem-common",
    "--all-features",
    "--allow-dirty",
    "--no-verify",
]

[tasks.publish-golem-service-base]
description = "Publishes golem-service-base package to crates.io"
command = "cargo"
args = [
    "publish",
    "-p",
    "golem-service-base",
    "--all-features",
    "--allow-dirty",
    "--no-verify",
]

[tasks.publish-golem-test-framework]
description = "Publishes golem-test-framework package to crates.io"
command = "cargo"
args = [
    "publish",
    "-p",
    "golem-test-framework",
    "--all-features",
    "--allow-dirty",
    "--no-verify",
]

[tasks.publish-golem-rib]
description = "Publishes golem-rib package to crates.io"
command = "cargo"
args = [
    "publish",
    "-p",
    "golem-rib",
    "--all-features",
    "--allow-dirty",
    "--no-verify",
]

## ** PACKAGE RELEASE **

# There are three variants of package-release, and only one of them will run based on the value of
# the PLATFORM_OVERRIDE environment variable

[tasks.package-release]
description = "Packages the project's release artifact"
dependencies = [
    "package-release-default",
    "package-release-override-linux-amd64",
    "package-release-override-linux-arm64",
]

[tasks.package-release-base]
private = true
description = "Packages the project's release artifact. Must have the PLATFORM_TARGET env var set."
cwd = "target"
command = "tar"
args = [
    "-cvf",
    "${PLATFORM_TARGET}.tar",
    "${PLATFORM_TARGET}/release/golem-shard-manager",
    "${PLATFORM_TARGET}/release/worker-executor",
    "${PLATFORM_TARGET}/release/golem-component-service",
    "${PLATFORM_TARGET}/release/golem-worker-service",
    "${PLATFORM_TARGET}/release/golem-component-compilation-service",
]


[tasks.package-release-default]
description = "Packages the project's release artifact"
condition = { env_not_set = ["PLATFORM_OVERRIDE"] }
env = { "PLATFORM_TARGET" = "." }
extend = "package-release-base"
dependencies = ["build-release-default"]

[tasks.package-release-override-linux-amd64]
description = "Packages the project's release artifact with target platform override to linux/amd64"
condition = { env = { "PLATFORM_OVERRIDE" = "linux/amd64" } }
env = { "PLATFORM_TARGET" = "x86_64-unknown-linux-gnu" }
extend = "package-release-base"
dependencies = ["build-release-override-linux-amd64"]

[tasks.package-release-override-linux-arm64]
description = "Packages the project in release artifact with target platform override to linux/arm64"
condition = { env = { "PLATFORM_OVERRIDE" = "linux/arm64" } }
env = { "PLATFORM_TARGET" = "aarch64-unknown-linux-gnu" }
extend = "package-release-base"
dependencies = ["build-release-override-linux-arm64"]

[tasks.run]
description = "Runs all the services locally"
dependencies = ["build"]

condition = { fail_message = "Requires lnav, nginx and redis on path. Install them with your package manager." }
condition_script = ["nginx -v", "lnav --version", "redis-server --version"]

script = '''
mkdir -pv data logs

redis-server --port 6380 --save "" --appendonly no &> logs/redis.log &
redis_pid=$!

export RUST_BACKTRACE=1

export GOLEM__TRACING__FILE_DIR="${GOLEM__TRACING__FILE_DIR:=../logs}"
export GOLEM__TRACING__FILE__ANSI="${GOLEM__TRACING__FILE__ANSI:=true}"
export GOLEM__TRACING__FILE__ENABLED="${GOLEM__TRACING__FILE__ENABLED:=true}"
export GOLEM__TRACING__FILE__JSON="${GOLEM__TRACING__FILE__JSON:=false}"
export GOLEM__TRACING__STDOUT__ENABLED="${GOLEM__TRACING__STDOUT__ENABLED:=false}"

pushd golem-shard-manager || exit
RUST_LOG=info,h2=warn,hyper=warn,tower=warn GOLEM_SHARD_MANAGER_PORT=9002 ../target/debug/golem-shard-manager &
shard_manager_pid=$!
popd || exit

pushd golem-component-compilation-service || exit
RUST_LOG=info,h2=warn,hyper=warn,tower=warn ../target/debug/golem-component-compilation-service &
component_compilation_service_pid=$!
popd || exit

pushd golem-component-service || exit
RUST_LOG=info,h2=warn,hyper=warn,tower=warn ../target/debug/golem-component-service &
component_service_pid=$!
popd || exit

pushd golem-worker-service || exit
RUST_LOG=debug,h2=warn,hyper=warn,tower=warn ../target/debug/golem-worker-service &
worker_service_pid=$!
popd || exit

pushd golem-worker-executor || exit
RUST_LOG=info ../target/debug/worker-executor &
worker_executor_pid=$!
popd || exit

nginx -c $CARGO_MAKE_WORKING_DIRECTORY/golem-router/golem-services.local.conf &> logs/nginx.log &
router_pid=$!

echo "Started services"
echo " - worker executor:               $worker_executor_pid"
echo " - worker service:                $worker_service_pid"
echo " - component service:             $component_service_pid"
echo " - component compilation service: $component_compilation_service_pid"
echo " - shard manager:                 $shard_manager_pid"
echo " - router:                        $router_pid"
echo " - redis:                         $redis_pid"
echo ""
echo "Kill all manually:"
echo "kill -9 $worker_executor_pid $worker_service_pid $component_service_pid $component_compilation_service_pid $shard_manager_pid $router_pid $redis_pid"

lnav logs

kill $worker_executor_pid || true
kill $worker_service_pid || true
kill $component_service_pid || true
kill $component_compilation_service_pid || true
kill $shard_manager_pid || true
kill $router_pid || true
kill $redis_pid || true
'''

## ** GENERATE CONFIGS **

[tasks.generate-configs]
description = "Generates default and exmaple config files"
dependencies = ["build-bins"]

script = '''
export RUST_BACKTRACE=1

./target/debug/golem-shard-manager --dump-config-default-toml > golem-shard-manager/config/shard-manager.toml
./target/debug/golem-shard-manager --dump-config-default-env-var > golem-shard-manager/config/shard-manager.sample.env
./target/debug/golem-component-compilation-service --dump-config-default-toml > golem-component-compilation-service/config/component-compilation-service.toml
./target/debug/golem-component-compilation-service --dump-config-default-env-var > golem-component-compilation-service/config/component-compilation-service.sample.env
./target/debug/golem-component-service --dump-config-default-toml > golem-component-service/config/component-service.toml
./target/debug/golem-component-service --dump-config-default-env-var > golem-component-service/config/component-service.sample.env
./target/debug/golem-worker-service --dump-config-default-toml > golem-worker-service/config/worker-service.toml
./target/debug/golem-worker-service --dump-config-default-env-var > golem-worker-service/config/worker-service.sample.env
./target/debug/worker-executor --dump-config-default-toml > golem-worker-executor/config/worker-executor.toml
./target/debug/worker-executor --dump-config-default-env-var > golem-worker-executor/config/worker-executor.sample.env
'''

## ** CHECK CONFIGS **

[tasks.check-configs]
description = "Generates configs from code and checks if it's committed"
dependencies = ["generate-configs"]

script = '''
git diff --exit-code \
    golem-shard-manager/config/shard-manager.toml \
    golem-shard-manager/config/shard-manager.sample.env \
    golem-component-compilation-service/config/component-compilation-service.toml \
    golem-component-compilation-service/config/component-compilation-service.sample.env \
    golem-component-service/config/component-service.toml \
    golem-component-service/config/component-service.sample.env \
    golem-worker-service/config/worker-service.toml \
    golem-worker-service/config/worker-service.sample.env \
    golem-worker-executor/config/worker-executor.toml \
    golem-worker-executor/config/worker-executor.sample.env
'''

## ** Elastic tasks **

[tasks.elastic-up]
description = "Starts elastic, kibana and filebeat and loads logs into elastic"
script = '''
docker compose --project-directory log-tools/elastic up --detach
'''

[tasks.elastic-stop]
description = "Stops the elastic environment"
script = '''
docker compose --project-directory log-tools/elastic stop
'''

[tasks.elastic-down]
description = "Stops and removes the elastic environment, including all data"
script = '''
docker compose --project-directory log-tools/elastic down --volumes
'''<|MERGE_RESOLUTION|>--- conflicted
+++ resolved
@@ -412,12 +412,8 @@
 [tasks.check-openapi]
 description = "Generates openapi spec from the code and checks if it is the same as the ones in the openapi directory"
 dependencies = [
-<<<<<<< HEAD
     "build-worker-service",
     "build-component-service",
-=======
-    "build-bins",
->>>>>>> 47ec30a3
     "generate-worker-service-openapi",
     "generate-component-service-openapi",
     "merge-openapi",

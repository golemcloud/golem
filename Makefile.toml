--- conflicted
+++ resolved
@@ -162,12 +162,7 @@
 
 [tasks.worker-executor-tests]
 description = "Runs worker executor tests only"
-<<<<<<< HEAD
-env = { "WASMTIME_BACKTRACE_DETAILS" = "1", "RUST_LOG" = "info" }
-=======
-dependencies = ["build"]
 env = { "WASMTIME_BACKTRACE_DETAILS" = "1", "RUST_BACKTRACE" = "1", "RUST_LOG" = "info" }
->>>>>>> 9b53c32d
 command = "cargo"
 args = [
     "test",

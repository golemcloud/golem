--- conflicted
+++ resolved
@@ -54,17 +54,14 @@
     Ok(())
 }
 
-<<<<<<< HEAD
-pub async fn generate_and_build_client(
-=======
-pub fn generate_and_copy_stub_wit(
+pub fn generate_and_copy_client_wit(
     stub_def: &StubDefinition,
     dest_wit_root: &Path,
 ) -> anyhow::Result<()> {
-    let _ = generate_stub_wit_dir(stub_def)?;
+    let _ = generate_client_wit_dir(stub_def)?;
     fs::create_dir_all(dest_wit_root).context("Failed to create the target WIT root directory")?;
     fs_extra::dir::copy(
-        stub_def.config.target_root.join(naming::wit::WIT_DIR),
+        stub_def.config.client_root.join(naming::wit::WIT_DIR),
         dest_wit_root,
         &CopyOptions::new().content_only(true).overwrite(true),
     )
@@ -72,8 +69,7 @@
     Ok(())
 }
 
-pub async fn generate_and_build_stub(
->>>>>>> 74946694
+pub async fn generate_and_build_client(
     stub_def: &StubDefinition,
     offline: bool,
 ) -> anyhow::Result<PathBuf> {

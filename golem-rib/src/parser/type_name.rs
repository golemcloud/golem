// Copyright 2024 Golem Cloud
//
// Licensed under the Apache License, Version 2.0 (the "License");
// you may not use this file except in compliance with the License.
// You may obtain a copy of the License at
//
//     http://www.apache.org/licenses/LICENSE-2.0
//
// Unless required by applicable law or agreed to in writing, software
// distributed under the License is distributed on an "AS IS" BASIS,
// WITHOUT WARRANTIES OR CONDITIONS OF ANY KIND, either express or implied.
// See the License for the specific language governing permissions and
// limitations under the License.

use std::fmt::Display;
use std::ops::Deref;

use bincode::{Decode, Encode};
use combine::parser::char;
use combine::parser::char::{char, spaces, string};
use combine::parser::choice::choice;
use combine::{attempt, between, sep_by, Parser};
use combine::{parser, ParseError};
use golem_wasm_ast::analysis::{AnalysedType, TypeResult};

use golem_api_grpc::proto::golem::rib::type_name::Kind as InnerTypeName;
use golem_api_grpc::proto::golem::rib::{
    BasicTypeName, EnumType, FlagType, KeyValue, ListType, OptionType, RecordType, ResultType,
    TupleType, TypeName as ProtoTypeName, VariantCase, VariantType,
};

use crate::parser::errors::RibParseError;
use crate::InferredType;

#[derive(Debug, Hash, Clone, Eq, PartialEq, Encode, Decode)]
pub enum TypeName {
    Bool,
    S8,
    U8,
    S16,
    U16,
    S32,
    U32,
    S64,
    U64,
    F32,
    F64,
    Chr,
    Str,
    List(Box<TypeName>),
    Tuple(Vec<TypeName>),
    Option(Box<TypeName>),
    Result {
        ok: Option<Box<TypeName>>,
        error: Option<Box<TypeName>>,
    },
    Record(Vec<(String, Box<TypeName>)>),
    Flags(Vec<String>),
    Enum(Vec<String>),
    Variant {
        cases: Vec<(String, Option<Box<TypeName>>)>,
    },
}

impl Display for TypeName {
    fn fmt(&self, f: &mut std::fmt::Formatter<'_>) -> std::fmt::Result {
        match self {
            TypeName::Bool => write!(f, "bool"),
            TypeName::S8 => write!(f, "s8"),
            TypeName::U8 => write!(f, "u8"),
            TypeName::S16 => write!(f, "s16"),
            TypeName::U16 => write!(f, "u16"),
            TypeName::S32 => write!(f, "s32"),
            TypeName::U32 => write!(f, "u32"),
            TypeName::S64 => write!(f, "s64"),
            TypeName::U64 => write!(f, "u64"),
            TypeName::F32 => write!(f, "f32"),
            TypeName::F64 => write!(f, "f64"),
            TypeName::Chr => write!(f, "chr"),
            TypeName::Str => write!(f, "str"),
            TypeName::List(inner_type) => write!(f, "list<{}>", inner_type),
            TypeName::Tuple(inner_types) => {
                write!(f, "tuple<")?;
                for (i, inner_type) in inner_types.iter().enumerate() {
                    if i > 0 {
                        write!(f, ", ")?;
                    }
                    write!(f, "{}", inner_type)?;
                }
                write!(f, ">")
            }
            TypeName::Option(inner_type) => write!(f, "option<{}>", inner_type),
            // https://component-model.bytecodealliance.org/design/wit.html#results
            TypeName::Result { ok, error } => match (ok, error) {
                (Some(ok), Some(error)) => {
                    write!(f, "result<{}, {}>", ok, error)
                }
                (Some(ok), None) => {
                    write!(f, "result<{}>", ok)
                }
                (None, Some(error)) => {
                    write!(f, "result<_, {}>", error)
                }
                (None, None) => {
                    write!(f, "result")
                }
            },
            TypeName::Record(fields) => {
                write!(f, "record<")?;
                for (i, (field, typ)) in fields.iter().enumerate() {
                    if i > 0 {
                        write!(f, ", ")?;
                    }
                    write!(f, "{}: {}", field, typ)?;
                }
                write!(f, ">")
            }
            TypeName::Flags(flags) => {
                write!(f, "flags<")?;
                for (i, flag) in flags.iter().enumerate() {
                    if i > 0 {
                        write!(f, ", ")?;
                    }
                    write!(f, "{}", flag)?;
                }
                write!(f, ">")
            }
            TypeName::Enum(cases) => {
                write!(f, "enum<")?;
                for (i, case) in cases.iter().enumerate() {
                    if i > 0 {
                        write!(f, ", ")?;
                    }
                    write!(f, "{}", case)?;
                }
                write!(f, ">")
            }
            TypeName::Variant { cases } => {
                write!(f, "variant<")?;
                for (i, (case, typ)) in cases.iter().enumerate() {
                    if i > 0 {
                        write!(f, ", ")?;
                    }
                    write!(f, "{}", case)?;
                    if let Some(typ) = typ {
                        write!(f, "({})", typ)?;
                    }
                }
                write!(f, ">")
            }
        }
    }
}

impl From<TypeName> for ProtoTypeName {
    fn from(value: TypeName) -> Self {
        let inner = match value {
            TypeName::Bool => InnerTypeName::BasicType(BasicTypeName::Bool as i32),
            TypeName::S8 => InnerTypeName::BasicType(BasicTypeName::S8 as i32),
            TypeName::U8 => InnerTypeName::BasicType(BasicTypeName::U8 as i32),
            TypeName::S16 => InnerTypeName::BasicType(BasicTypeName::S16 as i32),
            TypeName::U16 => InnerTypeName::BasicType(BasicTypeName::U16 as i32),
            TypeName::S32 => InnerTypeName::BasicType(BasicTypeName::S32 as i32),
            TypeName::U32 => InnerTypeName::BasicType(BasicTypeName::U32 as i32),
            TypeName::S64 => InnerTypeName::BasicType(BasicTypeName::S64 as i32),
            TypeName::U64 => InnerTypeName::BasicType(BasicTypeName::U64 as i32),
            TypeName::F32 => InnerTypeName::BasicType(BasicTypeName::F32 as i32),
            TypeName::F64 => InnerTypeName::BasicType(BasicTypeName::F64 as i32),
            TypeName::Chr => InnerTypeName::BasicType(BasicTypeName::Chr as i32),
            TypeName::Str => InnerTypeName::BasicType(BasicTypeName::Str as i32),
            TypeName::List(inner_type) => InnerTypeName::ListType(Box::new(ListType {
                inner_type: Some(Box::new(inner_type.deref().clone().into())),
            })),
            TypeName::Tuple(inner_types) => InnerTypeName::TupleType(TupleType {
                types: inner_types.into_iter().map(|t| t.into()).collect(),
            }),
            TypeName::Option(type_name) => InnerTypeName::OptionType(Box::new(OptionType {
                inner_type: Some(Box::new(type_name.deref().clone().into())),
            })),
            TypeName::Result { ok, error } => InnerTypeName::ResultType(Box::new(ResultType {
                ok_type: ok.map(|ok| Box::new(ok.deref().clone().into())),
                err_type: error.map(|error| Box::new(error.deref().clone().into())),
            })),
            TypeName::Record(fields) => InnerTypeName::RecordType(RecordType {
                fields: fields
                    .into_iter()
                    .map(|(field, typ)| KeyValue {
                        key: field,
                        value: Some(typ.deref().clone().into()),
                    })
                    .collect(),
            }),
            TypeName::Flags(flags) => InnerTypeName::FlagType(FlagType {
                flags: flags.into_iter().collect(),
            }),
            TypeName::Enum(cases) => InnerTypeName::EnumType(EnumType {
                cases: cases.into_iter().collect(),
            }),
            TypeName::Variant { cases } => InnerTypeName::VariantType(VariantType {
                cases: cases
                    .into_iter()
                    .map(|(case, typ)| VariantCase {
                        case_name: case,
                        variant_arg: typ.map(|x| x.deref().clone().into()),
                    })
                    .collect(),
            }),
        };

        ProtoTypeName { kind: Some(inner) }
    }
}

impl TryFrom<ProtoTypeName> for TypeName {
    type Error = String;

    fn try_from(value: ProtoTypeName) -> Result<Self, Self::Error> {
        match value.kind {
            Some(inner) => match inner {
                InnerTypeName::BasicType(value) => match BasicTypeName::try_from(value) {
                    Ok(BasicTypeName::Bool) => Ok(TypeName::Bool),
                    Ok(BasicTypeName::S8) => Ok(TypeName::S8),
                    Ok(BasicTypeName::U8) => Ok(TypeName::U8),
                    Ok(BasicTypeName::S16) => Ok(TypeName::S16),
                    Ok(BasicTypeName::U16) => Ok(TypeName::U16),
                    Ok(BasicTypeName::S32) => Ok(TypeName::S32),
                    Ok(BasicTypeName::U32) => Ok(TypeName::U32),
                    Ok(BasicTypeName::S64) => Ok(TypeName::S64),
                    Ok(BasicTypeName::U64) => Ok(TypeName::U64),
                    Ok(BasicTypeName::F32) => Ok(TypeName::F32),
                    Ok(BasicTypeName::F64) => Ok(TypeName::F64),
                    Ok(BasicTypeName::Chr) => Ok(TypeName::Chr),
                    Ok(BasicTypeName::Str) => Ok(TypeName::Str),
                    _ => Err(format!("Unknown basic type: {:?}", value)),
                },
                InnerTypeName::ListType(inner_type) => {
                    let proto_list_type = inner_type
                        .inner_type
                        .ok_or("No inner type for list provided")?;
                    let list_type = proto_list_type.deref().clone().try_into()?;
                    Ok(TypeName::List(Box::new(list_type)))
                }
                InnerTypeName::TupleType(inner_types) => {
                    let tuple_type = inner_types
                        .types
                        .into_iter()
                        .map(|t| t.try_into())
                        .collect::<Result<Vec<TypeName>, String>>()?;
                    Ok(TypeName::Tuple(tuple_type))
                }
                InnerTypeName::OptionType(type_name) => {
                    let proto_option_type = type_name
                        .inner_type
                        .ok_or("No inner type for option provided")?;
                    let option_type = proto_option_type.deref().clone().try_into()?;
                    Ok(TypeName::Option(Box::new(option_type)))
                }
                InnerTypeName::ResultType(result_type) => {
                    let ok = result_type
                        .ok_type
                        .map(|ok| ok.deref().clone().try_into())
                        .transpose()?;
                    let error = result_type
                        .err_type
                        .map(|error| error.deref().clone().try_into())
                        .transpose()?;
                    Ok(TypeName::Result {
                        ok: ok.map(Box::new),
                        error: error.map(Box::new),
                    })
                }
                InnerTypeName::RecordType(fields) => {
                    let record_type = fields
                        .fields
                        .into_iter()
                        .map(|key_value| {
                            key_value
                                .value
                                .ok_or("Field type missing")?
                                .try_into()
                                .map(|typ| (key_value.key, Box::new(typ)))
                        })
                        .collect::<Result<Vec<(String, Box<TypeName>)>, String>>()?;
                    Ok(TypeName::Record(record_type))
                }
                InnerTypeName::FlagType(flag_type) => Ok(TypeName::Flags(flag_type.flags)),
                InnerTypeName::EnumType(enum_type) => Ok(TypeName::Enum(enum_type.cases)),
                InnerTypeName::VariantType(variant_type) => {
                    let mut cases = vec![];
                    for variant_case in variant_type.cases {
                        let case = variant_case.case_name;
                        let typ = match variant_case.variant_arg {
                            Some(typ) => Some(Box::new(TypeName::try_from(typ)?)),
                            None => None,
                        };
                        cases.push((case, typ));
                    }

                    Ok(TypeName::Variant { cases })
                }
            },
            None => Err("No type kind provided".to_string()),
        }
    }
}

impl TryFrom<AnalysedType> for TypeName {
    type Error = String;
    fn try_from(analysed_type: AnalysedType) -> Result<Self, Self::Error> {
        match analysed_type {
            AnalysedType::Bool(_) => Ok(TypeName::Bool),
            AnalysedType::S8(_) => Ok(TypeName::S8),
            AnalysedType::U8(_) => Ok(TypeName::U8),
            AnalysedType::S16(_) => Ok(TypeName::S16),
            AnalysedType::U16(_) => Ok(TypeName::U16),
            AnalysedType::S32(_) => Ok(TypeName::S32),
            AnalysedType::U32(_) => Ok(TypeName::U32),
            AnalysedType::S64(_) => Ok(TypeName::S64),
            AnalysedType::U64(_) => Ok(TypeName::U64),
            AnalysedType::F32(_) => Ok(TypeName::F32),
            AnalysedType::F64(_) => Ok(TypeName::F64),
            AnalysedType::Chr(_) => Ok(TypeName::Chr),
            AnalysedType::Str(_) => Ok(TypeName::Str),
            AnalysedType::List(inner_type) => Ok(TypeName::List(Box::new(
                inner_type.inner.deref().clone().try_into()?,
            ))),
            AnalysedType::Tuple(inner_type) => Ok(TypeName::Tuple(
                inner_type
                    .items
                    .into_iter()
                    .map(|x| x.try_into())
                    .collect::<Result<_, _>>()?,
            )),
            AnalysedType::Option(type_option) => Ok(TypeName::Option(Box::new(
                type_option.inner.deref().clone().try_into()?,
            ))),
            AnalysedType::Result(TypeResult { ok, err }) => match (ok, err) {
                (Some(ok), Some(err)) => Ok(TypeName::Result {
                    ok: Some(Box::new(ok.deref().clone().try_into()?)),
                    error: Some(Box::new(err.deref().clone().try_into()?)),
                }),
                (Some(ok), None) => Ok(TypeName::Result {
                    ok: Some(Box::new(ok.deref().clone().try_into()?)),
                    error: None,
                }),
                (None, Some(err)) => Ok(TypeName::Result {
                    ok: None,
                    error: Some(Box::new(err.deref().clone().try_into()?)),
                }),
                (None, None) => Ok(TypeName::Result {
                    ok: None,
                    error: None,
                }),
            },
            AnalysedType::Record(type_record) => {
                let mut fields = vec![];
                for field in type_record.fields {
                    let name = field.name.clone();
                    let typ = field.typ.clone();
                    let type_name = typ.try_into()?;
                    fields.push((name, Box::new(type_name)));
                }

                Ok(TypeName::Record(fields))
            }
            AnalysedType::Flags(flags) => Ok(TypeName::Flags(flags.names)),
            AnalysedType::Enum(cases) => Ok(TypeName::Enum(cases.cases)),
            AnalysedType::Variant(cases) => {
                let mut variant_cases = vec![];
                for case in cases.cases {
                    let name = case.name.clone();
                    let typ = case.typ.clone();
                    match typ {
                        Some(typ) => {
                            let type_name = typ.try_into()?;
                            variant_cases.push((name, Some(Box::new(type_name))));
                        }
                        None => {
                            variant_cases.push((name, None));
                        }
                    }
                }
                Ok(TypeName::Variant {
                    cases: variant_cases,
                })
            }
            AnalysedType::Handle(type_handle) => {
                Err(format!("Handle type not supported: {:?}", type_handle))
            }
        }
    }
}

impl From<TypeName> for InferredType {
    fn from(type_name: TypeName) -> Self {
        match type_name {
            TypeName::Bool => InferredType::Bool,
            TypeName::S8 => InferredType::S8,
            TypeName::U8 => InferredType::U8,
            TypeName::S16 => InferredType::S16,
            TypeName::U16 => InferredType::U16,
            TypeName::S32 => InferredType::S32,
            TypeName::U32 => InferredType::U32,
            TypeName::S64 => InferredType::S64,
            TypeName::U64 => InferredType::U64,
            TypeName::F32 => InferredType::F32,
            TypeName::F64 => InferredType::F64,
            TypeName::Chr => InferredType::Chr,
            TypeName::Str => InferredType::Str,
            TypeName::List(inner_type) => {
                InferredType::List(Box::new(inner_type.deref().clone().into()))
            }
            TypeName::Tuple(inner_types) => {
                InferredType::Tuple(inner_types.into_iter().map(|t| t.into()).collect())
            }
            TypeName::Option(type_name) => {
                InferredType::Option(Box::new(type_name.deref().clone().into()))
            }
            TypeName::Result { ok, error } => InferredType::Result {
                ok: ok.map(|x| Box::new(x.deref().clone().into())),
                error: error.map(|x| Box::new(x.deref().clone().into())),
            },
            TypeName::Record(fields) => InferredType::Record(
                fields
                    .into_iter()
                    .map(|(field, typ)| (field, typ.deref().clone().into()))
                    .collect(),
            ),
            TypeName::Flags(flags) => InferredType::Flags(flags),
            TypeName::Enum(cases) => InferredType::Enum(cases),
            TypeName::Variant { cases } => InferredType::Variant(
                cases
                    .into_iter()
                    .map(|(case, typ)| (case, typ.map(|x| x.deref().clone().into())))
                    .collect(),
            ),
        }
    }
}

pub fn parse_basic_type<Input>() -> impl Parser<Input, Output = TypeName>
where
    Input: combine::Stream<Token = char>,
    RibParseError: Into<
        <Input::Error as ParseError<Input::Token, Input::Range, Input::Position>>::StreamError,
    >,
{
    choice((
        attempt(string("bool").map(|_| TypeName::Bool)),
        attempt(string("s8").map(|_| TypeName::S8)),
        attempt(string("u8").map(|_| TypeName::U8)),
        attempt(string("s16").map(|_| TypeName::S16)),
        attempt(string("u16").map(|_| TypeName::U16)),
        attempt(string("s32").map(|_| TypeName::S32)),
        attempt(string("u32").map(|_| TypeName::U32)),
        attempt(string("s64").map(|_| TypeName::S64)),
        attempt(string("u64").map(|_| TypeName::U64)),
        attempt(string("f32").map(|_| TypeName::F32)),
        attempt(string("f64").map(|_| TypeName::F64)),
        attempt(string("chr").map(|_| TypeName::Chr)),
        attempt(string("str").map(|_| TypeName::Str)),
    ))
    .skip(spaces())
}

pub fn parse_list_type<Input>() -> impl Parser<Input, Output = TypeName>
where
    Input: combine::Stream<Token = char>,
    RibParseError: Into<
        <Input::Error as ParseError<Input::Token, Input::Range, Input::Position>>::StreamError,
    >,
{
    string("list")
        .skip(spaces())
        .with(between(
            char('<').skip(spaces()),
            char('>').skip(spaces()),
            parse_type_name(),
        ))
        .map(|inner_type| TypeName::List(Box::new(inner_type)))
}

pub fn parse_option_type<Input>() -> impl Parser<Input, Output = TypeName>
where
    Input: combine::Stream<Token = char>,
    RibParseError: Into<
        <Input::Error as ParseError<Input::Token, Input::Range, Input::Position>>::StreamError,
    >,
{
    string("option")
        .skip(spaces())
        .with(between(
            char('<').skip(spaces()),
            char('>').skip(spaces()),
            parse_type_name(),
        ))
        .map(|inner_type| TypeName::Option(Box::new(inner_type)))
}

pub fn parse_tuple_type<Input>() -> impl Parser<Input, Output = TypeName>
where
    Input: combine::Stream<Token = char>,
    RibParseError: Into<
        <Input::Error as ParseError<Input::Token, Input::Range, Input::Position>>::StreamError,
    >,
{
    string("tuple")
        .skip(spaces())
        .with(between(
            char('<').skip(spaces()),
            char('>').skip(spaces()),
            sep_by(parse_type_name(), char(',').skip(spaces())),
        ))
        .map(TypeName::Tuple)
}

pub fn parse_type_name_<Input>() -> impl Parser<Input, Output = TypeName>
where
    Input: combine::Stream<Token = char>,
    RibParseError: Into<
        <Input::Error as ParseError<Input::Token, Input::Range, Input::Position>>::StreamError,
    >,
{
    spaces().with(choice((
        attempt(parse_basic_type()),
        attempt(parse_list_type()),
        attempt(parse_tuple_type()),
        attempt(parse_option_type()),
    )))
}

parser! {
    pub fn parse_type_name[Input]()(Input) -> TypeName
     where [Input: combine::Stream<Token = char>, RibParseError: Into<<Input::Error as ParseError<Input::Token, Input::Range, Input::Position>>::StreamError>,]
    {
       parse_type_name_()
    }
}

#[cfg(test)]
<<<<<<< HEAD
mod type_name_tests {
=======
mod type_name_parser_tests {
    use test_r::test;

>>>>>>> 2f245d08
    use combine::EasyParser;

    use super::*;

    fn parse_and_compare(input: &str, expected: TypeName) {
        let written = format!("{}", expected);
        let result1 = parse_type_name().easy_parse(input);
        let result2 = parse_type_name().easy_parse(written.as_str());
        assert_eq!(result1, Ok((expected.clone(), "")));
        assert_eq!(result2, Ok((expected, "")));
    }

    #[test]
    fn test_basic_types() {
        parse_and_compare("bool", TypeName::Bool);
        parse_and_compare("s8", TypeName::S8);
        parse_and_compare("u8", TypeName::U8);
        parse_and_compare("s16", TypeName::S16);
        parse_and_compare("u16", TypeName::U16);
        parse_and_compare("s32", TypeName::S32);
        parse_and_compare("u32", TypeName::U32);
        parse_and_compare("s64", TypeName::S64);
        parse_and_compare("u64", TypeName::U64);
        parse_and_compare("f32", TypeName::F32);
        parse_and_compare("f64", TypeName::F64);
        parse_and_compare("chr", TypeName::Chr);
        parse_and_compare("str", TypeName::Str);
    }

    #[test]
    fn test_list_type_name() {
        parse_and_compare("list<u8>", TypeName::List(Box::new(TypeName::U8)));
        parse_and_compare(
            "list<list<f32>>",
            TypeName::List(Box::new(TypeName::List(Box::new(TypeName::F32)))),
        );
    }

    #[test]
    fn test_tuple_type_name() {
        parse_and_compare(
            "tuple<u8, u16>",
            TypeName::Tuple(vec![TypeName::U8, TypeName::U16]),
        );
        parse_and_compare(
            "tuple<s32, list<u8>>",
            TypeName::Tuple(vec![TypeName::S32, TypeName::List(Box::new(TypeName::U8))]),
        );
        parse_and_compare(
            "tuple<tuple<s8, s16>, u32>",
            TypeName::Tuple(vec![
                TypeName::Tuple(vec![TypeName::S8, TypeName::S16]),
                TypeName::U32,
            ]),
        );
    }

    #[test]
    fn test_option_type_name() {
        parse_and_compare("option<u8>", TypeName::Option(Box::new(TypeName::U8)));
        parse_and_compare(
            "option<list<f32>>",
            TypeName::Option(Box::new(TypeName::List(Box::new(TypeName::F32)))),
        );
    }

    #[test]
    fn test_nested_types() {
        parse_and_compare(
            "list<tuple<u8, s8>>",
            TypeName::List(Box::new(TypeName::Tuple(vec![TypeName::U8, TypeName::S8]))),
        );
        parse_and_compare(
            "tuple<list<u16>, list<f64>>",
            TypeName::Tuple(vec![
                TypeName::List(Box::new(TypeName::U16)),
                TypeName::List(Box::new(TypeName::F64)),
            ]),
        );
    }

    #[test]
    fn test_spaces_around_types() {
        parse_and_compare("  u8  ", TypeName::U8);
        parse_and_compare("list< u8 >", TypeName::List(Box::new(TypeName::U8)));
        parse_and_compare(
            "tuple< s32 , list< u8 > >",
            TypeName::Tuple(vec![TypeName::S32, TypeName::List(Box::new(TypeName::U8))]),
        );
    }
}<|MERGE_RESOLUTION|>--- conflicted
+++ resolved
@@ -538,13 +538,8 @@
 }
 
 #[cfg(test)]
-<<<<<<< HEAD
 mod type_name_tests {
-=======
-mod type_name_parser_tests {
     use test_r::test;
-
->>>>>>> 2f245d08
     use combine::EasyParser;
 
     use super::*;

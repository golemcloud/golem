--- conflicted
+++ resolved
@@ -50,7 +50,6 @@
 pub struct TypeErrorMessage(pub String);
 
 impl InferredType {
-<<<<<<< HEAD
     pub fn all_of(types: Vec<InferredType>) -> InferredType {
         if types.len() == 1 {
             types.into_iter().next().unwrap()
@@ -67,14 +66,12 @@
         }
     }
 
-=======
     pub fn is_unit(&self) -> bool {
         match self {
             InferredType::Sequence(types) => types.is_empty(),
             _ => false,
         }
     }
->>>>>>> 7b1d7117
     pub fn is_unknown(&self) -> bool {
         matches!(self, InferredType::Unknown)
     }
@@ -571,16 +568,18 @@
                 ),
 
                 (InferredType::Option(a_type), inferred_type) => {
-                    let unified_left = a_type.unify_types()?;
-                    let unified_right = inferred_type.unify_types()?;
-                    let combined = unified_left.unify_with_required(&unified_right)?;
-                    Ok(InferredType::Option(Box::new(combined)))
+                    if a_type.deref() == inferred_type {
+                        Ok(InferredType::Option(a_type.clone()))
+                    } else {
+                        Err(vec!["Option types do not match".to_string()])
+                    }
                 }
                 (inferred_type, InferredType::Option(a_type)) => {
-                    let unified_left = a_type.unify_types()?;
-                    let unified_right = inferred_type.unify_types()?;
-                    let combined = unified_left.unify_with_required(&unified_right)?;
-                    Ok(InferredType::Option(Box::new(combined)))
+                    if a_type.deref() == inferred_type {
+                        Ok(InferredType::Option(a_type.clone()))
+                    } else {
+                        Err(vec!["Option types do not match".to_string()])
+                    }
                 }
                 (
                     InferredType::Result {

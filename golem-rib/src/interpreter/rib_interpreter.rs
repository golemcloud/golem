// Copyright 2024-2025 Golem Cloud
//
// Licensed under the Golem Source License v1.0 (the "License");
// you may not use this file except in compliance with the License.
// You may obtain a copy of the License at
//
//     http://license.golem.cloud/LICENSE
//
// Unless required by applicable law or agreed to in writing, software
// distributed under the License is distributed on an "AS IS" BASIS,
// WITHOUT WARRANTIES OR CONDITIONS OF ANY KIND, either express or implied.
// See the License for the specific language governing permissions and
// limitations under the License.

use super::interpreter_stack_value::RibInterpreterStackValue;
use crate::interpreter::env::InterpreterEnv;
use crate::interpreter::instruction_cursor::RibByteCodeCursor;
use crate::interpreter::rib_runtime_error::{
    arithmetic_error, no_result, throw_error, RibRuntimeError,
};
use crate::interpreter::stack::InterpreterStack;
use crate::{internal_corrupted_state, RibByteCode, RibFunctionInvoke, RibIR, RibInput, RibResult};
use std::sync::Arc;

pub struct Interpreter {
    pub input: RibInput,
    pub invoke: Arc<dyn RibFunctionInvoke + Sync + Send>,
}

impl Default for Interpreter {
    fn default() -> Self {
        Interpreter {
            input: RibInput::default(),
            invoke: Arc::new(internal::NoopRibFunctionInvoke),
        }
    }
}

pub type RibInterpreterResult<T> = Result<T, RibRuntimeError>;

impl Interpreter {
    pub fn new(input: RibInput, invoke: Arc<dyn RibFunctionInvoke + Sync + Send>) -> Self {
        Interpreter {
            input: input.clone(),
            invoke,
        }
    }

    // Interpreter that's not expected to call a side-effecting function call.
    // All it needs is environment with the required variables to evaluate the Rib script
    pub fn pure(input: RibInput) -> Self {
        Interpreter {
            input,
            invoke: Arc::new(internal::NoopRibFunctionInvoke),
        }
    }

    pub fn override_rib_input(&mut self, rib_input: RibInput) {
        self.input = rib_input;
    }

    pub async fn run(&mut self, instructions0: RibByteCode) -> Result<RibResult, RibRuntimeError> {
        let mut byte_code_cursor = RibByteCodeCursor::from_rib_byte_code(instructions0);
        let mut stack = InterpreterStack::default();

        let mut interpreter_env = InterpreterEnv::from(&self.input, &self.invoke);

        while let Some(instruction) = byte_code_cursor.get_instruction() {
            match instruction {
                RibIR::PushLit(val) => {
                    stack.push_val(val);
                }

                RibIR::PushFlag(val) => {
                    stack.push_val(val);
                }

                RibIR::CreateAndPushRecord(analysed_type) => {
                    internal::run_create_record_instruction(analysed_type, &mut stack)?;
                }

                RibIR::UpdateRecord(field_name) => {
                    internal::run_update_record_instruction(field_name, &mut stack)?;
                }

                RibIR::PushList(analysed_type, arg_size) => {
                    internal::run_push_list_instruction(arg_size, analysed_type, &mut stack)?;
                }

                RibIR::EqualTo => {
                    internal::run_compare_instruction(&mut stack, |left, right| left == right)?;
                }

                RibIR::GreaterThan => {
                    internal::run_compare_instruction(&mut stack, |left, right| left > right)?;
                }

                RibIR::LessThan => {
                    internal::run_compare_instruction(&mut stack, |left, right| left < right)?;
                }

                RibIR::GreaterThanOrEqualTo => {
                    internal::run_compare_instruction(&mut stack, |left, right| left >= right)?;
                }

                RibIR::LessThanOrEqualTo => {
                    internal::run_compare_instruction(&mut stack, |left, right| left <= right)?;
                }
                RibIR::Plus(analysed_type) => {
                    internal::run_math_instruction(
                        &mut stack,
                        |left, right| {
                            let result = left + right;
                            result.map_err(|err| arithmetic_error(err.as_str()))
                        },
                        &analysed_type,
                    )?;
                }
                RibIR::Minus(analysed_type) => {
                    internal::run_math_instruction(
                        &mut stack,
                        |left, right| {
                            let result = left - right;
                            result.map_err(|err| arithmetic_error(err.as_str()))
                        },
                        &analysed_type,
                    )?;
                }
                RibIR::Divide(analysed_type) => {
                    internal::run_math_instruction(
                        &mut stack,
                        |left, right| {
                            if right.is_zero() {
                                Err(arithmetic_error(
                                    format!("division by zero. left: {}, right: {}", left, right)
                                        .as_str(),
                                ))
                            } else {
                                (left / right).map_err(|err| arithmetic_error(err.as_str()))
                            }
                        },
                        &analysed_type,
                    )?;
                }
                RibIR::Multiply(analysed_type) => {
                    internal::run_math_instruction(
                        &mut stack,
                        |left, right| {
                            let result = left * right;
                            result.map_err(|err| arithmetic_error(err.as_str()))
                        },
                        &analysed_type,
                    )?;
                }

                RibIR::AssignVar(variable_id) => {
                    internal::run_assign_var_instruction(
                        variable_id,
                        &mut stack,
                        &mut interpreter_env,
                    )?;
                }

                RibIR::LoadVar(variable_id) => {
                    internal::run_load_var_instruction(
                        variable_id,
                        &mut stack,
                        &mut interpreter_env,
                    )?;
                }

                RibIR::IsEmpty => {
                    internal::run_is_empty_instruction(&mut stack)?;
                }

                RibIR::JumpIfFalse(instruction_id) => {
                    internal::run_jump_if_false_instruction(
                        instruction_id,
                        &mut byte_code_cursor,
                        &mut stack,
                    )?;
                }

                RibIR::SelectField(field_name) => {
                    internal::run_select_field_instruction(field_name, &mut stack)?;
                }

                RibIR::SelectIndex(index) => {
                    internal::run_select_index_instruction(&mut stack, index)?;
                }

                RibIR::SelectIndexV1 => {
                    internal::run_select_index_v1_instruction(&mut stack)?;
                }

                RibIR::CreateFunctionName(site, function_type) => {
                    internal::run_create_function_name_instruction(
                        site,
                        function_type,
                        &mut stack,
                    )?;
                }

                RibIR::InvokeFunction(worker_type, arg_size, _) => {
                    internal::run_call_instruction(
                        &byte_code_cursor.position(),
                        arg_size,
                        worker_type,
                        &mut stack,
                        &mut interpreter_env,
                    )
                    .await?;
                }

                RibIR::PushVariant(variant_name, analysed_type) => {
                    internal::run_variant_construction_instruction(
                        variant_name,
                        analysed_type,
                        &mut stack,
                    )
                    .await?;
                }

                RibIR::PushEnum(enum_name, analysed_type) => {
                    internal::run_push_enum_instruction(&mut stack, enum_name, analysed_type)?;
                }

                RibIR::Throw(message) => {
                    return Err(throw_error(message.as_str()));
                }

                RibIR::GetTag => {
                    internal::run_get_tag_instruction(&mut stack)?;
                }

                RibIR::Deconstruct => {
                    internal::run_deconstruct_instruction(&mut stack)?;
                }

                RibIR::Jump(instruction_id) => {
                    byte_code_cursor.move_to(&instruction_id).ok_or_else(|| {
                        internal_corrupted_state!(
                            "internal error. Failed to move to label {}",
                            instruction_id.index
                        )
                    })?;
                }

                RibIR::PushSome(analysed_type) => {
                    internal::run_create_some_instruction(&mut stack, analysed_type)?;
                }
                RibIR::PushNone(analysed_type) => {
                    internal::run_create_none_instruction(&mut stack, analysed_type)?;
                }
                RibIR::PushOkResult(analysed_type) => {
                    internal::run_create_ok_instruction(&mut stack, analysed_type)?;
                }
                RibIR::PushErrResult(analysed_type) => {
                    internal::run_create_err_instruction(&mut stack, analysed_type)?;
                }
                RibIR::Concat(arg_size) => {
                    internal::run_concat_instruction(&mut stack, arg_size)?;
                }
                RibIR::PushTuple(analysed_type, arg_size) => {
                    internal::run_push_tuple_instruction(arg_size, analysed_type, &mut stack)?;
                }
                RibIR::Negate => {
                    internal::run_negate_instruction(&mut stack)?;
                }

                RibIR::Label(_) => {}

                RibIR::And => {
                    internal::run_and_instruction(&mut stack)?;
                }

                RibIR::Or => {
                    internal::run_or_instruction(&mut stack)?;
                }
                RibIR::ToIterator => {
                    internal::run_to_iterator(&mut stack)?;
                }
                RibIR::CreateSink(analysed_type) => {
                    internal::run_create_sink_instruction(&mut stack, analysed_type)?
                }
                RibIR::AdvanceIterator => {
                    internal::run_advance_iterator_instruction(&mut stack)?;
                }
                RibIR::PushToSink => {
                    internal::run_push_to_sink_instruction(&mut stack)?;
                }

                RibIR::SinkToList => {
                    internal::run_sink_to_list_instruction(&mut stack)?;
                }

                RibIR::Length => {
                    internal::run_length_instruction(&mut stack)?;
                }
            }
        }

        match byte_code_cursor.last() {
            Some(RibIR::AssignVar(_)) => Ok(RibResult::Unit),
            _ => {
                let stack_value = stack
                    .pop()
                    .unwrap_or_else(|| RibInterpreterStackValue::Unit);

                let rib_result = RibResult::from_rib_interpreter_stack_value(&stack_value)
                    .ok_or_else(no_result)?;
                Ok(rib_result)
            }
        }
    }
}

mod internal {
    use crate::interpreter::env::{EnvironmentKey, InterpreterEnv};
    use crate::interpreter::interpreter_stack_value::RibInterpreterStackValue;
    use crate::interpreter::literal::LiteralValue;
    use crate::interpreter::stack::InterpreterStack;
    use crate::{
        bail_corrupted_state, internal_corrupted_state, CoercedNumericValue, EvaluatedFnArgs,
        EvaluatedFqFn, EvaluatedWorkerName, FunctionReferenceType, InstructionId,
        ParsedFunctionName, ParsedFunctionReference, ParsedFunctionSite, RibFunctionInvoke,
        RibFunctionInvokeResult, RibInterpreterResult, TypeHint, VariableId, WorkerNamePresence,
    };
    use golem_wasm_ast::analysis::AnalysedType;
    use golem_wasm_ast::analysis::TypeResult;
    use golem_wasm_rpc::{IntoValueAndType, Value, ValueAndType};

    use crate::interpreter::instruction_cursor::RibByteCodeCursor;
    use crate::interpreter::rib_runtime_error::{
        cast_error, cast_error_custom, empty_stack, exhausted_iterator, field_not_found,
        function_invoke_fail, index_out_of_bound, infinite_computation, input_not_found,
        instruction_jump_error, insufficient_stack_items, invalid_type_with_stack_value,
        type_mismatch_with_type_hint, type_mismatch_with_value, RibRuntimeError,
    };
    use crate::type_inference::GetTypeHint;
    use async_trait::async_trait;
    use golem_wasm_ast::analysis::analysed_type::u64;
    use std::ops::Deref;

    pub(crate) struct NoopRibFunctionInvoke;

    #[async_trait]
    impl RibFunctionInvoke for NoopRibFunctionInvoke {
        async fn invoke(
            &self,
            _instruction_id: &InstructionId,
            _worker_name: Option<EvaluatedWorkerName>,
            _function_name: EvaluatedFqFn,
            _args: EvaluatedFnArgs,
        ) -> RibFunctionInvokeResult {
            Ok(None)
        }
    }

    pub(crate) fn run_is_empty_instruction(
        interpreter_stack: &mut InterpreterStack,
    ) -> RibInterpreterResult<()> {
        let rib_result = interpreter_stack.pop().ok_or_else(empty_stack)?;

        let bool_opt = match rib_result {
            RibInterpreterStackValue::Val(ValueAndType {
                value: Value::List(items),
                ..
            }) => Some(items.is_empty()),
            RibInterpreterStackValue::Iterator(iter) => {
                let mut peekable_iter = iter.peekable();
                let result = peekable_iter.peek().is_some();
                interpreter_stack.push(RibInterpreterStackValue::Iterator(Box::new(peekable_iter)));
                Some(result)
            }
            RibInterpreterStackValue::Sink(values, analysed_type) => {
                let possible_iterator = interpreter_stack.pop().ok_or_else(|| {
                    internal_corrupted_state!(
                        "internal error: Expecting an iterator to check is empty"
                    )
                })?;

                match possible_iterator {
                    RibInterpreterStackValue::Iterator(iter) => {
                        let mut peekable_iter = iter.peekable();
                        let result = peekable_iter.peek().is_some();
                        interpreter_stack
                            .push(RibInterpreterStackValue::Iterator(Box::new(peekable_iter)));
                        interpreter_stack
                            .push(RibInterpreterStackValue::Sink(values, analysed_type));
                        Some(result)
                    }

                    _ => None,
                }
            }
            RibInterpreterStackValue::Val(_) => None,
            RibInterpreterStackValue::Unit => None,
        };

        let bool = bool_opt.ok_or(internal_corrupted_state!("failed to execute is_empty"))?;
        interpreter_stack.push_val(bool.into_value_and_type());
        Ok(())
    }

    pub(crate) fn run_jump_if_false_instruction(
        instruction_id: InstructionId,
        instruction_stack: &mut RibByteCodeCursor,
        interpreter_stack: &mut InterpreterStack,
    ) -> RibInterpreterResult<()> {
        let predicate = interpreter_stack.try_pop_bool()?;

        // Jump if predicate is false
        if !predicate {
            instruction_stack
                .move_to(&instruction_id)
                .ok_or_else(|| instruction_jump_error(instruction_id))?;
        }

        Ok(())
    }

    pub(crate) fn run_to_iterator(
        interpreter_stack: &mut InterpreterStack,
    ) -> RibInterpreterResult<()> {
        let popped_up = interpreter_stack.pop().ok_or_else(empty_stack)?;

        let value_and_type = popped_up.get_val().ok_or_else(empty_stack)?;

        match (value_and_type.value, value_and_type.typ) {
            (Value::List(items), AnalysedType::List(item_type)) => {
                let items = items
                    .into_iter()
                    .map(|item| ValueAndType::new(item, (*item_type.inner).clone()))
                    .collect::<Vec<_>>();

                interpreter_stack.push(RibInterpreterStackValue::Iterator(Box::new(
                    items.into_iter(),
                )));

                Ok(())
            }
            (Value::Record(fields), AnalysedType::Record(record_type)) => {
                let mut from: Option<usize> = None;
                let mut to: Option<usize> = None;
                let mut inclusive = false;

                let value_and_names = fields.into_iter().zip(record_type.fields);

                for (value, name_and_type) in value_and_names {
                    match name_and_type.name.as_str() {
                        "from" => {
                            from = Some(
                                to_num(&value)
                                    .ok_or_else(|| cast_error(value, TypeHint::Number))?,
                            )
                        }
                        "to" => {
                            to = Some(
                                to_num(&value)
                                    .ok_or_else(|| cast_error(value, TypeHint::Number))?,
                            )
                        }
                        "inclusive" => {
                            inclusive = match value {
                                Value::Bool(b) => b,
                                _ => {
                                    return Err(type_mismatch_with_value(
                                        vec![TypeHint::Boolean],
                                        value,
                                    ))
                                }
                            }
                        }
                        _ => bail_corrupted_state!("Invalid field name {}", name_and_type.name),
                    }
                }

                match (from, to) {
                    (Some(from), Some(to)) => {
                        if inclusive {
                            interpreter_stack.push(RibInterpreterStackValue::Iterator(Box::new(
                                (from..=to).map(|i| ValueAndType::new(Value::U64(i as u64), u64())),
                            )));
                        } else {
                            interpreter_stack.push(RibInterpreterStackValue::Iterator(Box::new(
                                (from..to).map(|i| ValueAndType::new(Value::U64(i as u64), u64())),
                            )));
                        }
                    }

                    (None, Some(to)) => {
                        if inclusive {
                            interpreter_stack.push(RibInterpreterStackValue::Iterator(Box::new(
                                (0..=to).map(|i| ValueAndType::new(Value::U64(i as u64), u64())),
                            )));
                        } else {
                            interpreter_stack.push(RibInterpreterStackValue::Iterator(Box::new(
                                (0..to).map(|i| ValueAndType::new(Value::U64(i as u64), u64())),
                            )));
                        }
                    }

                    // avoiding panicking with stack overflow for rib like the following
                    // for i in 0.. {
                    //   yield i
                    // }
                    (Some(_), None) => {
                        return Err(infinite_computation(
                            "an infinite range is being iterated. make sure range is finite to avoid infinite computation",
                        ))
                    }

                    (None, None) => {
                        interpreter_stack.push(RibInterpreterStackValue::Iterator(Box::new({
                            let range = 0..;
                            range
                                .into_iter()
                                .map(|i| ValueAndType::new(Value::U64(i as u64), u64()))
                        })));
                    }
                };

                Ok(())
            }

            _ => Err(internal_corrupted_state!(
                "failed to convert to an iterator"
            )),
        }
    }

    fn to_num(value: &Value) -> Option<usize> {
        match value {
            Value::U64(u64) => Some(*u64 as usize),
            Value::Bool(_) => None,
            Value::U8(u8) => Some(*u8 as usize),
            Value::U16(u16) => Some(*u16 as usize),
            Value::U32(u32) => Some(*u32 as usize),
            Value::S8(s8) => Some(*s8 as usize),
            Value::S16(s16) => Some(*s16 as usize),
            Value::S32(s32) => Some(*s32 as usize),
            Value::S64(s64) => Some(*s64 as usize),
            Value::F32(f32) => Some(*f32 as usize),
            Value::F64(f64) => Some(*f64 as usize),
            _ => None,
        }
    }

    pub(crate) fn run_create_sink_instruction(
        interpreter_stack: &mut InterpreterStack,
        analysed_type: AnalysedType,
    ) -> RibInterpreterResult<()> {
        let analysed_type = match analysed_type {
            AnalysedType::List(type_list) => *type_list.inner,
            _ => bail_corrupted_state!("expecting a list type to create sink"),
        };
        interpreter_stack.create_sink(analysed_type);
        Ok(())
    }

    pub(crate) fn run_advance_iterator_instruction(
        interpreter_stack: &mut InterpreterStack,
    ) -> RibInterpreterResult<()> {
        let mut stack_value = interpreter_stack.pop().ok_or_else(empty_stack)?;

        match &mut stack_value {
            RibInterpreterStackValue::Sink(_, _) => {
                let mut existing_iterator = interpreter_stack
                    .pop()
                    .ok_or(internal_corrupted_state!("failed to get an iterator"))?;

                match &mut existing_iterator {
                    RibInterpreterStackValue::Iterator(iter) => {
                        if let Some(value_and_type) = iter.next() {
                            interpreter_stack.push(existing_iterator); // push the iterator back
                            interpreter_stack.push(stack_value); // push the sink back
                            interpreter_stack.push(RibInterpreterStackValue::Val(value_and_type));
                            Ok(())
                        } else {
                            Err(exhausted_iterator())
                        }
                    }

                    _ => Err(internal_corrupted_state!(
                        "sink cannot exist without a corresponding iterator"
                    )),
                }
            }

            RibInterpreterStackValue::Iterator(iter) => {
                if let Some(value_and_type) = iter.next() {
                    interpreter_stack.push(stack_value);
                    interpreter_stack.push(RibInterpreterStackValue::Val(value_and_type));
                    Ok(())
                } else {
                    Err(exhausted_iterator())
                }
            }
            _ => Err(exhausted_iterator()),
        }
    }

    pub(crate) fn run_push_to_sink_instruction(
        interpreter_stack: &mut InterpreterStack,
    ) -> RibInterpreterResult<()> {
        let last_value = interpreter_stack.pop_val();
        match last_value {
            Some(val) => {
                interpreter_stack.push_to_sink(val)?;

                Ok(())
            }
            _ => Err(internal_corrupted_state!("Failed to push values to sink")),
        }
    }

    pub(crate) fn run_sink_to_list_instruction(
        interpreter_stack: &mut InterpreterStack,
    ) -> RibInterpreterResult<()> {
        let (result, analysed_type) =
            interpreter_stack
                .pop_sink()
                .ok_or(internal_corrupted_state!(
                    "failed to retrieve items from sink"
                ))?;

        interpreter_stack.push_list(
            result.into_iter().map(|vnt| vnt.value).collect(),
            &analysed_type,
        );

        Ok(())
    }

    pub(crate) fn run_length_instruction(
        interpreter_stack: &mut InterpreterStack,
    ) -> RibInterpreterResult<()> {
        let rib_result = interpreter_stack.pop().ok_or_else(empty_stack)?;

        let length = match rib_result {
            RibInterpreterStackValue::Val(ValueAndType {
                value: Value::List(items),
                ..
            }) => items.len(),
            RibInterpreterStackValue::Iterator(iter) => iter.count(),
            _ => bail_corrupted_state!("failed to get the length of the value"),
        };

        interpreter_stack.push_val(ValueAndType::new(Value::U64(length as u64), u64()));
        Ok(())
    }

    pub(crate) fn run_assign_var_instruction(
        variable_id: VariableId,
        interpreter_stack: &mut InterpreterStack,
        interpreter_env: &mut InterpreterEnv,
    ) -> RibInterpreterResult<()> {
        let value = interpreter_stack.pop().ok_or_else(empty_stack)?;
        let env_key = EnvironmentKey::from(variable_id);

        interpreter_env.insert(env_key, value);
        Ok(())
    }

    pub(crate) fn run_load_var_instruction(
        variable_id: VariableId,
        interpreter_stack: &mut InterpreterStack,
        interpreter_env: &mut InterpreterEnv,
    ) -> RibInterpreterResult<()> {
        let env_key = EnvironmentKey::from(variable_id.clone());
        let value = interpreter_env
            .lookup(&env_key)
            .ok_or_else(|| input_not_found(variable_id.name().as_str()))?;

        match value {
            RibInterpreterStackValue::Unit => {
                interpreter_stack.push(RibInterpreterStackValue::Unit);
            }
            RibInterpreterStackValue::Val(val) => interpreter_stack.push_val(val.clone()),
            RibInterpreterStackValue::Iterator(_) => {
                bail_corrupted_state!("internal error: unable to assign an iterator to a variable")
            }
            RibInterpreterStackValue::Sink(_, _) => {
                bail_corrupted_state!("internal error: unable to assign a sink to a variable")
            }
        }

        Ok(())
    }

    pub(crate) fn run_create_record_instruction(
        analysed_type: AnalysedType,
        interpreter_stack: &mut InterpreterStack,
    ) -> RibInterpreterResult<()> {
        let name_type_pair = match analysed_type {
            AnalysedType::Record(type_record) => type_record.fields,
            _ => {
                bail_corrupted_state!(
                    "expected a record type to create a record, but obtained {}",
                    analysed_type.get_type_hint()
                )
            }
        };

        interpreter_stack.create_record(name_type_pair);
        Ok(())
    }

    pub(crate) fn run_update_record_instruction(
        field_name: String,
        interpreter_stack: &mut InterpreterStack,
    ) -> RibInterpreterResult<()> {
        let (current_record_fields, record_type) = interpreter_stack.try_pop_record()?;

        let idx = record_type
            .fields
            .iter()
            .position(|pair| pair.name == field_name)
            .ok_or_else(|| {
                internal_corrupted_state!(
                    "Invalid field name {field_name}, should be one of {}",
                    record_type
                        .fields
                        .iter()
                        .map(|pair| pair.name.clone())
                        .collect::<Vec<_>>()
                        .join(", ")
                )
            })?;
        let value = interpreter_stack.try_pop_val()?;

        let mut fields = current_record_fields;
        fields[idx] = value.value;

        interpreter_stack.push_val(ValueAndType {
            value: Value::Record(fields),
            typ: AnalysedType::Record(record_type),
        });
        Ok(())
    }

    pub(crate) fn run_push_list_instruction(
        list_size: usize,
        analysed_type: AnalysedType,
        interpreter_stack: &mut InterpreterStack,
    ) -> RibInterpreterResult<()> {
        match analysed_type {
            AnalysedType::List(inner_type) => {
                let items = interpreter_stack.try_pop_n_val(list_size)?;

                interpreter_stack.push_list(
                    items.into_iter().map(|vnt| vnt.value).collect(),
                    inner_type.inner.deref(),
                );

                Ok(())
            }

            _ => Err(internal_corrupted_state!(
                "failed to create list due to mismatch in types. expected: list, actual: {}",
                analysed_type.get_type_hint()
            )),
        }
    }

    pub(crate) fn run_push_tuple_instruction(
        list_size: usize,
        analysed_type: AnalysedType,
        interpreter_stack: &mut InterpreterStack,
    ) -> RibInterpreterResult<()> {
        match analysed_type {
            AnalysedType::Tuple(_inner_type) => {
                let items = interpreter_stack.try_pop_n_val(list_size)?;
                interpreter_stack.push_tuple(items);
                Ok(())
            }

            _ => Err(internal_corrupted_state!(
                "failed to create tuple due to mismatch in types. expected: tuple, actual: {}",
                analysed_type.get_type_hint()
            )),
        }
    }

    pub(crate) fn run_negate_instruction(
        interpreter_stack: &mut InterpreterStack,
    ) -> RibInterpreterResult<()> {
        let bool = interpreter_stack.try_pop_bool()?;
        let negated = !bool;

        interpreter_stack.push_val(negated.into_value_and_type());
        Ok(())
    }

    pub(crate) fn run_and_instruction(
        interpreter_stack: &mut InterpreterStack,
    ) -> RibInterpreterResult<()> {
        let left = interpreter_stack.try_pop()?;
        let right = interpreter_stack.try_pop()?;

        let result = left.compare(&right, |a, b| match (a.get_bool(), b.get_bool()) {
            (Some(a), Some(b)) => a && b,
            _ => false,
        })?;

        interpreter_stack.push(result);

        Ok(())
    }

    pub(crate) fn run_or_instruction(
        interpreter_stack: &mut InterpreterStack,
    ) -> RibInterpreterResult<()> {
        let left = interpreter_stack.try_pop()?;
        let right = interpreter_stack.try_pop()?;

        let result = left.compare(&right, |a, b| match (a.get_bool(), b.get_bool()) {
            (Some(a), Some(b)) => a || b,
            _ => false,
        })?;

        interpreter_stack.push(result);

        Ok(())
    }

    pub(crate) fn run_math_instruction(
        interpreter_stack: &mut InterpreterStack,
        compare_fn: fn(
            CoercedNumericValue,
            CoercedNumericValue,
        ) -> Result<CoercedNumericValue, RibRuntimeError>,
        target_numerical_type: &AnalysedType,
    ) -> RibInterpreterResult<()> {
        let left = interpreter_stack.try_pop()?;
        let right = interpreter_stack.try_pop()?;

        let result = left.evaluate_math_op(&right, compare_fn)?;
        let numerical_type = result
            .cast_to(target_numerical_type)
            .ok_or_else(|| cast_error_custom(result, target_numerical_type.get_type_hint()))?;

        interpreter_stack.push_val(numerical_type);

        Ok(())
    }

    pub(crate) fn run_compare_instruction(
        interpreter_stack: &mut InterpreterStack,
        compare_fn: fn(LiteralValue, LiteralValue) -> bool,
    ) -> RibInterpreterResult<()> {
        let left = interpreter_stack.try_pop()?;
        let right = interpreter_stack.try_pop()?;

        let result = left.compare(&right, compare_fn)?;

        interpreter_stack.push(result);

        Ok(())
    }

    // Kept for backward compatibility with byte code
    pub(crate) fn run_select_field_instruction(
        field_name: String,
        interpreter_stack: &mut InterpreterStack,
    ) -> RibInterpreterResult<()> {
        let record = interpreter_stack.try_pop()?;

        match record {
            RibInterpreterStackValue::Val(ValueAndType {
                value: Value::Record(field_values),
                typ: AnalysedType::Record(typ),
            }) => {
                let field = field_values
                    .into_iter()
                    .zip(typ.fields)
                    .find(|(_value, field)| field.name == field_name)
                    .ok_or_else(|| field_not_found(field_name.as_str()))?;

                let value = field.0;
                interpreter_stack.push_val(ValueAndType::new(value, field.1.typ));
                Ok(())
            }
            _ => Err(field_not_found(field_name.as_str())),
        }
    }

    pub(crate) fn run_select_index_v1_instruction(
        interpreter_stack: &mut InterpreterStack,
    ) -> RibInterpreterResult<()> {
        let stack_list_value = interpreter_stack.pop().ok_or_else(empty_stack)?;

        let index_value = interpreter_stack.pop().ok_or(empty_stack())?;

        match stack_list_value {
            RibInterpreterStackValue::Val(ValueAndType {
                value: Value::List(items),
                typ: AnalysedType::List(typ),
            }) => match index_value.get_literal().and_then(|v| v.get_number()) {
                Some(CoercedNumericValue::PosInt(index)) => {
                    let value = items
                        .get(index as usize)
                        .ok_or_else(|| index_out_of_bound(index as usize, items.len()))?
                        .clone();

                    interpreter_stack.push_val(ValueAndType::new(value, (*typ.inner).clone()));
                    Ok(())
                }
                _ => Err(internal_corrupted_state!(
                    "range selection not supported at byte code level. missing desugar phase"
                )),
            },
            RibInterpreterStackValue::Val(ValueAndType {
                value: Value::Tuple(items),
                typ: AnalysedType::Tuple(typ),
            }) => match index_value.get_literal().and_then(|v| v.get_number()) {
                Some(CoercedNumericValue::PosInt(index)) => {
                    let value = items
                        .get(index as usize)
                        .ok_or_else(|| index_out_of_bound(index as usize, items.len()))?
                        .clone();

                    let item_type = typ
                        .items
                        .get(index as usize)
                        .ok_or_else(|| {
                            internal_corrupted_state!(
                                "type not found in the tuple at index {}",
                                index
                            )
                        })?
                        .clone();

                    interpreter_stack.push_val(ValueAndType::new(value, item_type));
                    Ok(())
                }
                _ => Err(invalid_type_with_stack_value(
                    vec![TypeHint::Number],
                    index_value,
                )),
            },
            result => Err(invalid_type_with_stack_value(
                vec![TypeHint::List(None), TypeHint::Tuple(None)],
                result,
            )),
        }
    }

    pub(crate) fn run_select_index_instruction(
        interpreter_stack: &mut InterpreterStack,
        index: usize,
    ) -> RibInterpreterResult<()> {
        let stack_value = interpreter_stack.pop().ok_or_else(empty_stack)?;

        match stack_value {
            RibInterpreterStackValue::Val(ValueAndType {
                value: Value::List(items),
                typ: AnalysedType::List(typ),
            }) => {
                let value = items
                    .get(index)
                    .ok_or_else(|| index_out_of_bound(index, items.len()))?
                    .clone();

                interpreter_stack.push_val(ValueAndType::new(value, (*typ.inner).clone()));
                Ok(())
            }
            RibInterpreterStackValue::Val(ValueAndType {
                value: Value::Tuple(items),
                typ: AnalysedType::Tuple(typ),
            }) => {
                let value = items
                    .get(index)
                    .ok_or_else(|| index_out_of_bound(index, items.len()))?
                    .clone();

                let item_type = typ
                    .items
                    .get(index)
                    .ok_or_else(|| index_out_of_bound(index, items.len()))?
                    .clone();

                interpreter_stack.push_val(ValueAndType::new(value, item_type));
                Ok(())
            }
            result => Err(invalid_type_with_stack_value(
                vec![TypeHint::List(None), TypeHint::Tuple(None)],
                result,
            )),
        }
    }

    pub(crate) fn run_push_enum_instruction(
        interpreter_stack: &mut InterpreterStack,
        enum_name: String,
        analysed_type: AnalysedType,
    ) -> RibInterpreterResult<()> {
        match analysed_type {
            AnalysedType::Enum(typed_enum) => {
                interpreter_stack.push_enum(enum_name, typed_enum.cases)?;
                Ok(())
            }
            _ => Err(type_mismatch_with_type_hint(
                vec![TypeHint::Enum(None)],
                analysed_type.get_type_hint(),
            )),
        }
    }

    pub(crate) async fn run_variant_construction_instruction(
        variant_name: String,
        analysed_type: AnalysedType,
        interpreter_stack: &mut InterpreterStack,
    ) -> RibInterpreterResult<()> {
        match analysed_type {
            AnalysedType::Variant(variants) => {
                let variant = variants
                    .cases
                    .iter()
                    .find(|name| name.name == variant_name)
                    .ok_or_else(|| {
                        internal_corrupted_state!("variant {} not found", variant_name)
                    })?;

                let variant_arg_typ = variant.typ.clone();

                let arg_value = match variant_arg_typ {
                    Some(_) => Some(interpreter_stack.try_pop_val()?),
                    None => None,
                };

                interpreter_stack.push_variant(
                    variant_name.clone(),
                    arg_value.map(|vnt| vnt.value),
                    variants.cases.clone(),
                )
            }

            _ => Err(type_mismatch_with_type_hint(
                vec![TypeHint::Variant(None)],
                analysed_type.get_type_hint(),
            )),
        }
    }

    pub(crate) fn run_create_function_name_instruction(
        site: ParsedFunctionSite,
        function_type: FunctionReferenceType,
        interpreter_stack: &mut InterpreterStack,
    ) -> RibInterpreterResult<()> {
        match function_type {
            FunctionReferenceType::Function { function } => {
                let parsed_function_name = ParsedFunctionName {
                    site,
                    function: ParsedFunctionReference::Function { function },
                };

                interpreter_stack.push_val(parsed_function_name.to_string().into_value_and_type());
            }

            FunctionReferenceType::RawResourceConstructor { resource } => {
                let parsed_function_name = ParsedFunctionName {
                    site,
                    function: ParsedFunctionReference::RawResourceConstructor { resource },
                };

                interpreter_stack.push_val(parsed_function_name.to_string().into_value_and_type());
            }
            FunctionReferenceType::RawResourceDrop { resource } => {
                let parsed_function_name = ParsedFunctionName {
                    site,
                    function: ParsedFunctionReference::RawResourceDrop { resource },
                };

                interpreter_stack.push_val(parsed_function_name.to_string().into_value_and_type());
            }
            FunctionReferenceType::RawResourceMethod { resource, method } => {
                let parsed_function_name = ParsedFunctionName {
                    site,
                    function: ParsedFunctionReference::RawResourceMethod { resource, method },
                };

                interpreter_stack.push_val(parsed_function_name.to_string().into_value_and_type());
            }
            FunctionReferenceType::RawResourceStaticMethod { resource, method } => {
                let parsed_function_name = ParsedFunctionName {
                    site,
                    function: ParsedFunctionReference::RawResourceStaticMethod { resource, method },
                };

                interpreter_stack.push_val(parsed_function_name.to_string().into_value_and_type());
            }
            FunctionReferenceType::IndexedResourceConstructor { resource, arg_size } => {
                let last_n_elements = interpreter_stack
                    .pop_n(arg_size)
                    .ok_or_else(|| insufficient_stack_items(arg_size))?;

                let parameter_values = last_n_elements
                    .iter()
                    .map(|interpreter_result| {
                        interpreter_result.get_val().ok_or_else(|| {
                            internal_corrupted_state!("failed to construct resource")
                        })
                    })
                    .collect::<RibInterpreterResult<Vec<ValueAndType>>>()?;

                let parsed_function_name = ParsedFunctionName {
                    site,
                    function: ParsedFunctionReference::IndexedResourceConstructor {
                        resource,
                        resource_params: parameter_values
                            .iter()
                            .map(|x| x.to_string())
                            .collect::<Vec<_>>(),
                    },
                };

                interpreter_stack.push_val(parsed_function_name.to_string().into_value_and_type());
            }
            FunctionReferenceType::IndexedResourceMethod {
                resource,
                arg_size,
                method,
            } => {
                let last_n_elements = interpreter_stack
                    .pop_n(arg_size)
                    .ok_or_else(|| insufficient_stack_items(arg_size))?;

                let param_values = last_n_elements
                    .iter()
                    .map(|interpreter_result| {
                        interpreter_result.get_val().ok_or_else(|| {
                            internal_corrupted_state!(
                                "internal error: failed to call indexed resource method {}",
                                method
                            )
                        })
                    })
                    .collect::<RibInterpreterResult<Vec<ValueAndType>>>()?;

                let parsed_function_name = ParsedFunctionName {
                    site,
                    function: ParsedFunctionReference::IndexedResourceMethod {
                        resource,
                        resource_params: param_values
                            .iter()
                            .map(|x| x.to_string())
                            .collect::<Vec<String>>(),
                        method,
                    },
                };

                interpreter_stack.push_val(parsed_function_name.to_string().into_value_and_type());
            }
            FunctionReferenceType::IndexedResourceStaticMethod {
                resource,
                arg_size,
                method,
            } => {
                let last_n_elements = interpreter_stack
                    .pop_n(arg_size)
                    .ok_or_else(|| insufficient_stack_items(arg_size))?;

                let param_values = last_n_elements
                    .iter()
                    .map(|interpreter_result| {
                        interpreter_result.get_val().ok_or_else(|| {
                            internal_corrupted_state!(
                                "failed to call static resource method {}",
                                method
                            )
                        })
                    })
                    .collect::<RibInterpreterResult<Vec<ValueAndType>>>()?;

                let parsed_function_name = ParsedFunctionName {
                    site,
                    function: ParsedFunctionReference::IndexedResourceStaticMethod {
                        resource,
                        resource_params: param_values
                            .iter()
                            .map(|x| x.to_string())
                            .collect::<Vec<_>>(),
                        method,
                    },
                };

                interpreter_stack.push_val(parsed_function_name.to_string().into_value_and_type());
            }
            FunctionReferenceType::IndexedResourceDrop { resource, arg_size } => {
                let last_n_elements = interpreter_stack
                    .pop_n(arg_size)
                    .ok_or_else(|| insufficient_stack_items(arg_size))?;

                let param_values = last_n_elements
                    .iter()
                    .map(|interpreter_result| {
                        interpreter_result.get_val().ok_or_else(|| {
                            internal_corrupted_state!("failed to call indexed resource drop")
                        })
                    })
                    .collect::<RibInterpreterResult<Vec<ValueAndType>>>()?;

                let parsed_function_name = ParsedFunctionName {
                    site,
                    function: ParsedFunctionReference::IndexedResourceDrop {
                        resource,
                        resource_params: param_values
                            .iter()
                            .map(|x| x.to_string())
                            .collect::<Vec<_>>(),
                    },
                };

                interpreter_stack.push_val(parsed_function_name.to_string().into_value_and_type());
            }
        }

        Ok(())
    }

    pub(crate) async fn run_call_instruction(
        instruction_id: &InstructionId,
        arg_size: usize,
        worker_type: WorkerNamePresence,
        interpreter_stack: &mut InterpreterStack,
        interpreter_env: &mut InterpreterEnv,
    ) -> RibInterpreterResult<()> {
        let function_name = interpreter_stack
            .pop_str()
            .ok_or_else(|| internal_corrupted_state!("failed to get a function name"))?;

        let function_name_cloned = function_name.clone();

        let worker_name = match worker_type {
            WorkerNamePresence::Present => {
                let worker_name = interpreter_stack.pop_str().ok_or_else(|| {
                    internal_corrupted_state!("internal error: failed to get the worker name")
                })?;

                Some(worker_name.clone())
            }
            WorkerNamePresence::Absent => None,
        };

        let last_n_elements = interpreter_stack
            .pop_n(arg_size)
            .ok_or_else(|| insufficient_stack_items(arg_size))?;

        let parameter_values = last_n_elements
            .iter()
            .map(|interpreter_result| {
                interpreter_result.get_val().ok_or_else(|| {
                    internal_corrupted_state!("failed to call function {}", function_name)
                })
            })
            .collect::<RibInterpreterResult<Vec<ValueAndType>>>()?;

        let value_and_type_opt = interpreter_env
            .invoke_worker_function_async(
                instruction_id,
                worker_name,
                function_name_cloned,
                parameter_values,
            )
            .await
            .map_err(|err| function_invoke_fail(function_name.as_str(), err))?;

<<<<<<< HEAD
        let interpreter_result = match result {
            ValueAndType {
                value: Value::Tuple(value),
                ..
            } if value.is_empty() => Ok(RibInterpreterStackValue::Unit),
            ValueAndType {
                value: Value::Tuple(value),
                typ: AnalysedType::Tuple(typ),
            } if value.len() == 1 => {
                let inner_value = value[0].clone();
                let inner_type = typ.items[0].clone();
                Ok(RibInterpreterStackValue::Val(ValueAndType::new(
                    inner_value,
                    inner_type,
                )))
            }
            _ => Err(function_invoke_fail(
                function_name.as_str(),
                format!(
                    "unexpected function return value: {}",
                    golem_wasm_rpc::print_value_and_type(&result).unwrap_or("?".to_string())
                )
                .into(),
            )),
=======
        let interpreter_result = match value_and_type_opt {
            Some(value_and_type) => RibInterpreterStackValue::Val(value_and_type),
            None => RibInterpreterStackValue::Unit,
>>>>>>> 7392992f
        };

        interpreter_stack.push(interpreter_result);

        Ok(())
    }
    pub(crate) fn run_deconstruct_instruction(
        interpreter_stack: &mut InterpreterStack,
    ) -> RibInterpreterResult<()> {
        let value = interpreter_stack
            .pop()
            .ok_or_else(|| internal_corrupted_state!("no value to unwrap"))?;

        let unwrapped_value = value
            .unwrap()
            .ok_or_else(|| internal_corrupted_state!("failed to unwrap the value {}", value))?;

        interpreter_stack.push_val(unwrapped_value);
        Ok(())
    }

    pub(crate) fn run_get_tag_instruction(
        interpreter_stack: &mut InterpreterStack,
    ) -> RibInterpreterResult<()> {
        let value = interpreter_stack
            .pop_val()
            .ok_or_else(|| internal_corrupted_state!("failed to get a tag value"))?;

        let tag = match value {
            ValueAndType {
                value: Value::Variant { case_idx, .. },
                typ: AnalysedType::Variant(typ),
            } => typ.cases[case_idx as usize].name.clone(),
            ValueAndType {
                value: Value::Option(option),
                ..
            } => match option {
                Some(_) => "some".to_string(),
                None => "none".to_string(),
            },
            ValueAndType {
                value: Value::Result(result_value),
                ..
            } => match result_value {
                Ok(_) => "ok".to_string(),
                Err(_) => "err".to_string(),
            },
            ValueAndType {
                value: Value::Enum(idx),
                typ: AnalysedType::Enum(typ),
            } => typ.cases[idx as usize].clone(),
            _ => "untagged".to_string(),
        };

        interpreter_stack.push_val(tag.into_value_and_type());
        Ok(())
    }

    pub(crate) fn run_create_some_instruction(
        interpreter_stack: &mut InterpreterStack,
        analysed_type: AnalysedType,
    ) -> RibInterpreterResult<()> {
        let value = interpreter_stack.try_pop_val()?;

        match analysed_type {
            AnalysedType::Option(analysed_type) => {
                interpreter_stack.push_some(value.value, analysed_type.inner.deref());
                Ok(())
            }
            _ => Err(type_mismatch_with_type_hint(
                vec![TypeHint::Option(None)],
                analysed_type.get_type_hint(),
            )),
        }
    }

    pub(crate) fn run_create_none_instruction(
        interpreter_stack: &mut InterpreterStack,
        analysed_type: Option<AnalysedType>,
    ) -> RibInterpreterResult<()> {
        match analysed_type {
            Some(AnalysedType::Option(_)) | None => {
                interpreter_stack.push_none(analysed_type);
                Ok(())
            }
            _ => Err(type_mismatch_with_type_hint(
                vec![TypeHint::Option(None)],
                analysed_type
                    .as_ref()
                    .map(|t| t.get_type_hint())
                    .unwrap_or_else(|| TypeHint::Unknown),
            )),
        }
    }

    pub(crate) fn run_create_ok_instruction(
        interpreter_stack: &mut InterpreterStack,
        analysed_type: AnalysedType,
    ) -> RibInterpreterResult<()> {
        let value = interpreter_stack.try_pop_val()?;

        match analysed_type {
            AnalysedType::Result(TypeResult { ok, err }) => {
                interpreter_stack.push_ok(value.value, ok.as_deref(), err.as_deref());
                Ok(())
            }
            _ => Err(type_mismatch_with_type_hint(
                vec![TypeHint::Result {
                    ok: None,
                    err: None,
                }],
                analysed_type.get_type_hint(),
            )),
        }
    }

    pub(crate) fn run_create_err_instruction(
        interpreter_stack: &mut InterpreterStack,
        analysed_type: AnalysedType,
    ) -> RibInterpreterResult<()> {
        let value = interpreter_stack.try_pop_val()?;

        match analysed_type {
            AnalysedType::Result(TypeResult { ok, err }) => {
                interpreter_stack.push_err(value.value, ok.as_deref(), err.as_deref());
                Ok(())
            }
            _ => Err(type_mismatch_with_type_hint(
                vec![TypeHint::Result {
                    ok: None,
                    err: None,
                }],
                analysed_type.get_type_hint(),
            )),
        }
    }

    pub(crate) fn run_concat_instruction(
        interpreter_stack: &mut InterpreterStack,
        arg_size: usize,
    ) -> RibInterpreterResult<()> {
        let value_and_types = interpreter_stack.try_pop_n_val(arg_size)?;

        let mut result = String::new();

        for val in value_and_types {
            match &val.value {
                Value::String(s) => {
                    // Avoid extra quotes when concatenating strings
                    result.push_str(s);
                }
                Value::Char(char) => {
                    // Avoid extra single quotes when concatenating chars
                    result.push(*char);
                }
                _ => {
                    result.push_str(&val.to_string());
                }
            }
        }

        interpreter_stack.push_val(result.into_value_and_type());

        Ok(())
    }
}

#[cfg(test)]
mod tests {
    use std::collections::HashMap;
    use test_r::test;

    use super::*;
    use crate::interpreter::rib_interpreter::tests::test_utils::{
        get_analysed_type_variant, get_metadata_with_enum_and_variant, get_value_and_type,
        strip_spaces,
    };
    use crate::{
        Expr, FunctionTypeRegistry, GlobalVariableTypeSpec, InferredType, InstructionId, Path,
        RibCompiler, RibCompilerConfig, VariableId,
    };
    use golem_wasm_ast::analysis::analysed_type::{
        bool, case, f32, field, list, option, r#enum, record, result, s32, s8, str, tuple, u32,
        u64, u8, variant,
    };
    use golem_wasm_rpc::{parse_value_and_type, IntoValue, IntoValueAndType, Value, ValueAndType};

    #[test]
    async fn test_interpreter_for_literal() {
        let mut interpreter = Interpreter::default();

        let instructions = RibByteCode {
            instructions: vec![RibIR::PushLit(1i32.into_value_and_type())],
        };

        let result = interpreter.run(instructions).await.unwrap();
        assert_eq!(result.get_val().unwrap(), 1i32.into_value_and_type());
    }

    #[test]
    async fn test_interpreter_for_equal_to() {
        let mut interpreter = Interpreter::default();

        let instructions = RibByteCode {
            instructions: vec![
                RibIR::PushLit(1i32.into_value_and_type()),
                RibIR::PushLit(1u32.into_value_and_type()),
                RibIR::EqualTo,
            ],
        };

        let result = interpreter.run(instructions).await.unwrap();
        assert!(result.get_bool().unwrap());
    }

    #[test]
    async fn test_interpreter_for_greater_than() {
        let mut interpreter = Interpreter::default();

        let instructions = RibByteCode {
            instructions: vec![
                RibIR::PushLit(1i32.into_value_and_type()),
                RibIR::PushLit(2u32.into_value_and_type()),
                RibIR::GreaterThan,
            ],
        };

        let result = interpreter.run(instructions).await.unwrap();
        assert!(result.get_bool().unwrap());
    }

    #[test]
    async fn test_interpreter_for_less_than() {
        let mut interpreter = Interpreter::default();

        let instructions = RibByteCode {
            instructions: vec![
                RibIR::PushLit(2i32.into_value_and_type()),
                RibIR::PushLit(1u32.into_value_and_type()),
                RibIR::LessThan,
            ],
        };

        let result = interpreter.run(instructions).await.unwrap();
        assert!(result.get_bool().unwrap());
    }

    #[test]
    async fn test_interpreter_for_greater_than_or_equal_to() {
        let mut interpreter = Interpreter::default();

        let instructions = RibByteCode {
            instructions: vec![
                RibIR::PushLit(2i32.into_value_and_type()),
                RibIR::PushLit(3u32.into_value_and_type()),
                RibIR::GreaterThanOrEqualTo,
            ],
        };

        let result = interpreter.run(instructions).await.unwrap();
        assert!(result.get_bool().unwrap());
    }

    #[test]
    async fn test_interpreter_for_less_than_or_equal_to() {
        let mut interpreter = Interpreter::default();

        let instructions = RibByteCode {
            instructions: vec![
                RibIR::PushLit(2i32.into_value_and_type()), // rhs
                RibIR::PushLit(1i32.into_value_and_type()), // lhs
                RibIR::LessThanOrEqualTo,
            ],
        };

        let result = interpreter.run(instructions).await.unwrap();
        assert!(result.get_bool().unwrap());
    }

    #[test]
    async fn test_interpreter_for_assign_and_load_var() {
        let mut interpreter = Interpreter::default();

        let instructions = RibByteCode {
            instructions: vec![
                RibIR::PushLit(1i32.into_value_and_type()),
                RibIR::AssignVar(VariableId::local_with_no_id("x")),
                RibIR::LoadVar(VariableId::local_with_no_id("x")),
            ],
        };

        let result = interpreter.run(instructions).await.unwrap();
        assert_eq!(result.get_val().unwrap(), 1i32.into_value_and_type());
    }

    #[test]
    async fn test_interpreter_for_jump() {
        let mut interpreter = Interpreter::default();

        let instructions = RibByteCode {
            instructions: vec![
                RibIR::Jump(InstructionId::init()),
                RibIR::PushLit(1i32.into_value_and_type()),
                RibIR::Label(InstructionId::init()),
            ],
        };

        let result = interpreter.run(instructions).await;
        assert!(result.is_ok());
    }

    #[test]
    async fn test_interpreter_for_jump_if_false() {
        let mut interpreter = Interpreter::default();

        let id = InstructionId::init().increment_mut();

        let instructions = RibByteCode {
            instructions: vec![
                RibIR::PushLit(false.into_value_and_type()),
                RibIR::JumpIfFalse(id.clone()),
                RibIR::PushLit(1i32.into_value_and_type()),
                RibIR::Label(id),
            ],
        };

        let result = interpreter.run(instructions).await;
        assert!(result.is_ok());
    }

    #[test]
    async fn test_interpreter_for_record() {
        let mut interpreter = Interpreter::default();

        let instructions = RibByteCode {
            instructions: vec![
                RibIR::PushLit(2i32.into_value_and_type()),
                RibIR::PushLit(1i32.into_value_and_type()),
                RibIR::CreateAndPushRecord(record(vec![field("x", s32()), field("y", s32())])),
                RibIR::UpdateRecord("x".to_string()),
                RibIR::UpdateRecord("y".to_string()),
            ],
        };

        let result = interpreter.run(instructions).await.unwrap();
        let expected = ValueAndType::new(
            Value::Record(vec![1i32.into_value(), 2i32.into_value()]),
            record(vec![field("x", s32()), field("y", s32())]),
        );

        assert_eq!(result.get_val().unwrap(), expected);
    }

    #[test]
    async fn test_interpreter_for_sequence() {
        let mut interpreter = Interpreter::default();

        let instructions = RibByteCode {
            instructions: vec![
                RibIR::PushLit(2i32.into_value_and_type()),
                RibIR::PushLit(1i32.into_value_and_type()),
                RibIR::PushList(list(s32()), 2),
            ],
        };

        let result = interpreter.run(instructions).await.unwrap();
        let expected = ValueAndType::new(
            Value::List(vec![1i32.into_value(), 2i32.into_value()]),
            list(s32()),
        );
        assert_eq!(result.get_val().unwrap(), expected);
    }

    #[test]
    async fn test_interpreter_for_select_field() {
        let mut interpreter = Interpreter::default();

        let instructions = RibByteCode {
            instructions: vec![
                RibIR::PushLit(1i32.into_value_and_type()),
                RibIR::PushLit(2i32.into_value_and_type()),
                RibIR::CreateAndPushRecord(record(vec![field("x", s32())])),
                RibIR::UpdateRecord("x".to_string()),
                RibIR::SelectField("x".to_string()),
            ],
        };

        let result = interpreter.run(instructions).await.unwrap();
        assert_eq!(result.get_val().unwrap(), 2i32.into_value_and_type());
    }

    #[test]
    async fn test_interpreter_for_select_index() {
        let mut interpreter = Interpreter::default();

        let instructions = RibByteCode {
            instructions: vec![
                RibIR::PushLit(1i32.into_value_and_type()),
                RibIR::PushLit(2i32.into_value_and_type()),
                RibIR::PushList(list(s32()), 2),
                RibIR::SelectIndex(0),
            ],
        };

        let result = interpreter.run(instructions).await.unwrap();
        assert_eq!(result.get_val().unwrap(), 2i32.into_value_and_type());
    }

    #[test]
    async fn test_interpreter_variable_scope_0() {
        let rib_expr = r#"
               let x = 1;
               let y = x + 2;
               y
            "#;

        let expr = Expr::from_text(rib_expr).unwrap();

        let mut interpreter = Interpreter::default();

        let compiler = RibCompiler::default();

        let compiled = compiler.compile(expr).unwrap();

        let result = interpreter.run(compiled.byte_code).await.unwrap();

        assert_eq!(result.get_val().unwrap(), 3i32.into_value_and_type());
    }

    #[test]
    async fn test_interpreter_variable_scope_1() {
        let rib_expr = r#"
               let x = 1;
               let z = {foo : x};
               let x = x + 2u64;
               { bar: x, baz: z }
            "#;

        let expr = Expr::from_text(rib_expr).unwrap();

        let mut interpreter = Interpreter::default();

        let compiler = RibCompiler::default();
        let compiled = compiler.compile(expr).unwrap();

        let result = interpreter.run(compiled.byte_code).await.unwrap();

        let analysed_type = record(vec![
            field("bar", u64()),
            field("baz", record(vec![field("foo", u64())])),
        ]);

        let expected = get_value_and_type(&analysed_type, r#"{ bar: 3, baz: { foo: 1 } }"#);

        assert_eq!(result.get_val().unwrap(), expected);
    }

    #[test]
    async fn test_interpreter_variable_scope_2() {
        let rib_expr = r#"
               let x = 1;
               let x = x;

               let result1 = match some(x + 1) {
                  some(x) => x,
                  none => x
               };

               let z: option<u64> = none;

               let result2 = match z {
                  some(x) => x,
                  none => x
               };

               { result1: result1, result2: result2 }
            "#;

        let expr = Expr::from_text(rib_expr).unwrap();

        let mut interpreter = Interpreter::default();

        let compiler = RibCompiler::default();

        let compiled = compiler.compile(expr).unwrap();

        let result = interpreter.run(compiled.byte_code).await.unwrap();

        let analysed_type = record(vec![field("result1", u64()), field("result2", u64())]);

        let expected = get_value_and_type(&analysed_type, r#"{ result1: 2, result2: 1 }"#);

        assert_eq!(result.get_val().unwrap(), expected);
    }

    #[test]
    async fn test_interpreter_variable_scope_3() {
        let rib_expr = r#"
               let x = 1;
               let x = x;

               let result1 = match some(x + 1) {
                  some(x) => match some(x + 1) {
                     some(x) => x,
                     none => x
                  },
                  none => x
               };

               let z: option<u64> = none;

               let result2 = match z {
                  some(x) => x,
                  none => match some(x + 1) {
                     some(x) => x,
                     none => x
                  }
               };

               { result1: result1, result2: result2 }
            "#;

        let expr = Expr::from_text(rib_expr).unwrap();

        let mut interpreter = Interpreter::default();

        let compiler = RibCompiler::default();

        let compiled = compiler.compile(expr).unwrap();

        let result = interpreter.run(compiled.byte_code).await.unwrap();

        let analysed_type = record(vec![field("result1", u64()), field("result2", u64())]);

        let expected = get_value_and_type(&analysed_type, r#"{ result1: 3, result2: 2 }"#);

        assert_eq!(result.get_val().unwrap(), expected);
    }

    #[test]
    async fn test_interpreter_global_variable_with_type_spec() {
        // request.path.user-id and request.headers.* should be inferred as string,
        // since we configure the compiler with a type-spec (given below)
        let rib_expr = r#"
               let res1 = request.path.user-id;
               let res2 = request.headers.name;
               let res3 = request.headers.age;
               "${res1}-${res2}-${res3}"
            "#;

        let type_spec = vec![
            GlobalVariableTypeSpec::new(
                "request",
                Path::from_elems(vec!["path"]),
                InferredType::string(),
            ),
            GlobalVariableTypeSpec::new(
                "request",
                Path::from_elems(vec!["headers"]),
                InferredType::string(),
            ),
        ];

        let mut rib_input = HashMap::new();

        // Rib compiler identifies the input requirements to be a string (due to type-spec passed)
        // and therefore, we pass input value (value_and_type) to the interpreter with headers and path values as string
        let analysed_type_of_input = &record(vec![
            field("path", record(vec![field("user-id", str())])),
            field(
                "headers",
                record(vec![field("name", str()), field("age", str())]),
            ),
        ]);

        let value_and_type = get_value_and_type(
            analysed_type_of_input,
            r#"{path : { user-id: "1" }, headers: { name: "foo", age: "20" }}"#,
        );

        rib_input.insert("request".to_string(), value_and_type);

        let mut interpreter = test_utils::interpreter_static_response(
            &ValueAndType::new(Value::S8(1), s8()),
            Some(RibInput::new(rib_input)),
        );

        let expr = Expr::from_text(rib_expr).unwrap();

        let compiler = RibCompiler::new(RibCompilerConfig::new(vec![], type_spec));
        let compiled = compiler.compile(expr).unwrap();

        let result = interpreter
            .run(compiled.byte_code)
            .await
            .unwrap()
            .get_val()
            .unwrap()
            .value;

        assert_eq!(result, Value::String("1-foo-20".to_string()))
    }

    #[test]
    async fn test_interpreter_global_variable_override_type_spec() {
        let rib_expr = r#"
             let res1: u32 = request.path.user-id;
             let res2 = request.headers.name;
             let res3: u32 = request.headers.age;
             let res4 = res1 + res3;
             "${res4}-${res2}"
            "#;

        // We always specify the type of request.path.* and request.headers.* to be a string using type-spec
        // however the rib script (above) explicitly specify the type of request.path.user-id
        // and request.header.age to be u32. In this case, the Rib compiler infer them as u32 and interpreter works with u32.
        let type_spec = vec![
            GlobalVariableTypeSpec::new(
                "request",
                Path::from_elems(vec!["path"]),
                InferredType::string(),
            ),
            GlobalVariableTypeSpec::new(
                "request",
                Path::from_elems(vec!["headers"]),
                InferredType::string(),
            ),
        ];

        let mut rib_input = HashMap::new();

        // We pass the input value to rib-interpreter with request.path.user-id
        // and request.headers.age as u32, since the compiler inferred these input type requirements to be u32.
        let analysed_type_of_input = &record(vec![
            field("path", record(vec![field("user-id", u32())])),
            field(
                "headers",
                record(vec![field("name", str()), field("age", u32())]),
            ),
        ]);

        let value_and_type = get_value_and_type(
            analysed_type_of_input,
            r#"{path : { user-id: 1 }, headers: { name: "foo", age: 20 }}"#,
        );

        rib_input.insert("request".to_string(), value_and_type);

        let mut interpreter = test_utils::interpreter_static_response(
            &ValueAndType::new(Value::S8(1), s8()),
            Some(RibInput::new(rib_input)),
        );

        let expr = Expr::from_text(rib_expr).unwrap();

        let compiler = RibCompiler::new(RibCompilerConfig::new(vec![], type_spec));

        let compiled = compiler.compile(expr).unwrap();

        let result = interpreter
            .run(compiled.byte_code)
            .await
            .unwrap()
            .get_val()
            .unwrap()
            .value;

        assert_eq!(result, Value::String("21-foo".to_string()))
    }

    #[test]
    async fn test_interpreter_concatenation() {
        let mut interpreter = test_utils::interpreter_dynamic_response(None);

        let rib_expr = r#"
            let x = "foo";
            let y = "bar";
            let z = {foo: "baz"};
            let n: u32 = 42;
            let result = "${x}-${y}-${z}-${n}";
            result
        "#;

        let expr = Expr::from_text(rib_expr).unwrap();

        let compiler = RibCompiler::default();

        let compiled = compiler.compile(expr).unwrap();

        let result = interpreter.run(compiled.byte_code).await.unwrap();

        assert_eq!(
            result.get_val().unwrap().value,
            Value::String("foo-bar-{foo: \"baz\"}-42".to_string())
        );
    }

    #[test]
    async fn test_interpreter_with_variant_and_enum() {
        let mut interpreter = test_utils::interpreter_dynamic_response(None);

        // This has intentionally got conflicting variable names
        // variable `x` is same as the enum name `x`
        // similarly, variably `validate` is same as the variant name validate
        let expr = r#"
          let x = x;
          let y = x;
          let result1 = add-enum(x, y);
          let validate = validate;
          let validate2 = validate;
          let result2 = add-variant(validate, validate2);
          {res1: result1, res2: result2}
        "#;

        let expr = Expr::from_text(expr).unwrap();

        let compiler = RibCompiler::new(RibCompilerConfig::new(
            get_metadata_with_enum_and_variant(),
            vec![],
        ));

        let compiled = compiler.compile(expr).unwrap();

        let result = interpreter.run(compiled.byte_code).await.unwrap();
        let expected_enum_type = r#enum(&["x", "y", "z"]);
        let expected_variant_type = get_analysed_type_variant();

        let expected_record_type = record(vec![
            field("res1", expected_enum_type),
            field("res2", expected_variant_type),
        ]);

        let expected_record_value = Value::Record(vec![
            Value::Enum(0),
            Value::Variant {
                case_idx: 2,
                case_value: None,
            },
        ]);

        assert_eq!(
            result,
            RibResult::Val(ValueAndType::new(
                expected_record_value,
                expected_record_type
            ))
        );
    }

    #[test]
    async fn test_interpreter_with_conflicting_variable_names() {
        let mut interpreter = test_utils::interpreter_dynamic_response(None);

        // This has intentionally conflicting variable names
        // variable `x` is same as the enum name `x`
        // similarly, variably `validate` is same as the variant name `validate`
        // and `process-user` is same as the variant name `process-user`
        let expr = r#"
          let x = 1;
          let y = 2;
          let result1 = add-u32(x, y);
          let process-user = 3;
          let validate = 4;
          let result2 = add-u64(process-user, validate);
          {res1: result1, res2: result2}
        "#;

        let expr = Expr::from_text(expr).unwrap();
        let compiler = RibCompiler::new(RibCompilerConfig::new(
            get_metadata_with_enum_and_variant(),
            vec![],
        ));
        let compiled = compiler.compile(expr).unwrap();
        let result = interpreter.run(compiled.byte_code).await.unwrap();
        let expected_value = Value::Record(vec![3u32.into_value(), 7u64.into_value()]);

        let expected_type = record(vec![field("res1", u32()), field("res2", u64())]);
        assert_eq!(
            result,
            RibResult::Val(ValueAndType::new(expected_value, expected_type))
        );
    }

    #[test]
    async fn test_interpreter_list_reduce() {
        let mut interpreter = Interpreter::default();

        let rib_expr = r#"
          let x: list<u8> = [1, 2];

          reduce z, a in x from 0u8 {
            yield z + a;
          }

          "#;

        let expr = Expr::from_text(rib_expr).unwrap();
        let compiler = RibCompiler::default();
        let compiled = compiler.compile(expr).unwrap();
        let result = interpreter
            .run(compiled.byte_code)
            .await
            .unwrap()
            .get_val()
            .unwrap();

        assert_eq!(result, 3u8.into_value_and_type());
    }

    #[test]
    async fn test_interpreter_list_reduce_from_record() {
        let mut interpreter = Interpreter::default();

        let rib_expr = r#"
           let x = [{name: "foo", age: 1u64}, {name: "bar", age: 2u64}];

           let names = for i in x {
             yield i.name;
           };

          reduce z, a in names from "" {
            let result = if z == "" then a else "${z}, ${a}";

            yield result;
          }

          "#;

        let expr = Expr::from_text(rib_expr).unwrap();

        let compiler = RibCompiler::default();
        let compiled = compiler.compile(expr).unwrap();

        let result = interpreter
            .run(compiled.byte_code)
            .await
            .unwrap()
            .get_val()
            .unwrap();

        assert_eq!(result, "foo, bar".into_value_and_type());
    }

    #[test]
    async fn test_interpreter_list_reduce_text() {
        let mut interpreter = Interpreter::default();

        let rib_expr = r#"
           let x = ["foo", "bar"];

          reduce z, a in x from "" {
            let result = if z == "" then a else "${z}, ${a}";

            yield result;
          }

          "#;

        let expr = Expr::from_text(rib_expr).unwrap();

        let compiler = RibCompiler::default();

        let compiled = compiler.compile(expr).unwrap();

        let result = interpreter
            .run(compiled.byte_code)
            .await
            .unwrap()
            .get_val()
            .unwrap();

        assert_eq!(result, "foo, bar".into_value_and_type());
    }

    #[test]
    async fn test_interpreter_list_reduce_empty() {
        let mut interpreter = Interpreter::default();

        let rib_expr = r#"
          let x: list<u8> = [];

          reduce z, a in x from 0u8 {
            yield z + a;
          }

          "#;

        let expr = Expr::from_text(rib_expr).unwrap();

        let compiler = RibCompiler::default();

        let compiled = compiler.compile(expr).unwrap();

        let result = interpreter
            .run(compiled.byte_code)
            .await
            .unwrap()
            .get_val()
            .unwrap();

        assert_eq!(result, 0u8.into_value_and_type());
    }

    #[test]
    async fn test_interpreter_with_numbers_1() {
        let component_metadata =
            test_utils::get_component_metadata("foo", vec![u32()], Some(u64()));

        let mut interpreter =
            test_utils::interpreter_static_response(&ValueAndType::new(Value::U64(2), u64()), None);

        // 1 is automatically inferred to be u32
        let rib = r#"
          let worker = instance("my-worker");
          worker.foo(1)
        "#;

        let expr = Expr::from_text(rib).unwrap();

        let compiler_config = RibCompilerConfig::new(component_metadata, vec![]);
        let compiler = RibCompiler::new(compiler_config);

        let compiled = compiler.compile(expr).unwrap();
        let result = interpreter.run(compiled.byte_code).await.unwrap();

        assert_eq!(
            result.get_val().unwrap(),
            ValueAndType::new(Value::U64(2), u64())
        );
    }

    #[test]
    async fn test_interpreter_with_numbers_2() {
        let component_metadata =
            test_utils::get_component_metadata("foo", vec![u32()], Some(u64()));

        let mut interpreter =
            test_utils::interpreter_static_response(&ValueAndType::new(Value::U64(2), u64()), None);

        // 1 and 2 are automatically inferred to be u32
        // since the type of z is inferred to be u32 as that being passed to a function
        // that expects u32
        let rib = r#"
          let worker = instance("my-worker");
          let z = 1 + 2;
          worker.foo(z)
        "#;

        let expr = Expr::from_text(rib).unwrap();

        let compiler_config = RibCompilerConfig::new(component_metadata, vec![]);
        let compiler = RibCompiler::new(compiler_config);

        let compiled = compiler.compile(expr).unwrap();
        let result = interpreter.run(compiled.byte_code).await.unwrap();

        assert_eq!(
            result.get_val().unwrap(),
            ValueAndType::new(Value::U64(2), u64())
        );
    }

    #[test]
    async fn test_interpreter_with_numbers_3() {
        let component_metadata =
            test_utils::get_component_metadata("foo", vec![u32()], Some(u64()));

        // This will cause a type inference error
        // because the operands of the + operator are not of the same type
        let rib = r#"
          let worker = instance("my-worker");
          let z = 1: u8 + 2;
          worker.foo(z)
        "#;

        let expr = Expr::from_text(rib).unwrap();
        let compiler = RibCompiler::new(RibCompilerConfig::new(component_metadata, vec![]));
        let compile_result = compiler.compile(expr);
        assert!(compile_result.is_err());
    }

    #[test]
    async fn test_interpreter_with_numbers_4() {
        let component_metadata =
            test_utils::get_component_metadata("foo", vec![u32()], Some(u64()));

        // This will cause a type inference error
        // because the operands of the + operator are supposed to be u32
        // since z is u32
        let rib = r#"
          let worker = instance("my-worker");
          let z = 1: u8 + 2: u8;
          worker.foo(z)
        "#;

        let expr = Expr::from_text(rib).unwrap();
        let compiler = RibCompiler::new(RibCompilerConfig::new(component_metadata, vec![]));
        let compile_result = compiler.compile(expr);
        assert!(compile_result.is_err());
    }

    #[test]
    async fn test_interpreter_list_comprehension() {
        let mut interpreter = Interpreter::default();

        let rib_expr = r#"
          let x = ["foo", "bar"];

          for i in x {
            yield i;
          }

          "#;

        let expr = Expr::from_text(rib_expr).unwrap();

        let compiler = RibCompiler::default();
        let compiled = compiler.compile(expr).unwrap();

        let result = interpreter
            .run(compiled.byte_code)
            .await
            .unwrap()
            .get_val()
            .unwrap();

        let expected = r#"["foo", "bar"]"#;
        let expected_value = golem_wasm_rpc::parse_value_and_type(&list(str()), expected).unwrap();

        assert_eq!(result, expected_value);
    }

    #[test]
    async fn test_interpreter_list_comprehension_empty() {
        let mut interpreter = Interpreter::default();

        let rib_expr = r#"
          let x: list<string> = [];

          for i in x {
            yield i;
          }

          "#;

        let expr = Expr::from_text(rib_expr).unwrap();

        let compiler = RibCompiler::default();
        let compiled = compiler.compile(expr).unwrap();

        let result = interpreter
            .run(compiled.byte_code)
            .await
            .unwrap()
            .get_val()
            .unwrap();

        let expected = r#"[]"#;
        let expected_value_and_type =
            golem_wasm_rpc::parse_value_and_type(&list(str()), expected).unwrap();

        assert_eq!(result, expected_value_and_type);
    }

    #[test]
    async fn test_interpreter_pattern_match_on_option_nested() {
        let mut interpreter = Interpreter::default();

        let expr = r#"
           let x: option<option<u64>> = none;

           match x {
              some(some(t)) => t,
              some(none) => 0u64,
              none => 0u64

           }
        "#;

        let mut expr = Expr::from_text(expr).unwrap();
        expr.infer_types(&FunctionTypeRegistry::empty(), &vec![])
            .unwrap();
        let compiler = RibCompiler::default();
        let compiled = compiler.compile(expr).unwrap();
        let result = interpreter.run(compiled.byte_code).await.unwrap();

        assert_eq!(result.get_val().unwrap(), 0u64.into_value_and_type());
    }

    #[test]
    async fn test_interpreter_pattern_match_on_tuple() {
        let mut interpreter = Interpreter::default();

        let expr = r#"
           let x: tuple<u64, string, string> = (1, "foo", "bar");

           match x {
              (x, y, z) => "${x} ${y} ${z}"
           }
        "#;

        let mut expr = Expr::from_text(expr).unwrap();
        expr.infer_types(&FunctionTypeRegistry::empty(), &vec![])
            .unwrap();
        let compiler = RibCompiler::default();
        let compiled = compiler.compile(expr).unwrap();
        let result = interpreter.run(compiled.byte_code).await.unwrap();

        assert_eq!(result.get_val().unwrap(), "1 foo bar".into_value_and_type());
    }

    #[test]
    async fn test_interpreter_pattern_match_on_tuple_with_option_some() {
        let mut interpreter = Interpreter::default();

        let expr = r#"
           let x: tuple<u64, option<string>, string> = (1, some("foo"), "bar");

           match x {
              (x, none, z) => "${x} ${z}",
              (x, some(y), z) => "${x} ${y} ${z}"
           }
        "#;

        let mut expr = Expr::from_text(expr).unwrap();
        expr.infer_types(&FunctionTypeRegistry::empty(), &vec![])
            .unwrap();

        let compiler = RibCompiler::default();
        let compiled = compiler.compile(expr).unwrap();
        let result = interpreter.run(compiled.byte_code).await.unwrap();

        assert_eq!(result.get_val().unwrap(), "1 foo bar".into_value_and_type());
    }

    #[test]
    async fn test_interpreter_pattern_match_on_tuple_with_option_none() {
        let mut interpreter = Interpreter::default();

        let expr = r#"
           let x: tuple<u64, option<string>, string> = (1, none, "bar");

           match x {
              (x, none, z) => "${x} ${z}",
              (x, some(y), z) => "${x} ${y} ${z}"
           }
        "#;

        let expr = Expr::from_text(expr).unwrap();
        let compiler = RibCompiler::default();
        let compiled = compiler.compile(expr).unwrap();
        let result = interpreter.run(compiled.byte_code).await.unwrap();

        assert_eq!(result.get_val().unwrap(), "1 bar".into_value_and_type());
    }

    #[test]
    async fn test_interpreter_pattern_match_dynamic_branch_1() {
        let mut interpreter = Interpreter::default();

        let expr = r#"
           let x = 1;

           match x {
                1 => ok(1),
                2 => err("none")
           }
        "#;

        let expr = Expr::from_text(expr).unwrap();
        let compiler = RibCompiler::default();
        let compiled = compiler.compile(expr).unwrap();
        let rib_result = interpreter.run(compiled.byte_code).await.unwrap();

        let expected = ValueAndType::new(
            Value::Result(Ok(Some(Box::new(Value::S32(1))))),
            result(s32(), str()),
        );

        assert_eq!(rib_result.get_val().unwrap(), expected);
    }

    #[test]
    async fn test_interpreter_pattern_match_dynamic_branch_2() {
        let mut interpreter = Interpreter::default();

        let expr = r#"
           let x = some({foo: 1});

           match x {
               some(x) => ok(x.foo),
               none => err("none")
           }
        "#;

        let expr = Expr::from_text(expr).unwrap();
        let compiler = RibCompiler::default();
        let compiled = compiler.compile(expr).unwrap();
        let rib_result = interpreter.run(compiled.byte_code).await.unwrap();

        let expected = ValueAndType::new(
            Value::Result(Ok(Some(Box::new(Value::S32(1))))),
            result(s32(), str()),
        );

        assert_eq!(rib_result.get_val().unwrap(), expected);
    }

    #[test]
    async fn test_interpreter_pattern_match_on_tuple_with_all_types() {
        let mut interpreter = Interpreter::default();

        let tuple = test_utils::get_analysed_type_tuple();

        let analysed_exports = test_utils::get_component_metadata("foo", vec![tuple], Some(str()));

        let expr = r#"

           let record = { request : { path : { user : "jak" } }, y : "bar" };
           let input = (1, ok(100), "bar", record, process-user("jon"), register-user(1u64), validate, prod, dev, test);
           foo(input);
           match input {
             (n1, err(x1), txt, rec, process-user(x), register-user(n), validate, dev, prod, test) =>  "Invalid",
             (n1, ok(x2), txt, rec, process-user(x), register-user(n), validate, prod, dev, test) =>  "foo ${x2} ${n1} ${txt} ${rec.request.path.user} ${validate} ${prod} ${dev} ${test}"
           }

        "#;

        let expr = Expr::from_text(expr).unwrap();
        let compiler = RibCompiler::new(RibCompilerConfig::new(analysed_exports, vec![]));
        let compiled = compiler.compile(expr).unwrap();
        let result = interpreter.run(compiled.byte_code).await.unwrap();

        assert_eq!(
            result.get_val().unwrap(),
            "foo 100 1 bar jak validate prod dev test".into_value_and_type()
        );
    }

    #[test]
    async fn test_interpreter_pattern_match_on_tuple_with_wild_pattern() {
        let mut interpreter = Interpreter::default();

        let tuple = test_utils::get_analysed_type_tuple();

        let analysed_exports =
            test_utils::get_component_metadata("my-worker-function", vec![tuple], Some(str()));

        let expr = r#"

           let record = { request : { path : { user : "jak" } }, y : "baz" };
           let input = (1, ok(1), "bar", record, process-user("jon"), register-user(1u64), validate, prod, dev, test);
           my-worker-function(input);
           match input {
             (n1, ok(x), txt, rec, _, _, _, _, prod, _) =>  "prod ${n1} ${txt} ${rec.request.path.user} ${rec.y}",
             (n1, ok(x), txt, rec, _, _, _, _, dev, _) =>   "dev ${n1} ${txt} ${rec.request.path.user} ${rec.y}"
           }
        "#;

        let expr = Expr::from_text(expr).unwrap();
        let compiler = RibCompiler::new(RibCompilerConfig::new(analysed_exports, vec![]));
        let compiled = compiler.compile(expr).unwrap();
        let result = interpreter.run(compiled.byte_code).await.unwrap();

        assert_eq!(
            result.get_val().unwrap(),
            "dev 1 bar jak baz".into_value_and_type()
        );
    }

    #[test]
    async fn test_interpreter_record_output_in_pattern_match() {
        let input_analysed_type = test_utils::get_analysed_type_record();
        let output_analysed_type = test_utils::get_analysed_type_result();

        let result_value = get_value_and_type(&output_analysed_type, r#"ok(1)"#);

        let mut interpreter = test_utils::interpreter_static_response(&result_value, None);

        let analysed_exports = test_utils::get_component_metadata(
            "my-worker-function",
            vec![input_analysed_type],
            Some(output_analysed_type),
        );

        let expr = r#"
           let input = { request : { path : { user : "jak" } }, y : "baz" };
           let result = my-worker-function(input);
           match result {
             ok(result) => { body: result, status: 200 },
             err(result) => { status: 400, body: 400 }
           }
        "#;

        let expr = Expr::from_text(expr).unwrap();
        let compiler = RibCompiler::new(RibCompilerConfig::new(analysed_exports, vec![]));
        let compiled = compiler.compile(expr).unwrap();
        let result = interpreter.run(compiled.byte_code).await.unwrap();

        let expected = test_utils::get_value_and_type(
            &record(vec![field("body", u64()), field("status", s32())]),
            r#"{body: 1, status: 200}"#,
        );

        assert_eq!(result.get_val().unwrap(), expected);
    }

    #[test]
    async fn test_interpreter_tuple_output_in_pattern_match() {
        let input_analysed_type = test_utils::get_analysed_type_record();
        let output_analysed_type = test_utils::get_analysed_type_result();

        let result_value = get_value_and_type(&output_analysed_type, r#"err("failed")"#);

        let mut interpreter = test_utils::interpreter_static_response(&result_value, None);

        let analysed_exports = test_utils::get_component_metadata(
            "my-worker-function",
            vec![input_analysed_type],
            Some(output_analysed_type),
        );

        let expr = r#"

           let input = { request : { path : { user : "jak" } }, y : "baz" };
           let result = my-worker-function(input);
           match result {
             ok(res) => ("${res}", "foo"),
             err(msg) => (msg, "bar")
           }
        "#;

        let expr = Expr::from_text(expr).unwrap();
        let compiler = RibCompiler::new(RibCompilerConfig::new(analysed_exports, vec![]));
        let compiled = compiler.compile(expr).unwrap();
        let result = interpreter.run(compiled.byte_code).await.unwrap();

        let expected = get_value_and_type(&tuple(vec![str(), str()]), r#"("failed", "bar")"#);

        assert_eq!(result.get_val().unwrap(), expected);
    }

    #[test]
    async fn test_interpreter_with_indexed_resource_drop() {
        let expr = r#"
           let user_id = "user";
           golem:it/api.{cart(user_id).drop}();
           "success"
        "#;
        let expr = Expr::from_text(expr).unwrap();
        let component_metadata = test_utils::get_metadata_with_resource_with_params();

        let compiler_config = RibCompilerConfig::new(component_metadata, vec![]);
        let compiler = RibCompiler::new(compiler_config);
        let compiled = compiler.compile(expr).unwrap();

        let mut rib_interpreter = Interpreter::default();
        let result = rib_interpreter.run(compiled.byte_code).await.unwrap();

        assert_eq!(result.get_val().unwrap(), "success".into_value_and_type());
    }

    #[test]
    async fn test_interpreter_with_indexed_resource_checkout() {
        let expr = r#"
           let user_id = "foo";
           let result = golem:it/api.{cart(user_id).checkout}();
           result
        "#;

        let expr = Expr::from_text(expr).unwrap();

        let result_type = variant(vec![
            case("error", str()),
            case("success", record(vec![field("order-id", str())])),
        ]);

        let result_value = test_utils::get_value_and_type(
            &result_type,
            r#"
          success({order-id: "foo"})
        "#,
        );

        let component_metadata = test_utils::get_metadata_with_resource_with_params();

        let compiler_config = RibCompilerConfig::new(component_metadata, vec![]);
        let compiler = RibCompiler::new(compiler_config);

        let compiled = compiler.compile(expr).unwrap();

        let mut rib_executor = test_utils::interpreter_static_response(&result_value, None);
        let result = rib_executor.run(compiled.byte_code).await.unwrap();

        assert_eq!(result.get_val().unwrap(), result_value);
    }

    #[test]
    async fn test_interpreter_with_indexed_resource_get_cart_contents() {
        let expr = r#"
           let user_id = "bar";
           let result = golem:it/api.{cart(user_id).get-cart-contents}();
           result[0].product-id
        "#;

        let expr = Expr::from_text(expr).unwrap();

        let result_type = list(record(vec![
            field("product-id", str()),
            field("name", str()),
            field("price", f32()),
            field("quantity", u32()),
        ]));

        let result_value = test_utils::get_value_and_type(
            &result_type,
            r#"
            [{product-id: "foo", name: "bar", price: 100.0, quantity: 1}, {product-id: "bar", name: "baz", price: 200.0, quantity: 2}]
        "#,
        );

        let component_metadata = test_utils::get_metadata_with_resource_with_params();

        let compiler_config = RibCompilerConfig::new(component_metadata, vec![]);
        let compiler = RibCompiler::new(compiler_config);

        let compiled = compiler.compile(expr).unwrap();

        let mut rib_executor = test_utils::interpreter_static_response(&result_value, None);
        let result = rib_executor.run(compiled.byte_code).await.unwrap();

        assert_eq!(result.get_val().unwrap(), "foo".into_value_and_type());
    }

    #[test]
    async fn test_interpreter_with_indexed_resource_update_item_quantity() {
        let expr = r#"
           let user_id = "jon";
           let product_id = "mac";
           let quantity = 1032;
           golem:it/api.{cart(user_id).update-item-quantity}(product_id, quantity);
           "successfully updated"
        "#;
        let expr = Expr::from_text(expr).unwrap();

        let component_metadata = test_utils::get_metadata_with_resource_with_params();

        let compiler_config = RibCompilerConfig::new(component_metadata, vec![]);
        let compiler = RibCompiler::new(compiler_config);

        let compiled = compiler.compile(expr).unwrap();

        let mut rib_executor = Interpreter::default();

        let result = rib_executor.run(compiled.byte_code).await.unwrap();

        assert_eq!(
            result.get_val().unwrap(),
            "successfully updated".into_value_and_type()
        );
    }

    #[test]
    async fn test_interpreter_with_indexed_resource_add_item() {
        let expr = r#"
           let user_id = "foo";
           let product = { product-id: "mac", name: "macbook", quantity: 1u32, price: 1f32 };
           golem:it/api.{cart(user_id).add-item}(product);

           "successfully added"
        "#;

        let expr = Expr::from_text(expr).unwrap();

        let component_metadata = test_utils::get_metadata_with_resource_with_params();

        let compiler_config = RibCompilerConfig::new(component_metadata, vec![]);
        let compiler = RibCompiler::new(compiler_config);

        let compiled = compiler.compile(expr).unwrap();

        let mut rib_executor = Interpreter::default();

        let result = rib_executor.run(compiled.byte_code).await.unwrap();

        assert_eq!(
            result.get_val().unwrap(),
            "successfully added".into_value_and_type()
        );
    }

    #[test]
    async fn test_interpreter_with_resource_add_item() {
        let expr = r#"
           let user_id = "foo";
           let product = { product-id: "mac", name: "macbook", quantity: 1u32, price: 1f32 };
           golem:it/api.{cart.add-item}(product);

           "successfully added"
        "#;

        let expr = Expr::from_text(expr).unwrap();

        let component_metadata = test_utils::get_metadata_with_resource_without_params();

        let compiler_config = RibCompilerConfig::new(component_metadata, vec![]);
        let compiler = RibCompiler::new(compiler_config);

        let compiled = compiler.compile(expr).unwrap();

        let mut rib_executor = Interpreter::default();

        let result = rib_executor.run(compiled.byte_code).await.unwrap();

        assert_eq!(
            result.get_val().unwrap(),
            "successfully added".into_value_and_type()
        );
    }

    #[test]
    async fn test_interpreter_with_resource_get_cart_contents() {
        let expr = r#"
           let result = golem:it/api.{cart.get-cart-contents}();
           result[0].product-id
        "#;

        let expr = Expr::from_text(expr).unwrap();

        let result_type = list(record(vec![
            field("product-id", str()),
            field("name", str()),
            field("price", f32()),
            field("quantity", u32()),
        ]));

        let result_value = test_utils::get_value_and_type(
            &result_type,
            r#"
            [{product-id: "foo", name: "bar", price: 100.0, quantity: 1}, {product-id: "bar", name: "baz", price: 200.0, quantity: 2}]
        "#,
        );

        let component_metadata = test_utils::get_metadata_with_resource_without_params();

        let compiler_config = RibCompilerConfig::new(component_metadata, vec![]);
        let compiler = RibCompiler::new(compiler_config);

        let compiled = compiler.compile(expr).unwrap();

        let mut rib_executor = test_utils::interpreter_static_response(&result_value, None);
        let result = rib_executor.run(compiled.byte_code).await.unwrap();

        assert_eq!(result.get_val().unwrap(), "foo".into_value_and_type());
    }

    #[test]
    async fn test_interpreter_with_resource_update_item() {
        let expr = r#"
           let product_id = "mac";
           let quantity = 1032;
           golem:it/api.{cart.update-item-quantity}(product_id, quantity);
           "successfully updated"
        "#;
        let expr = Expr::from_text(expr).unwrap();

        let component_metadata = test_utils::get_metadata_with_resource_without_params();

        let compiler_config = RibCompilerConfig::new(component_metadata, vec![]);
        let compiler = RibCompiler::new(compiler_config);

        let compiled = compiler.compile(expr).unwrap();

        let mut rib_executor = Interpreter::default();

        let result = rib_executor.run(compiled.byte_code).await.unwrap();

        assert_eq!(
            result.get_val().unwrap(),
            "successfully updated".into_value_and_type()
        );
    }

    #[test]
    async fn test_interpreter_with_resource_checkout() {
        let expr = r#"
           let result = golem:it/api.{cart.checkout}();
           result
        "#;

        let expr = Expr::from_text(expr).unwrap();

        let result_type = variant(vec![
            case("error", str()),
            case("success", record(vec![field("order-id", str())])),
        ]);

        let result_value = test_utils::get_value_and_type(
            &result_type,
            r#"
          success({order-id: "foo"})
        "#,
        );

        let component_metadata = test_utils::get_metadata_with_resource_without_params();

        let compiler_config = RibCompilerConfig::new(component_metadata, vec![]);
        let compiler = RibCompiler::new(compiler_config);

        let compiled = compiler.compile(expr).unwrap();

        let mut rib_executor = test_utils::interpreter_static_response(&result_value, None);
        let result = rib_executor.run(compiled.byte_code).await.unwrap();

        assert_eq!(result.get_val().unwrap(), result_value);
    }

    #[test]
    async fn test_interpreter_with_resource_drop() {
        let expr = r#"
           golem:it/api.{cart.drop}();
           "success"
        "#;
        let expr = Expr::from_text(expr).unwrap();
        let component_metadata = test_utils::get_metadata_with_resource_without_params();

        let compiler_config = RibCompilerConfig::new(component_metadata, vec![]);
        let compiler = RibCompiler::new(compiler_config);
        let compiled = compiler.compile(expr).unwrap();

        let mut rib_interpreter = Interpreter::default();
        let result = rib_interpreter.run(compiled.byte_code).await.unwrap();

        assert_eq!(result.get_val().unwrap(), "success".into_value_and_type());
    }

    #[test]
    async fn test_interpreter_for_select_index_expr_1() {
        // infinite computation will respond with an error - than a stack overflow
        // Note that, `list[1..]` is allowed while `for i in 1.. { yield i; }` is not
        let expr = r#"
              let list: list<u8> = [1, 2, 3, 4, 5];
              let index: u8 = 4;
              list[index]
              "#;

        let expr = Expr::from_text(expr).unwrap();

        let compiler = RibCompiler::default();
        let compiled = compiler.compile(expr).unwrap();

        let mut interpreter = Interpreter::default();
        let result = interpreter.run(compiled.byte_code).await.unwrap();

        let expected = ValueAndType::new(Value::U8(5), u8());

        assert_eq!(result.get_val().unwrap(), expected);
    }

    #[test]
    async fn test_interpreter_for_select_index_expr_out_of_bound() {
        let expr = r#"
              let list: list<u8> = [1, 2, 3, 4, 5];
              let index: u8 = 10;
              list[index]
              "#;

        let expr = Expr::from_text(expr).unwrap();

        let compiler = RibCompiler::default();
        let compiled = compiler.compile(expr).unwrap();

        let mut interpreter = Interpreter::default();
        let result = interpreter
            .run(compiled.byte_code)
            .await
            .unwrap_err()
            .to_string();

        assert_eq!(result, "index out of bound: 10 (size: 5)".to_string());
    }

    #[test]
    async fn test_interpreter_for_select_index_expr_2() {
        let expr = r#"
              let list: list<u8> = [1, 2, 3, 4, 5];
              let indices: list<u8> = [0, 1, 2, 3];

              for i in indices {
                 yield list[i];
              }
              "#;

        let expr = Expr::from_text(expr).unwrap();

        let compiler = RibCompiler::default();
        let compiled = compiler.compile(expr).unwrap();

        let mut interpreter = Interpreter::default();
        let result = interpreter.run(compiled.byte_code).await.unwrap();

        let expected = ValueAndType::new(
            Value::List(vec![Value::U8(1), Value::U8(2), Value::U8(3), Value::U8(4)]),
            list(u8()),
        );

        assert_eq!(result.get_val().unwrap(), expected);
    }

    #[test]
    async fn test_interpreter_for_select_index_expr_3() {
        let expr = r#"
              let list: list<u8> = [2, 5, 4];
              let indices: list<u8> = [0, 1];

               reduce z, index in indices from 0u8 {
                  yield list[index] + z;
                }
              "#;

        let expr = Expr::from_text(expr).unwrap();

        let compiler = RibCompiler::default();
        let compiled = compiler.compile(expr).unwrap();

        let mut interpreter = Interpreter::default();
        let result = interpreter.run(compiled.byte_code).await.unwrap();

        let expected = ValueAndType::new(Value::U8(7), u8());

        assert_eq!(result.get_val().unwrap(), expected);
    }

    #[test]
    async fn test_interpreter_for_select_index_expr_4() {
        let expr = r#"
              let list: list<u8> = [2, 5, 4];
              let x: u8 = 0;
              let y: u8 = 2;
              list[x..=y]
              "#;

        let expr = Expr::from_text(expr).unwrap();

        let compiler = RibCompiler::default();
        let compiled = compiler.compile(expr).unwrap();

        let mut interpreter = Interpreter::default();
        let result = interpreter.run(compiled.byte_code).await.unwrap();

        let expected = ValueAndType::new(
            Value::List(vec![Value::U8(2), Value::U8(5), Value::U8(4)]),
            list(u8()),
        );

        assert_eq!(result.get_val().unwrap(), expected);
    }

    #[test]
    async fn test_interpreter_for_select_index_expr_5() {
        let expr = r#"
              let list: list<u8> = [2, 5, 4];
              let x: u8 = 0;
              let y: u8 = 2;
              let x1: u8 = 1;
              let result = list[x..=y];
              for i in result[x1..=y] {
                yield i;
              }
              "#;

        let expr = Expr::from_text(expr).unwrap();

        let compiler = RibCompiler::default();
        let compiled = compiler.compile(expr).unwrap();

        let mut interpreter = Interpreter::default();
        let result = interpreter.run(compiled.byte_code).await.unwrap();

        let expected = ValueAndType::new(Value::List(vec![Value::U8(5), Value::U8(4)]), list(u8()));

        assert_eq!(result.get_val().unwrap(), expected);
    }

    #[test]
    async fn test_interpreter_for_select_index_expr_6() {
        let expr = r#"
              let list: list<u8> = [2, 5, 4, 6];
              let x: u8 = 0;
              let y: u8 = 2;
              let result = list[x..y];
              for i in result[x..y] {
                yield i;
              }
              "#;

        let expr = Expr::from_text(expr).unwrap();

        let compiler = RibCompiler::default();
        let compiled = compiler.compile(expr).unwrap();

        let mut interpreter = Interpreter::default();
        let result = interpreter.run(compiled.byte_code).await.unwrap();

        let expected = ValueAndType::new(Value::List(vec![Value::U8(2), Value::U8(5)]), list(u8()));

        assert_eq!(result.get_val().unwrap(), expected);
    }

    #[test]
    async fn test_interpreter_for_select_index_expr_7() {
        let expr = r#"
              let list: list<u8> = [2, 5, 4, 6];
              let x: u8 = 0;
              let result = list[x..];
              for i in result[x..] {
                yield i;
              }
              "#;

        let expr = Expr::from_text(expr).unwrap();

        let compiler = RibCompiler::default();
        let compiled = compiler.compile(expr).unwrap();

        let mut interpreter = Interpreter::default();
        let result = interpreter.run(compiled.byte_code).await.unwrap();

        let expected = ValueAndType::new(Value::List(vec![Value::U8(2), Value::U8(5)]), list(u8()));

        assert_eq!(result.get_val().unwrap(), expected);
    }

    #[test]
    async fn test_interpreter_for_select_index_expr_8() {
        let expr = r#"
              let list: list<u8> = [2, 5, 4, 6];
              let result = list[0..2];
              for i in result[0..2] {
                yield i;
              }
              "#;

        let expr = Expr::from_text(expr).unwrap();

        let compiler = RibCompiler::default();
        let compiled = compiler.compile(expr).unwrap();

        let mut interpreter = Interpreter::default();
        let result = interpreter.run(compiled.byte_code).await.unwrap();

        let expected = ValueAndType::new(Value::List(vec![Value::U8(2), Value::U8(5)]), list(u8()));

        assert_eq!(result.get_val().unwrap(), expected);
    }

    // Simulating the behaviour in languages like rust
    // Emitting the description of the range than the evaluated range
    // Description given out as ValueAndType::Record
    #[test]
    async fn test_interpreter_range_returns_1() {
        let expr = r#"
              let x = 1..;
              x
              "#;

        let expr = Expr::from_text(expr).unwrap();

        let compiler = RibCompiler::default();
        let compiled = compiler.compile(expr).unwrap();

        let mut interpreter = Interpreter::default();
        let result = interpreter.run(compiled.byte_code).await.unwrap();

        let expected = ValueAndType::new(
            Value::Record(vec![
                Value::U64(1),
                Value::Bool(false), // non inclusive
            ]),
            record(vec![
                field("from", option(u64())),
                field("inclusive", bool()),
            ]),
        );

        assert_eq!(result.get_val().unwrap(), expected);
    }

    #[test]
    async fn test_interpreter_range_returns_2() {
        let expr = r#"
              let x = 1..2;
              x
              "#;

        let expr = Expr::from_text(expr).unwrap();

        let compiler = RibCompiler::default();
        let compiled = compiler.compile(expr).unwrap();

        let mut interpreter = Interpreter::default();
        let result = interpreter.run(compiled.byte_code).await.unwrap();

        let expected = ValueAndType::new(
            Value::Record(vec![
                Value::U64(1),
                Value::U64(2),
                Value::Bool(false), // non inclusive
            ]),
            record(vec![
                field("from", option(u64())),
                field("to", option(u64())),
                field("inclusive", bool()),
            ]),
        );

        assert_eq!(result.get_val().unwrap(), expected);
    }

    #[test]
    async fn test_interpreter_range_returns_3() {
        let expr = r#"
              let x = 1..=10;
              x
              "#;

        let expr = Expr::from_text(expr).unwrap();

        let compiler = RibCompiler::default();
        let compiled = compiler.compile(expr).unwrap();

        let mut interpreter = Interpreter::default();
        let result = interpreter.run(compiled.byte_code).await.unwrap();

        let expected = ValueAndType::new(
            Value::Record(vec![
                Value::U64(1),
                Value::U64(10),
                Value::Bool(true), // inclusive
            ]),
            record(vec![
                field("from", option(u64())),
                field("to", option(u64())),
                field("inclusive", bool()),
            ]),
        );

        assert_eq!(result.get_val().unwrap(), expected);
    }

    #[test]
    async fn test_interpreter_range_returns_4() {
        let expr = r#"
              let x = 1:u64;
              let y = x;
              let range = x..=y;
              let range2 = x..;
              let range3 = x..y;
              range;
              range2;
              range3
              "#;

        let expr = Expr::from_text(expr).unwrap();

        let compiler = RibCompiler::default();
        let compiled = compiler.compile(expr).unwrap();

        let mut interpreter = Interpreter::default();
        let result = interpreter.run(compiled.byte_code).await.unwrap();

        let expected = ValueAndType::new(
            Value::Record(vec![Value::U64(1), Value::U64(1), Value::Bool(false)]),
            record(vec![
                field("from", option(u64())),
                field("to", option(u64())),
                field("inclusive", bool()),
            ]),
        );

        assert_eq!(result.get_val().unwrap(), expected);
    }

    #[test]
    async fn test_interpreter_range_returns_5() {
        let expr = r#"
              let y = 1 + 10;
              1..y
              "#;

        let expr = Expr::from_text(expr).unwrap();

        let compiler = RibCompiler::default();
        let compiled = compiler.compile(expr).unwrap();

        let mut interpreter = Interpreter::default();
        let result = interpreter.run(compiled.byte_code).await.unwrap();

        let expected = ValueAndType::new(
            Value::Record(vec![Value::U64(1), Value::S32(11), Value::Bool(false)]),
            record(vec![
                field("from", option(u64())),
                field("to", option(s32())),
                field("inclusive", bool()),
            ]),
        );

        assert_eq!(result.get_val().unwrap(), expected);
    }

    #[test]
    async fn test_interpreter_range_with_comprehension_1() {
        let expr = r#"
              let range = 1..=5;
              for i in range {
                yield i;
              }

              "#;

        let expr = Expr::from_text(expr).unwrap();

        let compiler = RibCompiler::default();
        let compiled = compiler.compile(expr).unwrap();

        let mut interpreter = Interpreter::default();
        let result = interpreter.run(compiled.byte_code).await.unwrap();

        let expected = ValueAndType::new(
            Value::List(vec![
                Value::U64(1),
                Value::U64(2),
                Value::U64(3),
                Value::U64(4),
                Value::U64(5),
            ]),
            list(u64()),
        );

        assert_eq!(result.get_val().unwrap(), expected);
    }

    #[test]
    async fn test_interpreter_range_with_comprehension_2() {
        let expr = r#"
              let range = 1..5;
              for i in range {
                yield i;
              }

              "#;

        let expr = Expr::from_text(expr).unwrap();

        let compiler = RibCompiler::default();
        let compiled = compiler.compile(expr).unwrap();

        let mut interpreter = Interpreter::default();
        let result = interpreter.run(compiled.byte_code).await.unwrap();

        let expected = ValueAndType::new(
            Value::List(vec![
                Value::U64(1),
                Value::U64(2),
                Value::U64(3),
                Value::U64(4),
            ]),
            list(u64()),
        );

        assert_eq!(result.get_val().unwrap(), expected);
    }

    #[test]
    async fn test_interpreter_range_with_comprehension_3() {
        // infinite computation will respond with an error - than a stack overflow
        // Note that, `list[1..]` is allowed while `for i in 1.. { yield i; }` is not
        let expr = r#"
              let range = 1..;
              for i in range {
                yield i;
              }

              "#;

        let expr = Expr::from_text(expr).unwrap();

        let compiler = RibCompiler::default();
        let compiled = compiler.compile(expr).unwrap();

        let mut interpreter = Interpreter::default();
        let result = interpreter.run(compiled.byte_code).await;
        assert!(result.is_err());
    }

    #[test]
    async fn test_interpreter_range_with_list_reduce_1() {
        // infinite computation will respond with an error - than a stack overflow
        // Note that, `list[1..]` is allowed while `for i in 1.. { yield i; }` is not
        let expr = r#"
                let initial = 1;
                let final = 5;
                let x = initial..final;

                reduce z, a in x from 0u8 {
                  yield z + a;
                }

              "#;

        let expr = Expr::from_text(expr).unwrap();

        let compiler = RibCompiler::default();
        let compiled = compiler.compile(expr).unwrap();

        let mut interpreter = Interpreter::default();
        let result = interpreter.run(compiled.byte_code).await.unwrap();

        let expected = ValueAndType::new(Value::U8(10), u8());

        assert_eq!(result.get_val().unwrap(), expected);
    }

    #[test]
    async fn test_interpreter_ephemeral_worker_0() {
        let expr = r#"
              let x = instance();
              let result = x.foo("bar");
              result
            "#;
        let expr = Expr::from_text(expr).unwrap();

        let component_metadata = test_utils::get_metadata();

        let compiler_config = RibCompilerConfig::new(component_metadata, vec![]);
        let compiler = RibCompiler::new(compiler_config);
        let compiled = compiler.compile(expr).unwrap();

        let mut rib_interpreter = test_utils::interpreter_worker_details_response(None);

        let result = rib_interpreter.run(compiled.byte_code).await.unwrap();

        let expected_val = test_utils::parse_function_details(
            r#"
              {
                 worker-name: none,
                 function-name: "amazon:shopping-cart/api1.{foo}",
                 args0: "bar"
              }
            "#,
        );

        assert_eq!(result.get_val().unwrap(), expected_val);
    }

    #[test]
    async fn test_interpreter_ephemeral_worker_1() {
        let expr = r#"
              let x = instance();
              x
            "#;
        let expr = Expr::from_text(expr).unwrap();

        let component_metadata = test_utils::get_metadata();

        let compiler = RibCompiler::new(RibCompilerConfig::new(component_metadata, vec![]));

        let compiled = compiler.compile(expr);

        assert!(compiled.is_ok());
    }

    #[test]
    async fn test_interpreter_ephemeral_worker_2() {
        let expr = r#"
             instance
            "#;
        let expr = Expr::from_text(expr).unwrap();

        let component_metadata = test_utils::get_metadata();

        let compiler = RibCompiler::new(RibCompilerConfig::new(component_metadata, vec![]));

        let compiled = compiler.compile(expr);

        assert!(compiled.is_err());
    }

    #[test]
    async fn test_interpreter_ephemeral_worker_3() {
        let expr = r#"
              instance()
            "#;
        let expr = Expr::from_text(expr).unwrap();

        let component_metadata = test_utils::get_metadata();

        let compiler = RibCompiler::new(RibCompilerConfig::new(component_metadata, vec![]));

        let compiled = compiler.compile(expr);

        assert!(compiled.is_ok());
    }

    #[test]
    async fn test_interpreter_ephemeral_worker_4() {
        let expr = r#"
              instance().foo("bar")
            "#;
        let expr = Expr::from_text(expr).unwrap();

        let component_metadata = test_utils::get_metadata();

        let compiler_config = RibCompilerConfig::new(component_metadata, vec![]);
        let compiler = RibCompiler::new(compiler_config);
        let compiled = compiler.compile(expr).unwrap();

        let mut rib_interpreter = test_utils::interpreter_worker_details_response(None);

        let result = rib_interpreter.run(compiled.byte_code).await.unwrap();

        let expected_val = test_utils::parse_function_details(
            r#"
              {
                 worker-name: none,
                 function-name: "amazon:shopping-cart/api1.{foo}",
                 args0: "bar"
              }
            "#,
        );

        assert_eq!(result.get_val().unwrap(), expected_val);
    }

    #[test]
    async fn test_interpreter_ephemeral_worker_5() {
        let expr = r#"
              let result = instance.foo("bar");
              result
            "#;
        let expr = Expr::from_text(expr).unwrap();
        let component_metadata = test_utils::get_metadata();

        let compiler = RibCompiler::new(RibCompilerConfig::new(component_metadata, vec![]));

        let compiled = compiler.compile(expr).unwrap_err().to_string();

        assert_eq!(compiled, "error in the following rib found at line 2, column 28\n`instance`\ncause: `instance` is a reserved keyword\nhelp: use `instance()` instead of `instance` to create an ephemeral worker instance.\nhelp: for a durable worker, use `instance(\"foo\")` where `\"foo\"` is the worker name\n".to_string());
    }

    #[test]
    async fn test_interpreter_ephemeral_worker_6() {
        let expr = r#"
                let x = instance();
                let result = x.bar("bar");
                result
            "#;
        let expr = Expr::from_text(expr).unwrap();
        let component_metadata = test_utils::get_metadata();

        let compiler = RibCompiler::new(RibCompilerConfig::new(component_metadata, vec![]));

        let compilation_error = compiler.compile(expr).unwrap_err().to_string();

        assert_eq!(
            compilation_error,
            "error in the following rib found at line 3, column 30\n`x.bar(\"bar\")`\ncause: invalid function call `bar`\nmultiple interfaces contain function 'bar'. specify an interface name as type parameter from: api1, api2\n".to_string()
        );
    }

    #[test]
    async fn test_interpreter_ephemeral_worker_7() {
        let expr = r#"
                let worker = instance();
                let invokes: list<u8> = [1, 2, 3, 4];

                for i in invokes {
                    yield worker.qux[wasi:clocks]("bar");
                };

                "success"
            "#;
        let expr = Expr::from_text(expr).unwrap();
        let component_metadata = test_utils::get_metadata();

        let compiler_config = RibCompilerConfig::new(component_metadata, vec![]);
        let compiler = RibCompiler::new(compiler_config);
        let compiled = compiler.compile(expr).unwrap();

        let mut rib_interpreter =
            test_utils::interpreter_static_response(&"success".into_value_and_type(), None);

        let result = rib_interpreter.run(compiled.byte_code).await.unwrap();

        assert_eq!(result.get_val().unwrap(), "success".into_value_and_type());
    }

    /// Durable worker
    #[test]
    async fn test_interpreter_durable_worker_0() {
        let expr = r#"
                let worker = instance("my-worker");
                let result = worker.foo("bar");
                result
            "#;
        let expr = Expr::from_text(expr).unwrap();
        let component_metadata = test_utils::get_metadata();

        let compiler_config = RibCompilerConfig::new(component_metadata, vec![]);
        let compiler = RibCompiler::new(compiler_config);
        let compiled = compiler.compile(expr).unwrap();

        let mut rib_interpreter = test_utils::interpreter_worker_details_response(None);

        let result = rib_interpreter.run(compiled.byte_code).await.unwrap();

        let expected_val = test_utils::parse_function_details(
            r#"
              {
                 worker-name: some("my-worker"),
                 function-name: "amazon:shopping-cart/api1.{foo}",
                 args0: "bar"
              }
            "#,
        );

        assert_eq!(result.get_val().unwrap(), expected_val);
    }

    #[test]
    async fn test_interpreter_durable_worker_1() {
        let expr = r#"
                instance("my-worker").foo("bar")
            "#;
        let expr = Expr::from_text(expr).unwrap();
        let component_metadata = test_utils::get_metadata();

        let compiler_config = RibCompilerConfig::new(component_metadata, vec![]);
        let compiler = RibCompiler::new(compiler_config);
        let compiled = compiler.compile(expr).unwrap();

        let mut rib_interpreter = test_utils::interpreter_worker_details_response(None);

        let result = rib_interpreter.run(compiled.byte_code).await.unwrap();

        let expected_val = test_utils::parse_function_details(
            r#"
              {
                 worker-name: some("my-worker"),
                 function-name: "amazon:shopping-cart/api1.{foo}",
                 args0: "bar"
              }
            "#,
        );

        assert_eq!(result.get_val().unwrap(), expected_val);
    }

    #[test]
    async fn test_interpreter_durable_worker_1_1() {
        let expr = r#"
                let x = 1;
                let y = 2;
                instance("my-worker").foo-number(x, y)
            "#;
        let expr = Expr::from_text(expr).unwrap();
        let component_metadata = test_utils::get_metadata();

        let compiler_config = RibCompilerConfig::new(component_metadata, vec![]);
        let compiler = RibCompiler::new(compiler_config);
        let compiled = compiler.compile(expr).unwrap();

        let mut rib_interpreter = test_utils::interpreter_worker_details_response(None);

        let result = rib_interpreter.run(compiled.byte_code).await.unwrap();

        let analysed_type = record(vec![
            field("worker-name", option(str())),
            field("function-name", str()),
            field("args0", u64()),
            field("args1", s32()),
        ]);

        let expected_val = get_value_and_type(
            &analysed_type,
            r#"
              {
                 worker-name: some("my-worker"),
                 function-name: "amazon:shopping-cart/api1.{foo-number}",
                 args0: 1,
                 args1: 2
              }
            "#,
        );

        assert_eq!(result.get_val().unwrap(), expected_val);
    }

    #[test]
    async fn test_interpreter_durable_worker_2() {
        let expr = r#"
                let result = instance("my-worker").foo("bar");
                result
            "#;
        let expr = Expr::from_text(expr).unwrap();
        let component_metadata = test_utils::get_metadata();

        let compiler_config = RibCompilerConfig::new(component_metadata, vec![]);
        let compiler = RibCompiler::new(compiler_config);
        let compiled = compiler.compile(expr).unwrap();

        let mut rib_interpreter = test_utils::interpreter_worker_details_response(None);

        let result = rib_interpreter.run(compiled.byte_code).await.unwrap();

        let expected_val = test_utils::parse_function_details(
            r#"
              {
                 worker-name: some("my-worker"),
                 function-name: "amazon:shopping-cart/api1.{foo}",
                 args0: "bar"
              }
            "#,
        );

        assert_eq!(result.get_val().unwrap(), expected_val);
    }

    #[test]
    async fn test_interpreter_durable_worker_3() {
        let expr = r#"
                let my_worker = instance("my-worker");
                let result = my_worker.foo[api1]("bar");
                result
            "#;
        let expr = Expr::from_text(expr).unwrap();
        let component_metadata = test_utils::get_metadata();

        let compiler_config = RibCompilerConfig::new(component_metadata, vec![]);
        let compiler = RibCompiler::new(compiler_config);
        let compiled = compiler.compile(expr).unwrap();

        let mut rib_interpreter = test_utils::interpreter_worker_details_response(None);

        let result = rib_interpreter.run(compiled.byte_code).await.unwrap();

        let expected_val = test_utils::parse_function_details(
            r#"
              {
                 worker-name: some("my-worker"),
                 function-name: "amazon:shopping-cart/api1.{foo}",
                 args0: "bar"
              }
            "#,
        );

        assert_eq!(result.get_val().unwrap(), expected_val);
    }

    #[test]
    async fn test_interpreter_durable_worker_4() {
        let expr = r#"
                let worker = instance("my-worker");
                let result = worker.bar("bar");
                result
            "#;
        let expr = Expr::from_text(expr).unwrap();

        let component_metadata = test_utils::get_metadata();

        let compiler = RibCompiler::new(RibCompilerConfig::new(component_metadata, vec![]));

        let compilation_error = compiler.compile(expr).unwrap_err().to_string();

        assert_eq!(
            compilation_error,
            "error in the following rib found at line 3, column 30\n`worker.bar(\"bar\")`\ncause: invalid function call `bar`\nmultiple interfaces contain function 'bar'. specify an interface name as type parameter from: api1, api2\n".to_string()
        );
    }

    #[test]
    async fn test_interpreter_durable_worker_5() {
        let expr = r#"
                let worker = instance("my-worker");
                let result = worker.bar[api1]("bar");
                result
            "#;
        let expr = Expr::from_text(expr).unwrap();
        let component_metadata = test_utils::get_metadata();

        let compiler_config = RibCompilerConfig::new(component_metadata, vec![]);
        let compiler = RibCompiler::new(compiler_config);
        let compiled = compiler.compile(expr).unwrap();

        let mut rib_interpreter = test_utils::interpreter_worker_details_response(None);

        let result = rib_interpreter.run(compiled.byte_code).await.unwrap();

        let expected_val = test_utils::parse_function_details(
            r#"
              {
                 worker-name: some("my-worker"),
                 function-name: "amazon:shopping-cart/api1.{bar}",
                 args0: "bar"
              }
            "#,
        );

        assert_eq!(result.get_val().unwrap(), expected_val);
    }

    #[test]
    async fn test_interpreter_durable_worker_6() {
        let expr = r#"
                let worker = instance("my-worker");
                let result = worker.bar[api2]("bar");
                result
            "#;
        let expr = Expr::from_text(expr).unwrap();
        let component_metadata = test_utils::get_metadata();

        let compiler_config = RibCompilerConfig::new(component_metadata, vec![]);
        let compiler = RibCompiler::new(compiler_config);
        let compiled = compiler.compile(expr).unwrap();

        let mut rib_interpreter = test_utils::interpreter_worker_details_response(None);

        let result = rib_interpreter.run(compiled.byte_code).await.unwrap();

        let expected_val = test_utils::parse_function_details(
            r#"
              {
                 worker-name: some("my-worker"),
                 function-name: "amazon:shopping-cart/api2.{bar}",
                 args0: "bar"
              }
            "#,
        );

        assert_eq!(result.get_val().unwrap(), expected_val);
    }

    #[test]
    async fn test_interpreter_durable_worker_7() {
        let expr = r#"
                let worker = instance("my-worker");
                let result = worker.baz("bar");
                result
            "#;
        let expr = Expr::from_text(expr).unwrap();
        let component_metadata = test_utils::get_metadata();

        let compiler_config = RibCompilerConfig::new(component_metadata, vec![]);
        let compiler = RibCompiler::new(compiler_config);
        let compiled = compiler.compile(expr).unwrap();

        let mut rib_interpreter = test_utils::interpreter_worker_details_response(None);

        let result = rib_interpreter.run(compiled.byte_code).await.unwrap();

        let expected_val = test_utils::parse_function_details(
            r#"
              {
                 worker-name: some("my-worker"),
                 function-name: "wasi:clocks/monotonic-clock.{baz}",
                 args0: "bar"
              }
            "#,
        );

        assert_eq!(result.get_val().unwrap(), expected_val);
    }

    #[test]
    async fn test_interpreter_durable_worker_8() {
        let expr = r#"
                let worker = instance("my-worker");
                let result = worker.qux("bar");
                result
            "#;
        let expr = Expr::from_text(expr).unwrap();
        let component_metadata = test_utils::get_metadata();

        let compiler = RibCompiler::new(RibCompilerConfig::new(component_metadata, vec![]));

        let compiled = compiler.compile(expr).unwrap_err().to_string();

        assert_eq!(
            compiled,
            "error in the following rib found at line 3, column 30\n`worker.qux(\"bar\")`\ncause: invalid function call `qux`\nfunction 'qux' exists in multiple packages. specify a package name as type parameter from: amazon:shopping-cart (interfaces: api1), wasi:clocks (interfaces: monotonic-clock)\n".to_string()
        );
    }

    #[test]
    async fn test_interpreter_durable_worker_9() {
        let expr = r#"
                let worker = instance("my-worker");
                let result = worker.qux[amazon:shopping-cart]("bar");
                result
            "#;
        let expr = Expr::from_text(expr).unwrap();
        let component_metadata = test_utils::get_metadata();

        let compiler_config = RibCompilerConfig::new(component_metadata, vec![]);
        let compiler = RibCompiler::new(compiler_config);
        let compiled = compiler.compile(expr).unwrap();

        let mut rib_interpreter = test_utils::interpreter_worker_details_response(None);

        let result = rib_interpreter.run(compiled.byte_code).await.unwrap();

        let expected_val = test_utils::parse_function_details(
            r#"
              {
                 worker-name: some("my-worker"),
                 function-name: "amazon:shopping-cart/api1.{qux}",
                 args0: "bar"
              }
            "#,
        );

        assert_eq!(result.get_val().unwrap(), expected_val);
    }

    #[test]
    async fn test_interpreter_durable_worker_10() {
        let expr = r#"
                let worker = instance("my-worker");
                let result = worker.qux[wasi:clocks]("bar");
                result
            "#;
        let expr = Expr::from_text(expr).unwrap();
        let component_metadata = test_utils::get_metadata();

        let compiler_config = RibCompilerConfig::new(component_metadata, vec![]);
        let compiler = RibCompiler::new(compiler_config);
        let compiled = compiler.compile(expr).unwrap();

        let mut rib_interpreter = test_utils::interpreter_worker_details_response(None);

        let result = rib_interpreter.run(compiled.byte_code).await.unwrap();

        let expected_val = test_utils::parse_function_details(
            r#"
              {
                 worker-name: some("my-worker"),
                 function-name: "wasi:clocks/monotonic-clock.{qux}",
                 args0: "bar"
              }
            "#,
        );

        assert_eq!(result.get_val().unwrap(), expected_val);
    }

    #[test]
    async fn test_interpreter_durable_worker_11() {
        let expr = r#"
                let worker = instance("my-worker");
                let invokes: list<u8> = [1, 2, 3, 4];

                for i in invokes {
                    yield worker.qux[wasi:clocks]("bar");
                };

                "success"
            "#;
        let expr = Expr::from_text(expr).unwrap();
        let component_metadata = test_utils::get_metadata();

        let compiler_config = RibCompilerConfig::new(component_metadata, vec![]);
        let compiler = RibCompiler::new(compiler_config);
        let compiled = compiler.compile(expr).unwrap();

        let mut rib_interpreter =
            test_utils::interpreter_static_response(&"success".into_value_and_type(), None);

        let result = rib_interpreter.run(compiled.byte_code).await.unwrap();

        assert_eq!(result.get_val().unwrap(), "success".into_value_and_type());
    }

    #[test]
    async fn test_interpreter_durable_worker_12() {
        let expr = r#"
                let worker = instance("my-worker");
                for i in [1, 2, 3] {
                   worker.foo("${i}");
                   yield i;
                }
            "#;
        let expr = Expr::from_text(expr).unwrap();
        let component_metadata = test_utils::get_metadata();

        let compiler_config = RibCompilerConfig::new(component_metadata, vec![]);
        let compiler = RibCompiler::new(compiler_config);
        let compiled = compiler.compile(expr).unwrap();

        let mut rib_interpreter =
            test_utils::interpreter_static_response(&"success".into_value_and_type(), None);

        let result = rib_interpreter.run(compiled.byte_code).await.unwrap();

        assert_eq!(
            result.get_val().unwrap().value,
            Value::List(vec![Value::S32(1), Value::S32(2), Value::S32(3)])
        );
    }

    #[test]
    async fn test_interpreter_durable_worker_with_resource_0() {
        let expr = r#"
                let worker = instance("my-worker");
                worker.cart[golem:it]("bar")
            "#;
        let expr = Expr::from_text(expr).unwrap();
        let component_metadata = test_utils::get_metadata_with_resource_with_params();

        let compiler = RibCompiler::new(RibCompilerConfig::new(component_metadata, vec![]));

        let compiled = compiler.compile(expr);

        assert!(compiled.is_ok());
    }

    // This resource construction is a Noop, and compiler can give warnings
    // once we support warnings in the compiler
    #[test]
    async fn test_interpreter_durable_worker_with_resource_1() {
        let expr = r#"
                let worker = instance("my-worker");
                worker.cart[golem:it]("bar");
                "success"
            "#;
        let expr = Expr::from_text(expr).unwrap();
        let component_metadata = test_utils::get_metadata_with_resource_with_params();

        let compiler_config = RibCompilerConfig::new(component_metadata, vec![]);
        let compiler = RibCompiler::new(compiler_config);
        let compiled = compiler.compile(expr).unwrap();

        let mut rib_interpreter =
            test_utils::interpreter_static_response(&"success".into_value_and_type(), None);

        let result = rib_interpreter.run(compiled.byte_code).await.unwrap();

        assert_eq!(result.get_val().unwrap(), "success".into_value_and_type());
    }

    #[test]
    async fn test_interpreter_durable_worker_with_resource_2() {
        let expr = r#"
                let worker = instance("my-worker");
                let cart = worker.cart[golem:it]("bar");
                let result = cart.add-item({product-id: "mac", name: "macbook", price: 1:f32, quantity: 1:u32});
                result
            "#;
        let expr = Expr::from_text(expr).unwrap();
        let component_metadata = test_utils::get_metadata_with_resource_with_params();

        let compiler_config = RibCompilerConfig::new(component_metadata, vec![]);
        let compiler = RibCompiler::new(compiler_config);
        let compiled = compiler.compile(expr).unwrap();

        let mut rib_interpreter = test_utils::interpreter_worker_details_response(None);

        let result = rib_interpreter.run(compiled.byte_code).await.unwrap();

        let analysed_type = record(vec![
            field("worker-name", option(str())),
            field("function-name", str()),
            field(
                "args0",
                record(vec![
                    field("product-id", str()),
                    field("name", str()),
                    field("price", f32()),
                    field("quantity", u32()),
                ]),
            ),
        ]);

        let expected_val = get_value_and_type(
            &analysed_type,
            r#"
              {
                 worker-name: some("my-worker"),
                 function-name: "golem:it/api.{cart(\"bar\").add-item}",
                 args0: {product-id: "mac", name: "macbook", price: 1.0, quantity: 1}
              }
            "#,
        );

        assert_eq!(result.get_val().unwrap(), expected_val);
    }

    #[test]
    async fn test_interpreter_durable_worker_with_resource_3() {
        let expr = r#"
                let worker = instance("my-worker");
                let cart = worker.cart[golem:it]("bar");
                cart.add-items({product-id: "mac", name: "macbook", price: 1:f32, quantity: 1:u32});
                "success"
            "#;
        let expr = Expr::from_text(expr).unwrap();
        let component_metadata = test_utils::get_metadata_with_resource_with_params();

        let compiler = RibCompiler::new(RibCompilerConfig::new(component_metadata, vec![]));

        let compiled = compiler.compile(expr).unwrap_err().to_string();

        assert_eq!(compiled, "error in the following rib found at line 4, column 17\n`cart.add-items({product-id: \"mac\", name: \"macbook\", price: 1: f32, quantity: 1: u32})`\ncause: invalid function call `add-items`\nfunction 'add-items' not found\n".to_string());
    }

    #[test]
    async fn test_interpreter_durable_worker_with_resource_4() {
        let expr = r#"
                let worker = instance("my-worker");
                let cart = worker.carts[golem:it]("bar");
                cart.add-item({product-id: "mac", name: "macbook", price: 1:f32, quantity: 1:u32});
                "success"
            "#;
        let expr = Expr::from_text(expr).unwrap();
        let component_metadata = test_utils::get_metadata_with_resource_with_params();

        let compiler = RibCompiler::new(RibCompilerConfig::new(component_metadata, vec![]));

        let compiled = compiler.compile(expr).unwrap_err().to_string();

        assert_eq!(
            compiled,
            "error in the following rib found at line 3, column 28\n`worker.carts[golem:it](\"bar\")`\ncause: invalid function call `carts`\nfunction 'carts' not found in package 'golem:it'\n".to_string()
        );
    }

    #[test]
    async fn test_interpreter_durable_worker_with_resource_5() {
        // Ephemeral
        let expr = r#"
                let worker = instance();
                let cart = worker.cart[golem:it]("bar");
                cart.add-item({product-id: "mac", name: "macbook", price: 1, quantity: 1});
                "success"
            "#;
        let expr = Expr::from_text(expr).unwrap();
        let component_metadata = test_utils::get_metadata_with_resource_with_params();

        let compiler_config = RibCompilerConfig::new(component_metadata, vec![]);
        let compiler = RibCompiler::new(compiler_config);
        let compiled = compiler.compile(expr).unwrap();

        let mut rib_interpreter =
            test_utils::interpreter_static_response(&"success".into_value_and_type(), None);

        let result = rib_interpreter.run(compiled.byte_code).await.unwrap();

        assert_eq!(result.get_val().unwrap(), "success".into_value_and_type());
    }

    #[test]
    async fn test_interpreter_durable_worker_with_resource_6() {
        // Ephemeral
        let expr = r#"
                let worker = instance();
                let cart = worker.cart[golem:it]("bar");
                cart.add-item({product-id: "mac", name: 1, quantity: 1, price: 1});
                "success"
            "#;
        let expr = Expr::from_text(expr).unwrap();

        let component_metadata = test_utils::get_metadata_with_resource_with_params();

        let compiler = RibCompiler::new(RibCompilerConfig::new(component_metadata, vec![]));

        let error_message = compiler.compile(expr).unwrap_err().to_string();

        let expected = r#"
            error in the following rib found at line 4, column 57
            `1`
            cause: type mismatch. expected string, found s32
            the expression `1` is inferred as `s32` by default
            "#;

        assert_eq!(error_message, strip_spaces(expected));
    }

    #[test]
    async fn test_interpreter_durable_worker_with_resource_7() {
        let expr = r#"
                let worker = instance("my-worker");
                let cart = worker.cart("bar");
                cart.add-item({product-id: "mac", name: "apple", price: 1, quantity: 1});
                "success"
            "#;
        let expr = Expr::from_text(expr).unwrap();
        let component_metadata = test_utils::get_metadata_with_resource_with_params();

        let compiler_config = RibCompilerConfig::new(component_metadata, vec![]);
        let compiler = RibCompiler::new(compiler_config);
        let compiled = compiler.compile(expr).unwrap();

        let mut rib_interpreter =
            test_utils::interpreter_static_response(&"success".into_value_and_type(), None);

        let result = rib_interpreter.run(compiled.byte_code).await.unwrap();

        assert_eq!(result.get_val().unwrap(), "success".into_value_and_type());
    }

    #[test]
    async fn test_interpreter_durable_worker_with_resource_8() {
        let expr = r#"
                let worker = instance("my-worker");
                let a = "mac";
                let b = "apple";
                let c = 1;
                let d = 1;
                let cart = worker.cart("bar");
                cart.add-item({product-id: a, name: b, quantity: c, price: d});
                "success"
            "#;
        let expr = Expr::from_text(expr).unwrap();
        let component_metadata = test_utils::get_metadata_with_resource_with_params();

        let compiler_config = RibCompilerConfig::new(component_metadata, vec![]);
        let compiler = RibCompiler::new(compiler_config);
        let compiled = compiler.compile(expr).unwrap();

        let mut rib_interpreter =
            test_utils::interpreter_static_response(&"success".into_value_and_type(), None);

        let result = rib_interpreter.run(compiled.byte_code).await.unwrap();

        assert_eq!(result.get_val().unwrap(), "success".into_value_and_type());
    }

    #[test]
    async fn test_interpreter_durable_worker_with_resource_9() {
        let expr = r#"
                let worker = instance("my-worker");
                let a = "mac";
                let b = "apple";
                let c = 1;
                let d = 1;
                let cart = worker.cart("bar");
                cart.add-item({product-id: a, name: b, quantity: c, price: d});
                cart.remove-item(a);
                cart.update-item-quantity(a, 2);
                let result = cart.get-cart-contents();
                cart.drop();
                result
            "#;
        let expr = Expr::from_text(expr).unwrap();
        let component_metadata = test_utils::get_metadata_with_resource_with_params();

        let compiler_config = RibCompilerConfig::new(component_metadata, vec![]);
        let compiler = RibCompiler::new(compiler_config);
        let compiled = compiler.compile(expr).unwrap();

        let mut rib_interpreter =
            test_utils::interpreter_static_response(&"success".into_value_and_type(), None);

        let result = rib_interpreter.run(compiled.byte_code).await.unwrap();

        assert_eq!(result.get_val().unwrap(), "success".into_value_and_type());
    }

    #[test]
    async fn test_interpreter_durable_worker_with_resource_10() {
        let expr = r#"
                let my_worker = "my-worker";
                let worker = instance(my_worker);
                let a = "mac";
                let b = "apple";
                let c = 1;
                let d = 1;
                let cart = worker.cart("bar");
                cart.add-item({product-id: a, name: b, price: d, quantity: c});
                cart.remove-item(a);
                cart.update-item-quantity(a, 2);
                let result = cart.get-cart-contents();
                cart.drop();
                result
            "#;
        let expr = Expr::from_text(expr).unwrap();
        let component_metadata = test_utils::get_metadata_with_resource_with_params();

        let compiler_config = RibCompilerConfig::new(component_metadata, vec![]);
        let compiler = RibCompiler::new(compiler_config);
        let compiled = compiler.compile(expr).unwrap();

        let mut rib_interpreter =
            test_utils::interpreter_static_response(&"success".into_value_and_type(), None);

        let result = rib_interpreter.run(compiled.byte_code).await.unwrap();

        assert_eq!(result.get_val().unwrap(), "success".into_value_and_type());
    }

    #[test]
    async fn test_interpreter_durable_worker_with_resource_11() {
        let expr = r#"
                let worker = instance(request.path.user-id: string);
                let result = worker.qux[amazon:shopping-cart]("bar");
                result
            "#;
        let expr = Expr::from_text(expr).unwrap();
        let component_metadata = test_utils::get_metadata();

        let compiler_config = RibCompilerConfig::new(component_metadata, vec![]);
        let compiler = RibCompiler::new(compiler_config);
        let compiled = compiler.compile(expr).unwrap();

        let mut input = HashMap::new();

        // Passing request data as input to interpreter
        let rib_input_key = "request";
        let rib_input_value = ValueAndType::new(
            Value::Record(vec![Value::Record(vec![Value::String("user".to_string())])]),
            record(vec![field("path", record(vec![field("user-id", str())]))]),
        );

        input.insert(rib_input_key.to_string(), rib_input_value);

        let rib_input = RibInput::new(input);

        let mut rib_interpreter = test_utils::interpreter_static_response(
            &"success".into_value_and_type(),
            Some(rib_input),
        );

        let result = rib_interpreter.run(compiled.byte_code).await.unwrap();

        assert_eq!(result.get_val().unwrap(), "success".into_value_and_type());
    }

    #[test]
    async fn test_interpreter_durable_worker_with_resource_12() {
        let expr = r#"
                let user_id1: string = request.path.user-id;
                let user_id2: string = request.path.user-id;
                let worker1 = instance(user_id1);
                let result1 = worker1.qux[amazon:shopping-cart]("bar");
                let worker2 = instance(user_id2);
                let result2 = worker2.qux[amazon:shopping-cart]("bar");
                user_id2
            "#;
        let expr = Expr::from_text(expr).unwrap();
        let component_metadata = test_utils::get_metadata();

        let compiler_config = RibCompilerConfig::new(component_metadata, vec![]);

        let compiler = RibCompiler::new(compiler_config);

        let compiled = compiler.compile(expr).unwrap();

        let mut input = HashMap::new();

        let rib_input_key = "request";
        let rib_input_value = ValueAndType::new(
            Value::Record(vec![Value::Record(vec![Value::String("user".to_string())])]),
            record(vec![field("path", record(vec![field("user-id", str())]))]),
        );

        input.insert(rib_input_key.to_string(), rib_input_value);

        let rib_input = RibInput::new(input);

        let mut rib_interpreter = test_utils::interpreter_static_response(
            &"success".into_value_and_type(),
            Some(rib_input),
        );

        let result = rib_interpreter.run(compiled.byte_code).await.unwrap();

        assert_eq!(result.get_val().unwrap(), "user".into_value_and_type());
    }

    #[test]
    async fn test_interpreter_durable_worker_with_resource_13() {
        let expr = r#"
                let worker1 = instance("foo");
                let result = worker.qux[amazon:shopping-cart]("bar");
                "success"
            "#;
        let expr = Expr::from_text(expr).unwrap();
        let component_metadata = test_utils::get_metadata();

        let compiler = RibCompiler::new(RibCompilerConfig::new(component_metadata, vec![]));

        let error = compiler.compile(expr).unwrap_err().to_string();

        assert_eq!(error, "error in the following rib found at line 3, column 30\n`worker.qux[amazon:shopping-cart](\"bar\")`\ncause: invalid method invocation `worker.qux`. make sure `worker` is defined and is a valid instance type (i.e, resource or worker)\n");
    }

    #[test]
    async fn test_interpreter_durable_worker_with_resource_14() {
        let expr = r#"
                let worker = instance(1: u32);
                let result = worker.qux[amazon:shopping-cart]("bar");
                "success"
            "#;
        let expr = Expr::from_text(expr).unwrap();

        let component_metadata = test_utils::get_metadata();

        let compiler = RibCompiler::new(RibCompilerConfig::new(component_metadata, vec![]));

        let error = compiler.compile(expr).unwrap_err().to_string();

        let expected = r#"
            error in the following rib found at line 2, column 39
            `1: u32`
            cause: expected string, found u32
            "#;

        assert_eq!(error, strip_spaces(expected));
    }

    #[test]
    async fn test_interpreter_durable_worker_with_resource_15() {
        let expr = r#"
                let worker = instance("my-worker-name");
                let result = worker.qux[amazon:shopping-cart]("param1");
                result
            "#;
        let expr = Expr::from_text(expr).unwrap();
        let component_metadata = test_utils::get_metadata();

        let compiler_config = RibCompilerConfig::new(component_metadata, vec![]);
        let compiler = RibCompiler::new(compiler_config);
        let compiled = compiler.compile(expr).unwrap();

        let mut rib_interpreter = test_utils::interpreter_worker_details_response(None);

        let result = rib_interpreter.run(compiled.byte_code).await.unwrap();

        let result_val = result.get_val().unwrap();

        let expected_val = test_utils::parse_function_details(
            r#"
              {
                 worker-name: some("my-worker-name"),
                 function-name: "amazon:shopping-cart/api1.{qux}",
                 args0: "param1"
              }
            "#,
        );

        assert_eq!(result_val, expected_val);
    }

    #[test]
    async fn test_interpreter_durable_worker_with_resource_16() {
        let expr = r#"
                let x = request.path.user-id;
                let worker = instance(x);
                let cart = worker.cart("bar");
                let result = cart.get-cart-contents();
                result
            "#;
        let expr = Expr::from_text(expr).unwrap();
        let component_metadata = test_utils::get_metadata_with_resource_with_params();

        let compiler_config = RibCompilerConfig::new(component_metadata, vec![]);
        let compiler = RibCompiler::new(compiler_config);
        let compiled = compiler.compile(expr).unwrap();

        let mut input = HashMap::new();

        let rib_input_key = "request";
        let rib_input_value = ValueAndType::new(
            Value::Record(vec![Value::Record(vec![Value::String("user".to_string())])]),
            record(vec![field("path", record(vec![field("user-id", str())]))]),
        );

        input.insert(rib_input_key.to_string(), rib_input_value);

        let rib_input = RibInput::new(input);

        let mut rib_interpreter = test_utils::interpreter_worker_details_response(Some(rib_input));

        let result = rib_interpreter.run(compiled.byte_code).await.unwrap();

        let result_val = result.get_val().unwrap();

        let expected_analysed_type = record(vec![
            field("worker-name", option(str())),
            field("function-name", str()),
        ]);

        let expected_val = parse_value_and_type(
            &expected_analysed_type,
            r#"
              {
                 worker-name: some("user"),
                 function-name: "golem:it/api.{cart(\"bar\").get-cart-contents}",
              }
            "#,
        )
        .unwrap();

        assert_eq!(result_val, expected_val)
    }

    #[test]
    async fn test_interpreter_durable_worker_with_resource_17() {
        let expr = r#"
                let x: string = request.path.user-id;
                let min: u8 = 1;
                let max: u8 = 3;
                let result = for i in min..=max {
                   let worker = instance("my-worker");
                   let cart = worker.cart("bar");
                   yield cart.get-cart-contents();
                };
                result
            "#;
        let expr = Expr::from_text(expr).unwrap();
        let component_metadata = test_utils::get_metadata_with_resource_with_params();

        let compiler_config = RibCompilerConfig::new(component_metadata, vec![]);
        let compiler = RibCompiler::new(compiler_config);
        let compiled = compiler.compile(expr).unwrap();

        let mut input = HashMap::new();

        let rib_input_key = "request";
        let rib_input_value = ValueAndType::new(
            Value::Record(vec![Value::Record(vec![Value::String("user".to_string())])]),
            record(vec![field("path", record(vec![field("user-id", str())]))]),
        );

        input.insert(rib_input_key.to_string(), rib_input_value);

        let rib_input = RibInput::new(input);

        let mut rib_interpreter = test_utils::interpreter_worker_details_response(Some(rib_input));

        let result = rib_interpreter.run(compiled.byte_code).await.unwrap();

        let result_val = result.get_val().unwrap().value;

        let worker_name = Some("my-worker".to_string()).into_value();
        let function_name = "golem:it/api.{cart(\"bar\").get-cart-contents}"
            .to_string()
            .into_value();

        let expected = Value::List(vec![
            Value::Record(vec![worker_name.clone(), function_name.clone()]),
            Value::Record(vec![worker_name.clone(), function_name.clone()]),
            Value::Record(vec![worker_name.clone(), function_name.clone()]),
        ]);

        assert_eq!(result_val, expected);
    }

    #[test]
    async fn test_interpreter_durable_worker_with_resource_18() {
        let expr = r#"

            let initial = 1;
            let final = 5;
            let range = initial..final;
            let worker = instance("my-worker");
            let cart = worker.cart[golem:it]("bar");

            for i in range {
                yield cart.add-item(request.body);
            };

            "success"
        "#;
        let expr = Expr::from_text(expr).unwrap();
        let component_metadata = test_utils::get_metadata_with_resource_with_params();

        let compiler_config = RibCompilerConfig::new(component_metadata, vec![]);
        let compiler = RibCompiler::new(compiler_config);
        let compiled = compiler.compile(expr).unwrap();

        let mut input = HashMap::new();

        let rib_input_key = "request";
        let rib_input_value = ValueAndType::new(
            Value::Record(vec![Value::Record(vec![
                Value::String("mac-book".to_string()),
                Value::String("mac".to_string()),
                Value::U32(1),
                Value::F32(1.0),
            ])]),
            record(vec![field(
                "body",
                record(vec![
                    field("name", str()),
                    field("product-id", str()),
                    field("quantity", u32()),
                    field("price", f32()),
                ]),
            )]),
        );

        input.insert(rib_input_key.to_string(), rib_input_value);

        let rib_input = RibInput::new(input);

        let mut rib_interpreter = test_utils::interpreter_static_response(
            &"success".into_value_and_type(),
            Some(rib_input),
        );

        let result = rib_interpreter.run(compiled.byte_code).await.unwrap();

        assert_eq!(result.get_val().unwrap(), "success".into_value_and_type());
    }

    #[test]
    async fn test_interpreter_durable_worker_with_resource_19() {
        let expr = r#"

            let initial = 1;
            let final = 5;
            let range = initial..final;

            for i in range {
                let worker = instance("my-worker");
                let cart = worker.cart[golem:it]("bar");
                yield cart.add-item(request.body);
            };

            "success"
        "#;
        let expr = Expr::from_text(expr).unwrap();
        let component_metadata = test_utils::get_metadata_with_resource_with_params();

        let compiler_config = RibCompilerConfig::new(component_metadata, vec![]);
        let compiler = RibCompiler::new(compiler_config);
        let compiled = compiler.compile(expr).unwrap();

        let mut input = HashMap::new();

        let rib_input_key = "request";
        let rib_input_value = ValueAndType::new(
            Value::Record(vec![Value::Record(vec![
                Value::String("mac-book".to_string()),
                Value::String("mac".to_string()),
                Value::U32(1),
                Value::F32(1.0),
            ])]),
            record(vec![field(
                "body",
                record(vec![
                    field("name", str()),
                    field("product-id", str()),
                    field("quantity", u32()),
                    field("price", f32()),
                ]),
            )]),
        );

        input.insert(rib_input_key.to_string(), rib_input_value);

        let rib_input = RibInput::new(input);

        let mut rib_interpreter = test_utils::interpreter_static_response(
            &"success".into_value_and_type(),
            Some(rib_input),
        );

        let result = rib_interpreter.run(compiled.byte_code).await.unwrap();

        assert_eq!(result.get_val().unwrap(), "success".into_value_and_type());
    }

    mod test_utils {
        use crate::interpreter::rib_interpreter::Interpreter;
        use crate::{
            EvaluatedFnArgs, EvaluatedFqFn, EvaluatedWorkerName, GetLiteralValue, InstructionId,
            RibFunctionInvoke, RibFunctionInvokeResult, RibInput,
        };
        use async_trait::async_trait;
        use golem_wasm_ast::analysis::analysed_type::{
            case, f32, field, handle, list, option, r#enum, record, result, s32, str, tuple, u32,
            u64, unit_case, variant,
        };
        use golem_wasm_ast::analysis::{
            AnalysedExport, AnalysedFunction, AnalysedFunctionParameter, AnalysedFunctionResult,
            AnalysedInstance, AnalysedResourceId, AnalysedResourceMode, AnalysedType,
        };
        use golem_wasm_rpc::{IntoValueAndType, Value, ValueAndType};
        use std::sync::Arc;

        pub(crate) fn strip_spaces(input: &str) -> String {
            let lines = input.lines();

            let first_line = lines
                .clone()
                .find(|line| !line.trim().is_empty())
                .unwrap_or("");
            let margin_width = first_line.chars().take_while(|c| c.is_whitespace()).count();

            let result = lines
                .map(|line| {
                    if line.trim().is_empty() {
                        String::new()
                    } else {
                        line[margin_width..].to_string()
                    }
                })
                .collect::<Vec<String>>()
                .join("\n");

            result.strip_prefix("\n").unwrap_or(&result).to_string()
        }

        pub(crate) fn get_analysed_type_variant() -> AnalysedType {
            variant(vec![
                case("register-user", u64()),
                case("process-user", str()),
                unit_case("validate"),
            ])
        }

        pub(crate) fn get_analysed_type_record() -> AnalysedType {
            record(vec![
                field(
                    "request",
                    record(vec![field("path", record(vec![field("user", str())]))]),
                ),
                field("y", str()),
            ])
        }

        pub(crate) fn get_analysed_type_result() -> AnalysedType {
            result(u64(), str())
        }

        pub(crate) fn get_analysed_type_enum() -> AnalysedType {
            r#enum(&["prod", "dev", "test"])
        }

        pub(crate) fn get_analysed_typ_str() -> AnalysedType {
            str()
        }

        pub(crate) fn get_analysed_typ_u64() -> AnalysedType {
            u64()
        }

        pub(crate) fn get_analysed_type_tuple() -> AnalysedType {
            tuple(vec![
                get_analysed_typ_u64(),
                get_analysed_type_result(),
                get_analysed_typ_str(),
                get_analysed_type_record(),
                get_analysed_type_variant(),
                get_analysed_type_variant(),
                get_analysed_type_variant(),
                get_analysed_type_enum(),
                get_analysed_type_enum(),
                get_analysed_type_enum(),
            ])
        }

        pub(crate) fn get_component_metadata(
            function_name: &str,
            input_types: Vec<AnalysedType>,
            output: Option<AnalysedType>,
        ) -> Vec<AnalysedExport> {
            let analysed_function_parameters = input_types
                .into_iter()
                .enumerate()
                .map(|(index, typ)| AnalysedFunctionParameter {
                    name: format!("param{}", index),
                    typ,
                })
                .collect();

            let result = output.map(|typ| AnalysedFunctionResult { typ });

            vec![AnalysedExport::Function(AnalysedFunction {
                name: function_name.to_string(),
                parameters: analysed_function_parameters,
                result,
            })]
        }

        pub(crate) fn get_metadata_with_resource_with_params() -> Vec<AnalysedExport> {
            get_metadata_with_resource(vec![AnalysedFunctionParameter {
                name: "user-id".to_string(),
                typ: str(),
            }])
        }

        pub(crate) fn get_metadata_with_resource_without_params() -> Vec<AnalysedExport> {
            get_metadata_with_resource(vec![])
        }

        pub(crate) fn get_metadata() -> Vec<AnalysedExport> {
            // Exist in only amazon:shopping-cart/api1
            let analysed_function_in_api1 = AnalysedFunction {
                name: "foo".to_string(),
                parameters: vec![AnalysedFunctionParameter {
                    name: "arg1".to_string(),
                    typ: str(),
                }],
                result: Some(AnalysedFunctionResult { typ: str() }),
            };

            let analysed_function_in_api1_number = AnalysedFunction {
                name: "foo-number".to_string(),
                parameters: vec![
                    AnalysedFunctionParameter {
                        name: "arg1".to_string(),
                        typ: u64(),
                    },
                    AnalysedFunctionParameter {
                        name: "arg2".to_string(),
                        typ: s32(),
                    },
                ],
                result: Some(AnalysedFunctionResult { typ: s32() }),
            };

            // Exist in both amazon:shopping-cart/api1 and amazon:shopping-cart/api2
            let analysed_function_in_api1_and_api2 = AnalysedFunction {
                name: "bar".to_string(),
                parameters: vec![AnalysedFunctionParameter {
                    name: "arg1".to_string(),
                    typ: str(),
                }],
                result: Some(AnalysedFunctionResult { typ: str() }),
            };

            // Exist in only wasi:clocks/monotonic-clock
            let analysed_function_in_wasi = AnalysedFunction {
                name: "baz".to_string(),
                parameters: vec![AnalysedFunctionParameter {
                    name: "arg1".to_string(),
                    typ: str(),
                }],
                result: Some(AnalysedFunctionResult { typ: str() }),
            };

            // Exist in wasi:clocks/monotonic-clock and amazon:shopping-cart/api1
            let analysed_function_in_wasi_and_api1 = AnalysedFunction {
                name: "qux".to_string(),
                parameters: vec![AnalysedFunctionParameter {
                    name: "arg1".to_string(),
                    typ: str(),
                }],
                result: Some(AnalysedFunctionResult { typ: str() }),
            };

            let analysed_export1 = AnalysedExport::Instance(AnalysedInstance {
                name: "amazon:shopping-cart/api1".to_string(),
                functions: vec![
                    analysed_function_in_api1,
                    analysed_function_in_api1_number,
                    analysed_function_in_api1_and_api2.clone(),
                    analysed_function_in_wasi_and_api1.clone(),
                ],
            });

            let analysed_export2 = AnalysedExport::Instance(AnalysedInstance {
                name: "amazon:shopping-cart/api2".to_string(),
                functions: vec![analysed_function_in_api1_and_api2],
            });

            let analysed_export3 = AnalysedExport::Instance(AnalysedInstance {
                name: "wasi:clocks/monotonic-clock".to_string(),
                functions: vec![
                    analysed_function_in_wasi,
                    analysed_function_in_wasi_and_api1,
                ],
            });

            vec![analysed_export1, analysed_export2, analysed_export3]
        }

        fn get_metadata_with_resource(
            resource_constructor_params: Vec<AnalysedFunctionParameter>,
        ) -> Vec<AnalysedExport> {
            let instance = AnalysedExport::Instance(AnalysedInstance {
                name: "golem:it/api".to_string(),
                functions: vec![
                    AnalysedFunction {
                        name: "[constructor]cart".to_string(),
                        parameters: resource_constructor_params,
                        result: Some(AnalysedFunctionResult {
                            typ: handle(AnalysedResourceId(0), AnalysedResourceMode::Owned),
                        }),
                    },
                    AnalysedFunction {
                        name: "[method]cart.add-item".to_string(),
                        parameters: vec![
                            AnalysedFunctionParameter {
                                name: "self".to_string(),
                                typ: handle(AnalysedResourceId(0), AnalysedResourceMode::Borrowed),
                            },
                            AnalysedFunctionParameter {
                                name: "item".to_string(),
                                typ: record(vec![
                                    field("product-id", str()),
                                    field("name", str()),
                                    field("price", f32()),
                                    field("quantity", u32()),
                                ]),
                            },
                        ],
                        result: None,
                    },
                    AnalysedFunction {
                        name: "[method]cart.remove-item".to_string(),
                        parameters: vec![
                            AnalysedFunctionParameter {
                                name: "self".to_string(),
                                typ: handle(AnalysedResourceId(0), AnalysedResourceMode::Borrowed),
                            },
                            AnalysedFunctionParameter {
                                name: "product-id".to_string(),
                                typ: str(),
                            },
                        ],
                        result: None,
                    },
                    AnalysedFunction {
                        name: "[method]cart.update-item-quantity".to_string(),
                        parameters: vec![
                            AnalysedFunctionParameter {
                                name: "self".to_string(),
                                typ: handle(AnalysedResourceId(0), AnalysedResourceMode::Borrowed),
                            },
                            AnalysedFunctionParameter {
                                name: "product-id".to_string(),
                                typ: str(),
                            },
                            AnalysedFunctionParameter {
                                name: "quantity".to_string(),
                                typ: u32(),
                            },
                        ],
                        result: None,
                    },
                    AnalysedFunction {
                        name: "[method]cart.checkout".to_string(),
                        parameters: vec![AnalysedFunctionParameter {
                            name: "self".to_string(),
                            typ: handle(AnalysedResourceId(0), AnalysedResourceMode::Borrowed),
                        }],
                        result: Some(AnalysedFunctionResult {
                            typ: variant(vec![
                                case("error", str()),
                                case("success", record(vec![field("order-id", str())])),
                            ]),
                        }),
                    },
                    AnalysedFunction {
                        name: "[method]cart.get-cart-contents".to_string(),
                        parameters: vec![AnalysedFunctionParameter {
                            name: "self".to_string(),
                            typ: handle(AnalysedResourceId(0), AnalysedResourceMode::Borrowed),
                        }],
                        result: Some(AnalysedFunctionResult {
                            typ: list(record(vec![
                                field("product-id", str()),
                                field("name", str()),
                                field("price", f32()),
                                field("quantity", u32()),
                            ])),
                        }),
                    },
                    AnalysedFunction {
                        name: "[method]cart.merge-with".to_string(),
                        parameters: vec![
                            AnalysedFunctionParameter {
                                name: "self".to_string(),
                                typ: handle(AnalysedResourceId(0), AnalysedResourceMode::Borrowed),
                            },
                            AnalysedFunctionParameter {
                                name: "other-cart".to_string(),
                                typ: handle(AnalysedResourceId(0), AnalysedResourceMode::Borrowed),
                            },
                        ],
                        result: None,
                    },
                    AnalysedFunction {
                        name: "[drop]cart".to_string(),
                        parameters: vec![AnalysedFunctionParameter {
                            name: "self".to_string(),
                            typ: handle(AnalysedResourceId(0), AnalysedResourceMode::Owned),
                        }],
                        result: None,
                    },
                ],
            });

            vec![instance]
        }

        pub(crate) fn get_value_and_type(
            analysed_type: &AnalysedType,
            wasm_wave_str: &str,
        ) -> ValueAndType {
            golem_wasm_rpc::parse_value_and_type(analysed_type, wasm_wave_str).unwrap()
        }

        // The interpreter that always returns a static value for every function calls in Rib
        // regardless of the input arguments
        pub(crate) fn interpreter_static_response(
            result_value: &ValueAndType,
            input: Option<RibInput>,
        ) -> Interpreter {
            let value = result_value.clone();

            let invoke = Arc::new(TestInvoke1 { value });

            Interpreter {
                input: input.unwrap_or_default(),
                invoke,
            }
        }

        // The interpreter that always returns a record value consisting of function name, worker name etc
        // for every function calls in Rib.
        // Example : `my-instance.qux[amazon:shopping-cart]("bar")` will return a record
        // that contains the actual worker-name of my-instance, the function name `qux` and arguments
        // It helps ensures that interpreter invokes the function at the expected worker.
        pub(crate) fn interpreter_worker_details_response(
            rib_input: Option<RibInput>,
        ) -> Interpreter {
            let invoke: Arc<dyn RibFunctionInvoke + Send + Sync> = Arc::new(TestInvoke2);

            Interpreter {
                input: rib_input.unwrap_or_default(),
                invoke,
            }
        }

        // A simple interpreter that returns response based on the function
        pub(crate) fn interpreter_dynamic_response(input: Option<RibInput>) -> Interpreter {
            let invoke = Arc::new(TestInvoke3);

            Interpreter {
                input: input.unwrap_or_default(),
                invoke,
            }
        }

        pub(crate) fn parse_function_details(input: &str) -> ValueAndType {
            let analysed_type = record(vec![
                field("worker-name", option(str())),
                field("function-name", str()),
                field("args0", str()),
            ]);

            get_value_and_type(&analysed_type, input)
        }

        struct TestInvoke1 {
            value: ValueAndType,
        }

        #[async_trait]
        impl RibFunctionInvoke for TestInvoke1 {
            async fn invoke(
                &self,
                _instruction_id: &InstructionId,
                _worker_name: Option<EvaluatedWorkerName>,
                _fqn: EvaluatedFqFn,
                _args: EvaluatedFnArgs,
            ) -> RibFunctionInvokeResult {
                let value = self.value.clone();
                Ok(Some(value))
            }
        }

        struct TestInvoke2;

        #[async_trait]
        impl RibFunctionInvoke for TestInvoke2 {
            async fn invoke(
                &self,
                _instruction_id: &InstructionId,
                worker_name: Option<EvaluatedWorkerName>,
                function_name: EvaluatedFqFn,
                args: EvaluatedFnArgs,
            ) -> RibFunctionInvokeResult {
                let worker_name = worker_name.map(|x| x.0);

                let function_name = function_name.0.into_value_and_type();

                let args = args.0;

                let mut arg_types = vec![];

                for (index, value_and_type) in args.iter().enumerate() {
                    let name = format!("args{}", index);
                    let value = value_and_type.typ.clone();
                    arg_types.push(field(name.as_str(), value));
                }

                let mut analysed_type_pairs = vec![];
                analysed_type_pairs.push(field("worker-name", option(str())));
                analysed_type_pairs.push(field("function-name", str()));
                analysed_type_pairs.extend(arg_types);

                let mut values = vec![];

                values.push(Value::Option(
                    worker_name.map(|x| Box::new(Value::String(x))),
                ));
                values.push(function_name.value);

                for arg_value in args {
                    values.push(arg_value.value);
                }

                let value_and_type =
                    ValueAndType::new(Value::Record(values), record(analysed_type_pairs));

                Ok(Some(value_and_type))
            }
        }

        pub(crate) fn get_metadata_with_enum_and_variant() -> Vec<AnalysedExport> {
            vec![
                AnalysedExport::Function(AnalysedFunction {
                    name: "add-u32".to_string(),
                    parameters: vec![
                        AnalysedFunctionParameter {
                            name: "param1".to_string(),
                            typ: u32(),
                        },
                        AnalysedFunctionParameter {
                            name: "param2".to_string(),
                            typ: u32(),
                        },
                    ],
                    result: Some(AnalysedFunctionResult { typ: u32() }),
                }),
                AnalysedExport::Function(AnalysedFunction {
                    name: "add-u64".to_string(),
                    parameters: vec![
                        AnalysedFunctionParameter {
                            name: "param1".to_string(),
                            typ: u64(),
                        },
                        AnalysedFunctionParameter {
                            name: "param2".to_string(),
                            typ: u64(),
                        },
                    ],
                    result: Some(AnalysedFunctionResult { typ: u64() }),
                }),
                AnalysedExport::Function(AnalysedFunction {
                    name: "add-enum".to_string(),
                    parameters: vec![
                        AnalysedFunctionParameter {
                            name: "param1".to_string(),
                            typ: r#enum(&["x", "y", "z"]),
                        },
                        AnalysedFunctionParameter {
                            name: "param2".to_string(),
                            typ: r#enum(&["x", "y", "z"]),
                        },
                    ],
                    result: Some(AnalysedFunctionResult {
                        typ: r#enum(&["x", "y", "z"]),
                    }),
                }),
                AnalysedExport::Function(AnalysedFunction {
                    name: "add-variant".to_string(),
                    parameters: vec![
                        AnalysedFunctionParameter {
                            name: "param1".to_string(),
                            typ: get_analysed_type_variant(),
                        },
                        AnalysedFunctionParameter {
                            name: "param2".to_string(),
                            typ: get_analysed_type_variant(),
                        },
                    ],
                    result: Some(AnalysedFunctionResult {
                        typ: get_analysed_type_variant(),
                    }),
                }),
            ]
        }

        struct TestInvoke3;

        #[async_trait]
        impl RibFunctionInvoke for TestInvoke3 {
            async fn invoke(
                &self,
                _instruction_id: &InstructionId,
                _worker_name: Option<EvaluatedWorkerName>,
                function_name: EvaluatedFqFn,
                args: EvaluatedFnArgs,
            ) -> RibFunctionInvokeResult {
                match function_name.0.as_str() {
                    "add-u32" => {
                        let args = args.0;
                        let arg1 = args[0].get_literal().and_then(|x| x.get_number()).unwrap();
                        let arg2 = args[1].get_literal().and_then(|x| x.get_number()).unwrap();
                        let result = (arg1 + arg2).unwrap();
                        let u32 = result.cast_to(&u32()).unwrap();

                        Ok(Some(u32))
                    }
                    "add-u64" => {
                        let args = args.0;
                        let arg1 = args[0].get_literal().and_then(|x| x.get_number()).unwrap();
                        let arg2 = args[1].get_literal().and_then(|x| x.get_number()).unwrap();
                        let result = (arg1 + arg2).unwrap();
                        let u64 = result.cast_to(&u64()).unwrap();
                        Ok(Some(u64))
                    }
                    "add-enum" => {
                        let args = args.0;
                        let arg1 = args[0].clone().value;
                        let arg2 = args[1].clone().value;
                        match (arg1, arg2) {
                            (Value::Enum(x), Value::Enum(y)) => {
                                if x == y {
                                    let result =
                                        ValueAndType::new(Value::Enum(x), r#enum(&["x", "y", "z"]));
                                    Ok(Some(result))
                                } else {
                                    Err(format!("Enums are not equal: {} and {}", x, y).into())
                                }
                            }
                            (v1, v2) => Err(format!(
                                "Invalid arguments for add-enum: {:?} and {:?}",
                                v1, v2
                            )
                            .into()),
                        }
                    }
                    "add-variant" => {
                        let args = args.0;
                        let arg1 = args[0].clone().value;
                        let arg2 = args[1].clone().value;
                        match (arg1, arg2) {
                            (
                                Value::Variant {
                                    case_idx: case_idx1,
                                    case_value,
                                },
                                Value::Variant {
                                    case_idx: case_idx2,
                                    ..
                                },
                            ) => {
                                if case_idx1 == case_idx2 {
                                    let result = ValueAndType::new(
                                        Value::Variant {
                                            case_idx: case_idx1,
                                            case_value,
                                        },
                                        get_analysed_type_variant(),
                                    );
                                    Ok(Some(result))
                                } else {
                                    Err(format!(
                                        "Variants are not equal: {} and {}",
                                        case_idx1, case_idx2
                                    )
                                    .into())
                                }
                            }
                            (v1, v2) => Err(format!(
                                "Invalid arguments for add-variant: {:?} and {:?}",
                                v1, v2
                            )
                            .into()),
                        }
                    }
                    fun => Err(format!("unknown function {}", fun).into()),
                }
            }
        }
    }
}<|MERGE_RESOLUTION|>--- conflicted
+++ resolved
@@ -1267,36 +1267,9 @@
             .await
             .map_err(|err| function_invoke_fail(function_name.as_str(), err))?;
 
-<<<<<<< HEAD
-        let interpreter_result = match result {
-            ValueAndType {
-                value: Value::Tuple(value),
-                ..
-            } if value.is_empty() => Ok(RibInterpreterStackValue::Unit),
-            ValueAndType {
-                value: Value::Tuple(value),
-                typ: AnalysedType::Tuple(typ),
-            } if value.len() == 1 => {
-                let inner_value = value[0].clone();
-                let inner_type = typ.items[0].clone();
-                Ok(RibInterpreterStackValue::Val(ValueAndType::new(
-                    inner_value,
-                    inner_type,
-                )))
-            }
-            _ => Err(function_invoke_fail(
-                function_name.as_str(),
-                format!(
-                    "unexpected function return value: {}",
-                    golem_wasm_rpc::print_value_and_type(&result).unwrap_or("?".to_string())
-                )
-                .into(),
-            )),
-=======
         let interpreter_result = match value_and_type_opt {
             Some(value_and_type) => RibInterpreterStackValue::Val(value_and_type),
             None => RibInterpreterStackValue::Unit,
->>>>>>> 7392992f
         };
 
         interpreter_stack.push(interpreter_result);

--- conflicted
+++ resolved
@@ -713,13 +713,8 @@
 
 #[derive(Debug, Clone, Hash, Eq, PartialEq, Ord, PartialOrd)]
 pub struct FunctionType {
-<<<<<<< HEAD
-    parameter_types: Vec<InferredType>,
-    return_type: Option<InferredType>,
-=======
     pub parameter_types: Vec<InferredType>,
-    pub return_type: Vec<InferredType>,
->>>>>>> 196d9235
+    pub return_type: Option<InferredType>,
 }
 
 impl FunctionType {

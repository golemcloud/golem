CREATE TABLE plans
(
    plan_id                              UUID   NOT NULL,
    name                                 TEXT   NOT NULL,

    max_memory_per_worker                BIGINT NOT NULL,
    total_app_count                      BIGINT NOT NULL,
    total_env_count                      BIGINT NOT NULL,
    total_component_count                BIGINT NOT NULL,
    total_worker_count                   BIGINT NOT NULL,
    total_worker_connection_count        BIGINT NOT NULL,
    total_component_storage_bytes        BIGINT NOT NULL,
    monthly_gas_limit                    BIGINT NOT NULL,
    monthly_component_upload_limit_bytes BIGINT NOT NULL,

    CONSTRAINT plans_pk
        PRIMARY KEY (plan_id)
);

CREATE TABLE usage_types
(
    usage_type INT  NOT NULL,
    name       TEXT NOT NULL,
    CONSTRAINT plan_usage_types_pk
        PRIMARY KEY (usage_type)
);

INSERT INTO usage_types (usage_type, name)
VALUES (0, 'TOTAL_WORKER_COUNT'),
       (1, 'TOTAL_WORKER_CONNECTION_COUNT'),
       (2, 'MONTHLY_GAS_LIMIT'),
       (3, 'MONTHLY_COMPONENT_UPLOAD_LIMIT_BYTES');

CREATE TABLE accounts
(
    account_id          UUID      NOT NULL,
    email               TEXT      NOT NULL,

    created_at          TIMESTAMP NOT NULL,
    updated_at          TIMESTAMP NOT NULL,
    deleted_at          TIMESTAMP,
    modified_by         UUID      NOT NULL,

    current_revision_id BIGINT    NOT NULL,

    CONSTRAINT accounts_pk
        PRIMARY KEY (account_id)
);

CREATE UNIQUE INDEX accounts_email_uk
    ON accounts (email)
    WHERE deleted_at IS NULL;

CREATE TABLE account_revisions
(
    account_id  UUID      NOT NULL,
    revision_id BIGINT    NOT NULL,

    name        TEXT      NOT NULL,
    email       TEXT      NOT NULL,
    plan_id     UUID      NOT NULL,
    -- Bitvector of roles
    roles       INT       NOT NULL,

    created_at  TIMESTAMP NOT NULL,
    created_by  UUID      NOT NULL,
    deleted     BOOLEAN   NOT NULL,

    CONSTRAINT account_revisions_pk
        PRIMARY KEY (account_id, revision_id),
    CONSTRAINT account_revisions_accounts_fk
        FOREIGN KEY (account_id) REFERENCES accounts,
    CONSTRAINT account_revisions_plans_fk
        FOREIGN KEY (plan_id) REFERENCES plans
);

CREATE TABLE tokens
(
    token_id   UUID      NOT NULL,
    secret     UUID      NOT NULL,
    account_id UUID      NOT NULL,
    created_at TIMESTAMP NOT NULL,
    expires_at TIMESTAMP NOT NULL,
    CONSTRAINT tokens_pk
        PRIMARY KEY (token_id),
    CONSTRAINT tokens_secret_uk
        UNIQUE (secret),
    CONSTRAINT tokens_account_fk
        FOREIGN KEY (account_id)
            REFERENCES accounts
);

CREATE INDEX tokens_account
    ON tokens (account_id);

CREATE TABLE oauth2_tokens
(
    provider    TEXT NOT NULL,
    external_id TEXT NOT NULL,
    token_id    UUID,
    account_id  UUID NOT NULL,
    CONSTRAINT oauth2_tokens_pk PRIMARY KEY (provider, external_id),
    CONSTRAINT oauth2_tokens_token_fk FOREIGN KEY (token_id) REFERENCES tokens,
    CONSTRAINT oauth2_tokens_account_fk FOREIGN KEY (account_id) REFERENCES accounts
);

CREATE UNIQUE INDEX oauth2_tokens_token_idx
    ON oauth2_tokens (token_id);

CREATE INDEX oauth2_tokens_account_idx
    ON oauth2_tokens (account_id);

CREATE TABLE oauth2_web_flow_states
(
    state_id   UUID      NOT NULL,
    metadata   BYTEA     NOT NULL,
    token_id   UUID      NULL,
    created_at TIMESTAMP NOT NULL,
    CONSTRAINT oauth2_web_flow_states_pk PRIMARY KEY (state_id),
    CONSTRAINT oauth2_web_flow_states_token_fk FOREIGN KEY (token_id) REFERENCES tokens
);

CREATE INDEX oauth2_web_flow_states_token_idx
    ON oauth2_web_flow_states (token_id);

CREATE TABLE account_usage_stats
(
    account_id UUID      NOT NULL,
    usage_type INT       NOT NULL,
    usage_key  TEXT      NOT NULL,
    value      BIGINT    NOT NULL,
    updated_at TIMESTAMP NOT NULL,
    CONSTRAINT account_usage_stats_pk
        PRIMARY KEY (account_id, usage_type, usage_key),
    CONSTRAINT account_usage_stats_accounts_fk
        FOREIGN KEY (account_id) REFERENCES accounts,
    CONSTRAINT account_usage_stats_usage_types
        FOREIGN KEY (usage_type) REFERENCES usage_types
);

CREATE INDEX account_usage_stats_usage_type_idx ON account_usage_stats (usage_type);

CREATE TABLE applications
(
    application_id      UUID      NOT NULL,
    name                TEXT      NOT NULL,
    account_id          UUID      NOT NULL,

    created_at          TIMESTAMP NOT NULL,
    updated_at          TIMESTAMP NOT NULL,
    deleted_at          TIMESTAMP,
    modified_by         UUID      NOT NULL,

    current_revision_id BIGINT    NOT NULL,

    CONSTRAINT applications_pk
        PRIMARY KEY (application_id),
    CONSTRAINT applications_accounts_fk
        FOREIGN KEY (account_id) REFERENCES accounts
);

CREATE UNIQUE INDEX applications_name_uk
    ON applications (account_id, name)
    WHERE deleted_at IS NULL;

CREATE TABLE application_revisions
(
    application_id UUID      NOT NULL,
    revision_id    BIGINT    NOT NULL,
    name           TEXT      NOT NULL,

    created_at     TIMESTAMP NOT NULL,
    created_by     UUID      NOT NULL,
    deleted        BOOLEAN   NOT NULL,

    CONSTRAINT application_revisions_pk
        PRIMARY KEY (application_id, revision_id),
    CONSTRAINT application_revisions_applications_fk
        FOREIGN KEY (application_id) REFERENCES applications
);

CREATE INDEX application_revisions_name_idx ON application_revisions (application_id, name);

CREATE TABLE environments
(
    environment_id      UUID      NOT NULL,
    name                TEXT      NOT NULL,
    application_id      UUID      NOT NULL,

    created_at          TIMESTAMP NOT NULL,
    updated_at          TIMESTAMP NOT NULL,
    deleted_at          TIMESTAMP,
    modified_by         UUID      NOT NULL,

    current_revision_id BIGINT    NOT NULL,

    CONSTRAINT environments_pk
        PRIMARY KEY (environment_id),
    CONSTRAINT environments_applications_fk
        FOREIGN KEY (application_id) REFERENCES applications
);

CREATE UNIQUE INDEX environments_app_name_uk
    ON environments (application_id, name)
    WHERE deleted_at IS NULL;

CREATE TABLE environment_revisions
(
    environment_id      UUID      NOT NULL,
    revision_id         BIGINT    NOT NULL,
    name                TEXT      NOT NULL,

    hash                BYTEA     NOT NULL,

    created_at          TIMESTAMP NOT NULL,
    created_by          UUID      NOT NULL,
    deleted             BOOLEAN   NOT NULL,

    compatibility_check BOOL      NOT NULL,
    version_check       BOOL      NOT NULL,
    security_overrides  BOOL      NOT NULL,

    CONSTRAINT environment_revisions_pk
        PRIMARY KEY (environment_id, revision_id),
    CONSTRAINT environment_revisions_fk
        FOREIGN KEY (environment_id) REFERENCES environments
);

CREATE INDEX environment_revisions_latest_idx
    ON environment_revisions (environment_id, revision_id DESC);

CREATE TABLE components
(
    component_id        UUID      NOT NULL,
    name                TEXT      NOT NULL,
    environment_id      UUID      NOT NULL,

    created_at          TIMESTAMP NOT NULL,
    updated_at          TIMESTAMP NOT NULL,
    deleted_at          TIMESTAMP,
    modified_by         UUID      NOT NULL,

    current_revision_id BIGINT    NOT NULL,

    CONSTRAINT components_pk
        PRIMARY KEY (component_id),
    CONSTRAINT components_environments_fk
        FOREIGN KEY (environment_id) REFERENCES environments
);

CREATE UNIQUE INDEX components_name_uk
    ON components (environment_id, name);

CREATE TABLE component_revisions
(
    component_id                 UUID      NOT NULL,
    revision_id                  BIGINT    NOT NULL,
    version                      TEXT      NOT NULL,

    hash                         BYTEA     NOT NULL,

    created_at                   TIMESTAMP NOT NULL,
    created_by                   UUID      NOT NULL,
    deleted                      BOOLEAN   NOT NULL,

    size                         INTEGER   NOT NULL,
    metadata                     BYTEA     NOT NULL,
    original_env                 JSONB     NOT NULL,
    env                          JSONB     NOT NULL,
    object_store_key             TEXT      NOT NULL,
    binary_hash                  BYTEA     NOT NULL,
    transformed_object_store_key TEXT      NOT NULL,

    CONSTRAINT component_revisions_pk
        PRIMARY KEY (component_id, revision_id),
    CONSTRAINT component_revisions_components_fk
        FOREIGN KEY (component_id) REFERENCES components
);

CREATE INDEX component_revisions_latest_revision_by_id_idx
    ON component_revisions (component_id, revision_id DESC);

CREATE TABLE original_component_files
(
    component_id      UUID      NOT NULL,
    revision_id       BIGINT    NOT NULL,
    file_path         TEXT      NOT NULL,

    created_at        TIMESTAMP NOT NULL,
    created_by        UUID      NOT NULL,

    file_content_hash BYTEA     NOT NULL,
    file_permissions  TEXT      NOT NULL,

    CONSTRAINT original_component_files_pk
        PRIMARY KEY (component_id, revision_id, file_path),
    CONSTRAINT original_component_files_components_fk
        FOREIGN KEY (component_id, revision_id) REFERENCES component_revisions
);

CREATE TABLE component_files
(
    component_id      UUID      NOT NULL,
    revision_id       BIGINT    NOT NULL,
    file_path         TEXT      NOT NULL,

    created_at        TIMESTAMP NOT NULL,
    created_by        UUID      NOT NULL,

    file_content_hash BYTEA     NOT NULL,
    file_permissions  TEXT      NOT NULL,

    CONSTRAINT component_files_pk
        PRIMARY KEY (component_id, revision_id, file_path),
    CONSTRAINT component_files_components_fk
        FOREIGN KEY (component_id, revision_id) REFERENCES component_revisions
);

CREATE TABLE deployment_revisions
(
    environment_id UUID      NOT NULL,
    revision_id    BIGINT    NOT NULL,
    version        TEXT      NOT NULL,

    hash           BYTEA     NOT NULL,

    created_at     TIMESTAMP NOT NULL,
    created_by     UUID      NOT NULL,

    CONSTRAINT deployment_revisions_pk
        PRIMARY KEY (environment_id, revision_id),
    CONSTRAINT deployment_revisions_environments_fk
        FOREIGN KEY (environment_id) REFERENCES environments
);

CREATE INDEX deployment_revisions_latest_idx
    ON deployment_revisions (environment_id, revision_id DESC);

CREATE TABLE current_deployment_revisions
(
    environment_id         UUID      NOT NULL,
    revision_id            BIGINT    NOT NULL,

    deployment_revision_id BIGINT    NOT NULL,

    created_at             TIMESTAMP NOT NULL,
    created_by             UUID      NOT NULL,
    CONSTRAINT current_deployment_revisions_pk
        PRIMARY KEY (environment_id, revision_id),
    CONSTRAINT current_deployment_revisions_deployment_revisions_fk
        FOREIGN KEY (environment_id, deployment_revision_id) REFERENCES deployment_revisions (environment_id, revision_id)
);

CREATE INDEX current_deployment_revisions_current_idx
    ON current_deployment_revisions (environment_id, deployment_revision_id);

CREATE INDEX current_deployment_revisions_latest_idx
    ON current_deployment_revisions (environment_id, revision_id DESC);

CREATE TABLE current_deployments
(
    environment_id      UUID   NOT NULL,
    current_revision_id BIGINT NOT NULL,
    CONSTRAINT current_deployments_pk
        PRIMARY KEY (environment_id),
    CONSTRAINT current_deployments_deployments_revisions_fk
        FOREIGN KEY (environment_id, current_revision_id) REFERENCES current_deployment_revisions (environment_id, revision_id)
);

CREATE INDEX current_deployments_revision_idx ON current_deployments (environment_id, current_revision_id);

CREATE TABLE deployment_component_revisions
(
    environment_id         UUID   NOT NULL,
    deployment_revision_id BIGINT NOT NULL,
    component_id           UUID   NOT NULL,
    component_revision_id  BIGINT NOT NULL,
    CONSTRAINT deployment_component_revisions_pk
        PRIMARY KEY (environment_id, deployment_revision_id, component_id, component_revision_id),
    CONSTRAINT deployment_component_revisions_deployment_fk
        FOREIGN KEY (environment_id, deployment_revision_id)
            REFERENCES deployment_revisions (environment_id, revision_id),
    CONSTRAINT deployment_component_revisions_component_fk
        FOREIGN KEY (component_id, component_revision_id)
            REFERENCES component_revisions (component_id, revision_id)
);

CREATE INDEX deployment_component_revisions_component_idx
    ON deployment_component_revisions (component_id, component_revision_id);

CREATE TABLE http_api_definitions
(
    http_api_definition_id UUID      NOT NULL,
    name                   TEXT      NOT NULL,
    environment_id         UUID      NOT NULL,

    created_at             TIMESTAMP NOT NULL,
    updated_at             TIMESTAMP NOT NULL,
    deleted_at             TIMESTAMP,
    modified_by            UUID      NOT NULL,

    current_revision_id    BIGINT    NOT NULL,

    CONSTRAINT http_api_definitions_pk
        PRIMARY KEY (http_api_definition_id),
    CONSTRAINT http_api_definitions_fk
        FOREIGN KEY (environment_id) REFERENCES environments
);

CREATE UNIQUE INDEX http_api_definitions_name_uk
    ON http_api_definitions (environment_id, name);

CREATE TABLE http_api_definition_revisions
(
    http_api_definition_id UUID      NOT NULL,
    revision_id            BIGINT    NOT NULL,
    version                TEXT      NOT NULL,

    hash                   BYTEA     NOT NULL,

    created_at             TIMESTAMP NOT NULL,
    created_by             UUID      NOT NULL,
    deleted                BOOLEAN   NOT NULL,

    definition             BYTEA     NOT NULL,

    CONSTRAINT http_api_definition_revisions_pk
        PRIMARY KEY (http_api_definition_id, revision_id),
    CONSTRAINT http_api_definition_revisions_http_api_definitions_fk
        FOREIGN KEY (http_api_definition_id) REFERENCES http_api_definitions
);

CREATE INDEX http_api_definitions_revisions_latest_revision_by_id_idx
    ON http_api_definition_revisions (http_api_definition_id, revision_id DESC);

CREATE TABLE http_api_deployments
(
    http_api_deployment_id UUID      NOT NULL,
    environment_id         UUID      NOT NULL,
    domain                 TEXT      NOT NULL,

    created_at             TIMESTAMP NOT NULL,
    updated_at             TIMESTAMP NOT NULL,
    deleted_at             TIMESTAMP,
    modified_by            UUID      NOT NULL,

    current_revision_id    BIGINT    NOT NULL,

    CONSTRAINT http_api_deployments_pk
        PRIMARY KEY (http_api_deployment_id),
    CONSTRAINT http_api_deployments_environments_fk
        FOREIGN KEY (environment_id) REFERENCES environments
);

CREATE UNIQUE INDEX http_api_deployments_domain_uk
    ON http_api_deployments (environment_id, domain);

CREATE TABLE http_api_deployment_revisions
(
    http_api_deployment_id UUID      NOT NULL,
    revision_id            BIGINT    NOT NULL,

    hash                   BYTEA     NOT NULL,

    created_at             TIMESTAMP NOT NULL,
    created_by             UUID      NOT NULL,
    deleted                BOOLEAN   NOT NULL,

    http_api_definitions   TEXT      NOT NULL,

    CONSTRAINT http_api_deployment_revisions_pk
        PRIMARY KEY (http_api_deployment_id, revision_id),
    CONSTRAINT http_api_deployment_revisions_deployments_fk
        FOREIGN KEY (http_api_deployment_id) REFERENCES http_api_deployments
);

CREATE INDEX http_api_deployment_revisions_latest_revision_by_id_idx
    ON http_api_deployment_revisions (http_api_deployment_id, revision_id DESC);

CREATE TABLE deployment_http_api_definition_revisions
(
    environment_id                  UUID   NOT NULL,
    deployment_revision_id          BIGINT NOT NULL,
    http_api_definition_id          UUID   NOT NULL,
    http_api_definition_revision_id BIGINT NOT NULL,
    CONSTRAINT deployment_http_api_definition_revisions_pk
        PRIMARY KEY (environment_id, deployment_revision_id, http_api_definition_id),
    CONSTRAINT deployment_http_api_definition_revisions_deployment_fk
        FOREIGN KEY (environment_id, deployment_revision_id)
            REFERENCES deployment_revisions (environment_id, revision_id),
    CONSTRAINT deployment_http_api_definition_revisions_http_fk
        FOREIGN KEY (http_api_definition_id, http_api_definition_revision_id)
            REFERENCES http_api_definition_revisions (http_api_definition_id, revision_id)
);

CREATE INDEX deployment_http_api_deployment_revisions_definition_idx
    ON deployment_http_api_definition_revisions (http_api_definition_id, http_api_definition_revision_id);

CREATE TABLE deployment_http_api_deployment_revisions
(
    environment_id                  UUID   NOT NULL,
    deployment_revision_id          BIGINT NOT NULL,
    http_api_deployment_id          UUID   NOT NULL,
    http_api_deployment_revision_id BIGINT NOT NULL,
    CONSTRAINT deployment_http_api_deployment_revisions_pk
        PRIMARY KEY (environment_id, deployment_revision_id, http_api_deployment_id),
    CONSTRAINT deployment_http_api_deployment_revisions_deployment_fk
        FOREIGN KEY (environment_id, deployment_revision_id)
            REFERENCES deployment_revisions (environment_id, revision_id),
    CONSTRAINT deployment_http_api_deployment_revisions_http_fk
        FOREIGN KEY (http_api_deployment_id, http_api_deployment_revision_id)
            REFERENCES http_api_deployment_revisions (http_api_deployment_id, revision_id)
);

CREATE INDEX deployment_http_api_deployment_revisions_deployment_idx
    ON deployment_http_api_deployment_revisions (http_api_deployment_id, http_api_deployment_revision_id);

CREATE TABLE plugins
(
    plugin_id             UUID      NOT NULL,
    account_id            UUID      NOT NULL,
    name                  TEXT      NOT NULL,
    version               TEXT      NOT NULL,

    created_at            TIMESTAMP NOT NULL,
    created_by            UUID      NOT NULL,
    deleted_at            TIMESTAMP,
    deleted_by            UUID,

    description           TEXT      NOT NULL,
    icon                  BYTEA     NOT NULL,
    homepage              TEXT      NOT NULL,
    plugin_type           SMALLINT  NOT NULL,
    provided_wit_package  TEXT,
    json_schema           JSONB,
    validate_url          TEXT,
    transform_url         TEXT,
    component_id          UUID,
    component_revision_id BIGINT,
    wasm_content_hash     BYTEA,

    CONSTRAINT plugins_pk
        PRIMARY KEY (plugin_id),
    CONSTRAINT plugins_components_fk
        FOREIGN KEY (component_id, component_revision_id)
            REFERENCES component_revisions (component_id, revision_id),
    CONSTRAINT plugins_accounts_fk
        FOREIGN KEY (account_id) REFERENCES accounts
);

CREATE UNIQUE INDEX plugins_name_version_uk ON plugins (account_id, name, version)
    WHERE deleted_at IS NULL;

CREATE INDEX plugins_component_idx ON plugins (component_id, component_revision_id);

CREATE TABLE component_plugin_installations
(
    component_id UUID      NOT NULL,
    revision_id  BIGINT    NOT NULL,
    priority     INT       NOT NULL,

    created_at   TIMESTAMP NOT NULL,
    created_by   UUID      NOT NULL,

    plugin_id    UUID      NOT NULL,
    parameters   JSONB     NOT NULL,

    CONSTRAINT component_plugin_installations_pk
        PRIMARY KEY (component_id, revision_id, priority),
    CONSTRAINT component_plugin_installations_components_fk
        FOREIGN KEY (component_id, revision_id) REFERENCES component_revisions,
    CONSTRAINT component_plugin_installations_plugins_fk
        FOREIGN KEY (plugin_id) REFERENCES plugins
);

CREATE INDEX component_plugin_installations_plugin_idx ON component_plugin_installations (plugin_id);

CREATE TABLE environment_plugin_installations
(
    environment_id      UUID      NOT NULL,
    hash                BYTEA     NOT NULL,

    created_at          TIMESTAMP NOT NULL,
    updated_at          TIMESTAMP NOT NULL,
    deleted_at          TIMESTAMP,
    modified_by         UUID      NOT NULL,

    current_revision_id INT       NOT NULL,

    CONSTRAINT environment_plugin_installations_pk
        PRIMARY KEY (environment_id),
    CONSTRAINT environment_plugin_installations_environments_fk
        FOREIGN KEY (environment_id) REFERENCES environments
);

CREATE INDEX environment_plugin_installations_latest_idx
    ON environment_plugin_installations (environment_id, current_revision_id DESC);

CREATE TABLE environment_plugin_installation_revisions
(
    environment_id UUID      NOT NULL,
    revision_id    BIGINT    NOT NULL,
    priority       INT       NOT NULL,

    created_at     TIMESTAMP NOT NULL,
    created_by     UUID      NOT NULL,

    plugin_id      UUID      NOT NULL,
    parameters     JSONB     NOT NULL,

    CONSTRAINT environment_plugin_installation_revisions_pk
        PRIMARY KEY (environment_id, revision_id, priority),
    CONSTRAINT environment_plugin_installation_revisions_environment_fk
        FOREIGN KEY (environment_id) REFERENCES environment_plugin_installations,
    CONSTRAINT environment_plugin_installation_revisions_plugins_fk
        FOREIGN KEY (plugin_id) REFERENCES plugins
);

CREATE INDEX environment_plugin_installation_revisions_plugin_idx
    ON environment_plugin_installation_revisions (plugin_id);

CREATE TABLE environment_shares
(
    environment_share_id UUID      NOT NULL,
    environment_id       UUID      NOT NULL,
    grantee_account_id   UUID      NOT NULL,

    created_at           TIMESTAMP NOT NULL,
    updated_at           TIMESTAMP NOT NULL,
    deleted_at           TIMESTAMP,
    modified_by          UUID      NOT NULL,

    current_revision_id  BIGINT    NOT NULL,

    CONSTRAINT environment_shares_pk
        PRIMARY KEY (environment_share_id),
    CONSTRAINT environment_shares_environments_fk
        FOREIGN KEY (environment_id) REFERENCES environments,
    CONSTRAINT environment_shares_accounts_fk
        FOREIGN KEY (grantee_account_id) REFERENCES accounts (account_id)
);

CREATE UNIQUE INDEX environment_shares_environment_grantee_uk
    ON environment_shares (environment_id, grantee_account_id)
    WHERE deleted_at IS NULL;

CREATE INDEX environment_shares_environment_idx
    ON environment_shares (environment_id);

CREATE INDEX environment_shares_grantee_idx
    ON environment_shares (grantee_account_id);

CREATE TABLE environment_share_revisions
(
    environment_share_id UUID      NOT NULL,
    revision_id          BIGINT    NOT NULL,

    -- Bitvector of roles
    roles                INT       NOT NULL,

    created_at           TIMESTAMP NOT NULL,
    created_by           UUID      NOT NULL,
    deleted              BOOLEAN   NOT NULL,

    CONSTRAINT environment_share_revisions_pk
        PRIMARY KEY (environment_share_id, revision_id),
    CONSTRAINT environment_share_revisions_environment_shares_fk
        FOREIGN KEY (environment_share_id) REFERENCES environment_shares
);

CREATE TABLE environment_plugin_grants
(
    environment_plugin_grant_id UUID      NOT NULL,
    environment_id              UUID      NOT NULL,
    plugin_id                   UUID      NOT NULL,

    created_at                  TIMESTAMP NOT NULL,
    created_by                  UUID      NOT NULL,
    deleted_at                  TIMESTAMP,
    deleted_by                  UUID,

    CONSTRAINT environment_plugin_grants_pk
        PRIMARY KEY (environment_plugin_grant_id),
    CONSTRAINT environment_plugin_grants_environments_fk
        FOREIGN KEY (environment_id) REFERENCES environments,
    CONSTRAINT environment_plugin_grants_plugins_fk
        FOREIGN KEY (plugin_id) REFERENCES plugins
);

CREATE UNIQUE INDEX environment_plugin_grants_environment_plugin_uk
    ON environment_plugin_grants (environment_id, plugin_id)
    WHERE deleted_at IS NULL;

CREATE INDEX environment_plugin_grants_environment_id_idx ON environment_plugin_grants (environment_id);
CREATE INDEX environment_plugin_grants_plugin_id_idx ON environment_plugin_grants (plugin_id);

CREATE TABLE domain_registrations
(
    domain_registration_id UUID      NOT NULL,
    environment_id         UUID      NOT NULL,
    domain                 TEXT      NOT NULL,

    created_at             TIMESTAMP NOT NULL,
    created_by             UUID      NOT NULL,
    deleted_at             TIMESTAMP,
    deleted_by             UUID,

    CONSTRAINT domain_registrations_pk
        PRIMARY KEY (domain_registration_id),
    CONSTRAINT domain_registrations_environments_fk
        FOREIGN KEY (environment_id) REFERENCES environments
);

CREATE UNIQUE INDEX domain_registrations_domain_uk
    ON domain_registrations (domain)
    WHERE deleted_at IS NULL;

CREATE INDEX domain_registrations_environment_id_idx ON domain_registrations (environment_id);

CREATE INDEX domain_registrations_env_domain_active_idx
    ON domain_registrations (environment_id, domain)
    WHERE deleted_at IS NULL;

CREATE TABLE security_schemes
(
    security_scheme_id  UUID      NOT NULL,
    environment_id      UUID      NOT NULL,
    name                TEXT      NOT NULL,

    created_at          TIMESTAMP NOT NULL,
    updated_at          TIMESTAMP NOT NULL,
    deleted_at          TIMESTAMP,
    modified_by         UUID      NOT NULL,

    current_revision_id BIGINT    NOT NULL,

    CONSTRAINT security_schemes_pk
        PRIMARY KEY (security_scheme_id),
    CONSTRAINT security_schemes_environments_fk
        FOREIGN KEY (environment_id) REFERENCES environments
);

CREATE UNIQUE INDEX security_schemes_environment_name_uk
    ON security_schemes (environment_id, name)
    WHERE deleted_at IS NULL;

CREATE INDEX security_schemes_environment_idx
    ON security_schemes (environment_id);

CREATE TABLE security_scheme_revisions
(
    security_scheme_id UUID      NOT NULL,
    revision_id        BIGINT    NOT NULL,

    provider_type      TEXT      NOT NULL,
    client_id          TEXT      NOT NULL,
    client_secret      TEXT      NOT NULL,
    redirect_url       TEXT      NOT NULL,
    -- string containing a json array
    scopes             TEXT      NOT NULL,

    created_at         TIMESTAMP NOT NULL,
    created_by         UUID      NOT NULL,
    deleted            BOOLEAN   NOT NULL,

    CONSTRAINT security_scheme_revisions_pk
        PRIMARY KEY (security_scheme_id, revision_id),
    CONSTRAINT security_schemes_revisions_security_schemes_fk
        FOREIGN KEY (security_scheme_id) REFERENCES security_schemes
);

<<<<<<< HEAD
CREATE TABLE deployment_compiled_http_api_definition_routes
(
    environment_id         UUID    NOT NULL,
    deployment_revision_id BIGINT  NOT NULL,
    id                     INTEGER NOT NULL, -- enumerated per deployment

    domain                 TEXT    NOT NULL,

    security_scheme        TEXT,             -- nullable if no security

    compiled_route         BYTEA   NOT NULL, -- full compiled route as blob
=======
CREATE TABLE deployment_domain_http_api_definitions (
    environment_id         UUID    NOT NULL,
    deployment_revision_id BIGINT  NOT NULL,
    domain                 TEXT    NOT NULL,
    http_api_definition_id UUID    NOT NULL,

    CONSTRAINT deployment_domain_http_api_definitions_pk
        PRIMARY KEY (environment_id, deployment_revision_id, domain, http_api_definition_id),

    CONSTRAINT deployment_domain_http_api_definitions_environments_fk
        FOREIGN KEY (environment_id)
        REFERENCES environments(environment_id),

    CONSTRAINT deployment_domain_http_api_definitions_http_api_definitions_fk
        FOREIGN KEY (http_api_definition_id)
        REFERENCES http_api_definitions(http_api_definition_id),

    CONSTRAINT deployment_domain_http_api_definitions_deployment_revisions_fk
        FOREIGN KEY (environment_id, deployment_revision_id)
        REFERENCES deployment_revisions(environment_id, revision_id)
);

CREATE INDEX deployment_domain_http_api_definitions_domain_idx
    ON deployment_domain_http_api_definitions(domain);

CREATE TABLE deployment_compiled_http_api_definition_routes (
    environment_id         UUID    NOT NULL,
    deployment_revision_id BIGINT  NOT NULL,
    http_api_definition_id UUID    NOT NULL,
    id                     INTEGER NOT NULL,      -- enumerated per definition

    security_scheme        TEXT,                   -- nullable if no security
    compiled_route         BYTEA   NOT NULL,       -- full compiled route as blob
>>>>>>> c414be12

    CONSTRAINT deployment_compiled_http_api_definition_routes_pk
        PRIMARY KEY (environment_id, deployment_revision_id, http_api_definition_id, id),

    CONSTRAINT deployment_compiled_http_api_definition_routes_environments_fk
        FOREIGN KEY (environment_id)
        REFERENCES environments(environment_id),

    CONSTRAINT deployment_compiled_http_api_definition_routes_http_api_definitions_fk
        FOREIGN KEY (http_api_definition_id)
        REFERENCES http_api_definitions(http_api_definition_id),

    CONSTRAINT deployment_compiled_http_api_definition_routes_deployment_revisions_fk
        FOREIGN KEY (environment_id, deployment_revision_id)
        REFERENCES deployment_revisions(environment_id, revision_id)
);

<<<<<<< HEAD
CREATE INDEX deployment_compiled_http_api_definition_routes_env_domain_idx
    ON deployment_compiled_http_api_definition_routes (environment_id, domain);
=======
CREATE INDEX deployment_compiled_http_api_definition_routes_routes_def_idx
    ON deployment_compiled_http_api_definition_routes(environment_id, deployment_revision_id, http_api_definition_id);
>>>>>>> c414be12
<|MERGE_RESOLUTION|>--- conflicted
+++ resolved
@@ -769,74 +769,57 @@
         FOREIGN KEY (security_scheme_id) REFERENCES security_schemes
 );
 
-<<<<<<< HEAD
-CREATE TABLE deployment_compiled_http_api_definition_routes
-(
-    environment_id         UUID    NOT NULL,
-    deployment_revision_id BIGINT  NOT NULL,
-    id                     INTEGER NOT NULL, -- enumerated per deployment
-
-    domain                 TEXT    NOT NULL,
-
-    security_scheme        TEXT,             -- nullable if no security
-
-    compiled_route         BYTEA   NOT NULL, -- full compiled route as blob
-=======
-CREATE TABLE deployment_domain_http_api_definitions (
-    environment_id         UUID    NOT NULL,
-    deployment_revision_id BIGINT  NOT NULL,
-    domain                 TEXT    NOT NULL,
-    http_api_definition_id UUID    NOT NULL,
+CREATE TABLE deployment_domain_http_api_definitions
+(
+    environment_id         UUID   NOT NULL,
+    deployment_revision_id BIGINT NOT NULL,
+    domain                 TEXT   NOT NULL,
+    http_api_definition_id UUID   NOT NULL,
 
     CONSTRAINT deployment_domain_http_api_definitions_pk
         PRIMARY KEY (environment_id, deployment_revision_id, domain, http_api_definition_id),
 
     CONSTRAINT deployment_domain_http_api_definitions_environments_fk
         FOREIGN KEY (environment_id)
-        REFERENCES environments(environment_id),
+            REFERENCES environments (environment_id),
 
     CONSTRAINT deployment_domain_http_api_definitions_http_api_definitions_fk
         FOREIGN KEY (http_api_definition_id)
-        REFERENCES http_api_definitions(http_api_definition_id),
+            REFERENCES http_api_definitions (http_api_definition_id),
 
     CONSTRAINT deployment_domain_http_api_definitions_deployment_revisions_fk
         FOREIGN KEY (environment_id, deployment_revision_id)
-        REFERENCES deployment_revisions(environment_id, revision_id)
+            REFERENCES deployment_revisions (environment_id, revision_id)
 );
 
 CREATE INDEX deployment_domain_http_api_definitions_domain_idx
-    ON deployment_domain_http_api_definitions(domain);
-
-CREATE TABLE deployment_compiled_http_api_definition_routes (
+    ON deployment_domain_http_api_definitions (domain);
+
+CREATE TABLE deployment_compiled_http_api_definition_routes
+(
     environment_id         UUID    NOT NULL,
     deployment_revision_id BIGINT  NOT NULL,
     http_api_definition_id UUID    NOT NULL,
-    id                     INTEGER NOT NULL,      -- enumerated per definition
-
-    security_scheme        TEXT,                   -- nullable if no security
-    compiled_route         BYTEA   NOT NULL,       -- full compiled route as blob
->>>>>>> c414be12
+    id                     INTEGER NOT NULL, -- enumerated per definition
+
+    security_scheme        TEXT,             -- nullable if no security
+    compiled_route         BYTEA   NOT NULL, -- full compiled route as blob
 
     CONSTRAINT deployment_compiled_http_api_definition_routes_pk
         PRIMARY KEY (environment_id, deployment_revision_id, http_api_definition_id, id),
 
     CONSTRAINT deployment_compiled_http_api_definition_routes_environments_fk
         FOREIGN KEY (environment_id)
-        REFERENCES environments(environment_id),
+            REFERENCES environments (environment_id),
 
     CONSTRAINT deployment_compiled_http_api_definition_routes_http_api_definitions_fk
         FOREIGN KEY (http_api_definition_id)
-        REFERENCES http_api_definitions(http_api_definition_id),
+            REFERENCES http_api_definitions (http_api_definition_id),
 
     CONSTRAINT deployment_compiled_http_api_definition_routes_deployment_revisions_fk
         FOREIGN KEY (environment_id, deployment_revision_id)
-        REFERENCES deployment_revisions(environment_id, revision_id)
-);
-
-<<<<<<< HEAD
-CREATE INDEX deployment_compiled_http_api_definition_routes_env_domain_idx
-    ON deployment_compiled_http_api_definition_routes (environment_id, domain);
-=======
+            REFERENCES deployment_revisions (environment_id, revision_id)
+);
+
 CREATE INDEX deployment_compiled_http_api_definition_routes_routes_def_idx
-    ON deployment_compiled_http_api_definition_routes(environment_id, deployment_revision_id, http_api_definition_id);
->>>>>>> c414be12
+    ON deployment_compiled_http_api_definition_routes (environment_id, deployment_revision_id, http_api_definition_id);
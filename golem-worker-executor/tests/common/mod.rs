use crate::{LastUniqueId, WorkerExecutorPerTestDependencies, WorkerExecutorTestDependencies};
use anyhow::Error;
use async_trait::async_trait;
use bytes::Bytes;
use dashmap::DashMap;
use golem_api_grpc::proto::golem::workerexecutor::v1::worker_executor_client::WorkerExecutorClient;
use golem_api_grpc::proto::golem::workerexecutor::v1::{
    get_running_workers_metadata_response, get_workers_metadata_response,
    GetRunningWorkersMetadataRequest, GetRunningWorkersMetadataSuccessResponse,
    GetWorkersMetadataRequest, GetWorkersMetadataSuccessResponse,
};
use golem_common::config::RedisConfig;
use golem_common::model::invocation_context::{
    AttributeValue, InvocationContextSpan, InvocationContextStack, SpanId,
};
use golem_common::model::oplog::WorkerResourceId;
<<<<<<< HEAD
use golem_common::model::oplog::{OplogEntry, OplogPayload, UpdateDescription};
use golem_common::model::{
    AccountId, ComponentFilePath, ComponentId, ComponentVersion, IdempotencyKey, OplogIndex,
    OwnedWorkerId, PluginInstallationId, ScanCursor, TargetWorkerId, WorkerFilter, WorkerId,
    WorkerMetadata, WorkerStatus, WorkerStatusRecord,
=======
use golem_common::model::{
    AccountId, ComponentFilePath, ComponentId, ComponentVersion, IdempotencyKey, OwnedWorkerId,
    PluginInstallationId, ScanCursor, TargetWorkerId, WorkerFilter, WorkerId, WorkerMetadata,
    WorkerStatus, WorkerStatusRecord,
>>>>>>> 92f6ef6d
};
use golem_service_base::config::{BlobStorageConfig, LocalFileSystemBlobStorageConfig};
use golem_service_base::service::initial_component_files::InitialComponentFilesService;
use golem_service_base::service::plugin_wasm_files::PluginWasmFilesService;
use golem_service_base::storage::blob::BlobStorage;
use golem_test_framework::components::cloud_service::CloudService;
use golem_test_framework::components::component_compilation_service::ComponentCompilationService;
use golem_test_framework::components::rdb::Rdb;
use golem_test_framework::components::redis::Redis;
use golem_test_framework::components::redis_monitor::RedisMonitor;
use golem_test_framework::components::shard_manager::ShardManager;
use golem_test_framework::components::worker_executor_cluster::WorkerExecutorCluster;
use golem_test_framework::config::TestDependencies;
use golem_test_framework::dsl::to_worker_metadata;
use golem_wasm_rpc::golem_rpc_0_2_x::types::{FutureInvokeResult, WasmRpc};
use golem_wasm_rpc::golem_rpc_0_2_x::types::{HostFutureInvokeResult, Pollable};
use golem_wasm_rpc::wasmtime::ResourceStore;
use golem_wasm_rpc::{HostWasmRpc, RpcError, Uri, Value, ValueAndType, WitValue};
<<<<<<< HEAD
use golem_worker_executor::cloud::CloudGolemTypes;
=======
>>>>>>> 92f6ef6d
use golem_worker_executor::durable_host::{
    DurableWorkerCtx, DurableWorkerCtxView, PublicDurableWorkerState,
};
use golem_worker_executor::error::GolemError;
use golem_worker_executor::model::{
    CurrentResourceLimits, ExecutionStatus, InterruptKind, LastError, ListDirectoryResult,
    ReadFileResult, TrapType, WorkerConfig,
};
use golem_worker_executor::preview2::golem::durability;
use golem_worker_executor::preview2::golem_api_1_x;
use golem_worker_executor::services::active_workers::ActiveWorkers;
use golem_worker_executor::services::blob_store::BlobStoreService;
use golem_worker_executor::services::component::{ComponentMetadata, ComponentService};
use golem_worker_executor::services::events::Events;
use golem_worker_executor::services::file_loader::FileLoader;
use golem_worker_executor::services::golem_config::{
    CompiledComponentServiceConfig, CompiledComponentServiceEnabledConfig, ComponentServiceConfig,
    ComponentServiceLocalConfig, GolemConfig, IndexedStorageConfig,
    IndexedStorageKVStoreRedisConfig, KeyValueStorageConfig, MemoryConfig, ProjectServiceConfig,
    ProjectServiceDisabledConfig, ShardManagerServiceConfig, ShardManagerServiceSingleShardConfig,
};
use golem_worker_executor::services::key_value::KeyValueService;
use golem_worker_executor::services::oplog::plugin::OplogProcessorPlugin;
use golem_worker_executor::services::oplog::{CommitLevel, Oplog, OplogService};
use golem_worker_executor::services::plugins::{Plugins, PluginsObservations};
use golem_worker_executor::services::promise::PromiseService;
use golem_worker_executor::services::rdbms::mysql::MysqlType;
use golem_worker_executor::services::rdbms::postgres::PostgresType;
use golem_worker_executor::services::rdbms::{
    DbResult, DbResultStream, DbTransaction, Rdbms, RdbmsPoolKey, RdbmsStatus, RdbmsTransactionId,
    RdbmsTransactionStatus, RdbmsType,
};
use golem_worker_executor::services::resource_limits::ResourceLimits;
use golem_worker_executor::services::rpc::{DirectWorkerInvocationRpc, RemoteInvocationRpc, Rpc};
use golem_worker_executor::services::scheduler::SchedulerService;
use golem_worker_executor::services::shard::ShardService;
use golem_worker_executor::services::shard_manager::ShardManagerService;
use golem_worker_executor::services::worker::WorkerService;
use golem_worker_executor::services::worker_activator::WorkerActivator;
use golem_worker_executor::services::worker_enumeration::{
    RunningWorkerEnumerationService, WorkerEnumerationService,
};
use golem_worker_executor::services::worker_event::WorkerEventService;
use golem_worker_executor::services::worker_fork::{DefaultWorkerFork, WorkerForkService};
use golem_worker_executor::services::worker_proxy::WorkerProxy;
use golem_worker_executor::services::{
    rdbms, resource_limits, All, HasAll, HasConfig, HasOplogService,
};
use golem_worker_executor::wasi_host::create_linker;
use golem_worker_executor::worker::{RetryDecision, Worker};
use golem_worker_executor::workerctx::{
    DynamicLinking, ExternalOperations, FileSystemReading, FuelManagement, IndexedResourceStore,
    InvocationContextManagement, InvocationHooks, InvocationManagement, StatusManagement,
    UpdateManagement, WorkerCtx,
};
use golem_worker_executor::{Bootstrap, RunDetails};
use prometheus::Registry;
<<<<<<< HEAD
use regex::Regex;
use std::collections::HashSet;
use std::fmt::{Debug, Formatter};
use std::ops::Deref;
use std::path::Path;
use std::sync::atomic::Ordering;
use std::sync::{Arc, RwLock, Weak};
use std::time::Duration;
=======
use std::collections::HashSet;
use std::path::Path;
use std::sync::atomic::Ordering;
use std::sync::{Arc, RwLock, Weak};
>>>>>>> 92f6ef6d
use tokio::runtime::Handle;
use tokio::task::JoinSet;
use tonic::transport::Channel;
use tracing::{debug, info};
use uuid::Uuid;
use wasmtime::component::{Component, Instance, Linker, Resource, ResourceAny};
use wasmtime::{AsContextMut, Engine, ResourceLimiterAsync};
use wasmtime_wasi::p2::WasiView;
use wasmtime_wasi_http::WasiHttpView;

pub struct TestWorkerExecutor {
    _join_set: Option<JoinSet<anyhow::Result<()>>>,
    deps: WorkerExecutorPerTestDependencies,
}

impl TestWorkerExecutor {
    pub async fn client(&self) -> golem_test_framework::Result<WorkerExecutorClient<Channel>> {
        self.deps.worker_executor.client().await
    }

    pub async fn get_running_workers_metadata(
        &self,
        component_id: &ComponentId,
        filter: Option<WorkerFilter>,
    ) -> Vec<(WorkerMetadata, Option<String>)> {
        let component_id: golem_api_grpc::proto::golem::component::ComponentId =
            component_id.clone().into();
        let response = self
            .client()
            .await
            .expect("Failed to get client")
            .get_running_workers_metadata(GetRunningWorkersMetadataRequest {
                component_id: Some(component_id),
                filter: filter.map(|f| f.into()),
            })
            .await
            .expect("Failed to get running workers metadata")
            .into_inner();

        match response.result {
            None => panic!("No response from get_running_workers_metadata"),
            Some(get_running_workers_metadata_response::Result::Success(
                GetRunningWorkersMetadataSuccessResponse { workers },
            )) => workers.iter().map(to_worker_metadata).collect(),

            Some(get_running_workers_metadata_response::Result::Failure(error)) => {
                panic!("Failed to get worker metadata: {error:?}")
            }
        }
    }

    pub async fn get_workers_metadata(
        &self,
        component_id: &ComponentId,
        filter: Option<WorkerFilter>,
        cursor: ScanCursor,
        count: u64,
        precise: bool,
    ) -> (Option<ScanCursor>, Vec<(WorkerMetadata, Option<String>)>) {
        let component_id: golem_api_grpc::proto::golem::component::ComponentId =
            component_id.clone().into();
        let response = self
            .client()
            .await
            .expect("Failed to get client")
            .get_workers_metadata(GetWorkersMetadataRequest {
                component_id: Some(component_id),
                filter: filter.map(|f| f.into()),
                cursor: Some(cursor.into()),
                count,
                precise,
                account_id: Some(
                    AccountId {
                        value: "test-account".to_string(),
                    }
                    .into(),
                ),
            })
            .await
            .expect("Failed to get workers metadata")
            .into_inner();

        match response.result {
            None => panic!("No response from get_workers_metadata"),
            Some(get_workers_metadata_response::Result::Success(
                GetWorkersMetadataSuccessResponse { workers, cursor },
            )) => (
                cursor.map(|c| c.into()),
                workers.iter().map(to_worker_metadata).collect(),
            ),
            Some(get_workers_metadata_response::Result::Failure(error)) => {
                panic!("Failed to get workers metadata: {error:?}")
            }
        }
    }
}

impl Clone for TestWorkerExecutor {
    fn clone(&self) -> Self {
        Self {
            _join_set: None,
            deps: self.deps.clone(),
        }
    }
}

#[async_trait]
impl TestDependencies for TestWorkerExecutor {
    fn rdb(&self) -> Arc<dyn Rdb + Send + Sync> {
        self.deps.rdb()
    }

    fn redis(&self) -> Arc<dyn Redis + Send + Sync> {
        self.deps.redis()
    }

    fn blob_storage(&self) -> Arc<dyn BlobStorage + Send + Sync> {
        self.deps.blob_storage()
    }

    fn redis_monitor(&self) -> Arc<dyn RedisMonitor + Send + Sync> {
        self.deps.redis_monitor()
    }

    fn shard_manager(&self) -> Arc<dyn ShardManager + Send + Sync> {
        self.deps.shard_manager()
    }

    fn component_directory(&self) -> &Path {
        self.deps.component_directory()
    }

    fn component_temp_directory(&self) -> &Path {
        self.deps.component_temp_directory()
    }

    fn component_service(
        &self,
    ) -> Arc<dyn golem_test_framework::components::component_service::ComponentService> {
        self.deps.component_service()
    }

    fn component_compilation_service(&self) -> Arc<dyn ComponentCompilationService + Send + Sync> {
        self.deps.component_compilation_service()
    }

    fn worker_service(
        &self,
    ) -> Arc<dyn golem_test_framework::components::worker_service::WorkerService> {
        self.deps.worker_service()
    }

    fn worker_executor_cluster(&self) -> Arc<dyn WorkerExecutorCluster + Send + Sync> {
        self.deps.worker_executor_cluster()
    }

    fn initial_component_files_service(&self) -> Arc<InitialComponentFilesService> {
        self.deps.initial_component_files_service()
    }

    fn plugin_wasm_files_service(&self) -> Arc<PluginWasmFilesService> {
        self.deps.plugin_wasm_files_service()
    }

    fn cloud_service(&self) -> Arc<dyn CloudService> {
        self.deps.cloud_service()
    }
}

pub struct TestContext {
    base_prefix: String,
    unique_id: u16,
}

impl TestContext {
    pub fn new(last_unique_id: &LastUniqueId) -> Self {
        let base_prefix = Uuid::new_v4().to_string();
        let unique_id = last_unique_id.id.fetch_add(1, Ordering::Relaxed);
        Self {
            base_prefix,
            unique_id,
        }
    }

    pub fn redis_prefix(&self) -> String {
        format!("test-{}-{}:", self.base_prefix, self.unique_id)
    }
}

pub async fn start(
    deps: &WorkerExecutorTestDependencies,
    context: &TestContext,
) -> anyhow::Result<TestWorkerExecutor> {
    start_limited(deps, context, None).await
}

pub async fn start_limited(
    deps: &WorkerExecutorTestDependencies,
    context: &TestContext,
    system_memory_override: Option<u64>,
) -> anyhow::Result<TestWorkerExecutor> {
    let redis = deps.redis();
    let redis_monitor = deps.redis_monitor();
    redis.assert_valid();
    redis_monitor.assert_valid();
    info!("Using Redis on port {}", redis.public_port());

    let prometheus = golem_worker_executor::metrics::register_all();
    let config = GolemConfig {
        key_value_storage: KeyValueStorageConfig::Redis(RedisConfig {
            port: redis.public_port(),
            key_prefix: context.redis_prefix(),
            ..Default::default()
        }),
        indexed_storage: IndexedStorageConfig::KVStoreRedis(IndexedStorageKVStoreRedisConfig {}),
        blob_storage: BlobStorageConfig::LocalFileSystem(LocalFileSystemBlobStorageConfig {
            root: Path::new("data/blobs").to_path_buf(),
        }),
        port: 0,
        http_port: 0,
        compiled_component_service: CompiledComponentServiceConfig::Enabled(
            CompiledComponentServiceEnabledConfig {},
        ),
        shard_manager_service: ShardManagerServiceConfig::SingleShard(
            ShardManagerServiceSingleShardConfig {},
        ),
        memory: MemoryConfig {
            system_memory_override,
            ..Default::default()
        },
        component_service: ComponentServiceConfig::Local(ComponentServiceLocalConfig {
            root: Path::new("data/components").to_path_buf(),
        }),
        project_service: ProjectServiceConfig::Disabled(ProjectServiceDisabledConfig {}),
        ..Default::default()
    };

    let handle = Handle::current();

    let mut join_set = JoinSet::new();

    let details = run(config, prometheus, handle, &mut join_set).await?;
    let grpc_port = details.grpc_port;

    let start = std::time::Instant::now();
    loop {
        info!("Waiting for worker-executor to be reachable on port {grpc_port}");
        let client = WorkerExecutorClient::connect(format!("http://127.0.0.1:{grpc_port}")).await;
        if client.is_ok() {
            let deps = deps.per_test(&context.redis_prefix(), details.http_port, grpc_port);
            break Ok(TestWorkerExecutor {
                _join_set: Some(join_set),
                deps,
            });
        } else if start.elapsed().as_secs() > 10 {
            break Err(anyhow::anyhow!("Timeout waiting for server to start"));
        }
    }
}

async fn run(
    golem_config: GolemConfig,
    prometheus_registry: Registry,
    runtime: Handle,
    join_set: &mut JoinSet<Result<(), Error>>,
) -> Result<RunDetails, Error> {
    info!("Golem Worker Executor starting up...");

    ServerBootstrap {}
        .run(golem_config, prometheus_registry, runtime, join_set)
        .await
}

struct TestWorkerCtx {
    durable_ctx: DurableWorkerCtx<TestWorkerCtx>,
}

impl DurableWorkerCtxView<TestWorkerCtx> for TestWorkerCtx {
    fn durable_ctx(&self) -> &DurableWorkerCtx<TestWorkerCtx> {
        &self.durable_ctx
    }

    fn durable_ctx_mut(&mut self) -> &mut DurableWorkerCtx<TestWorkerCtx> {
        &mut self.durable_ctx
    }
}

#[async_trait]
impl FuelManagement for TestWorkerCtx {
    fn is_out_of_fuel(&self, _current_level: i64) -> bool {
        false
    }

    async fn borrow_fuel(&mut self) -> Result<(), GolemError> {
        Ok(())
    }

    fn borrow_fuel_sync(&mut self) {}

    async fn return_fuel(&mut self, _current_level: i64) -> Result<i64, GolemError> {
        Ok(0)
    }
}

#[async_trait]
impl IndexedResourceStore for TestWorkerCtx {
    fn get_indexed_resource(
        &self,
        resource_name: &str,
        resource_params: &[String],
    ) -> Option<WorkerResourceId> {
        self.durable_ctx
            .get_indexed_resource(resource_name, resource_params)
    }

    async fn store_indexed_resource(
        &mut self,
        resource_name: &str,
        resource_params: &[String],
        resource: WorkerResourceId,
    ) {
        self.durable_ctx
            .store_indexed_resource(resource_name, resource_params, resource)
            .await
    }

    fn drop_indexed_resource(&mut self, resource_name: &str, resource_params: &[String]) {
        self.durable_ctx
            .drop_indexed_resource(resource_name, resource_params)
    }
}

#[async_trait]
impl ExternalOperations<TestWorkerCtx> for TestWorkerCtx {
    type ExtraDeps = AdditionalTestDeps;

    async fn get_last_error_and_retry_count<T: HasAll<TestWorkerCtx> + Send + Sync>(
        this: &T,
        owned_worker_id: &OwnedWorkerId,
        latest_worker_status: &WorkerStatusRecord,
    ) -> Option<LastError> {
        DurableWorkerCtx::<TestWorkerCtx>::get_last_error_and_retry_count(
            this,
            owned_worker_id,
            latest_worker_status,
        )
        .await
    }

    async fn compute_latest_worker_status<T: HasOplogService + HasConfig + Send + Sync>(
        this: &T,
        owned_worker_id: &OwnedWorkerId,
        metadata: &Option<WorkerMetadata>,
    ) -> Result<WorkerStatusRecord, GolemError> {
        DurableWorkerCtx::<TestWorkerCtx>::compute_latest_worker_status(
            this,
            owned_worker_id,
            metadata,
        )
        .await
    }

    async fn resume_replay(
        store: &mut (impl AsContextMut<Data = TestWorkerCtx> + Send),
        instance: &Instance,
    ) -> Result<RetryDecision, GolemError> {
        DurableWorkerCtx::<TestWorkerCtx>::resume_replay(store, instance).await
    }

    async fn prepare_instance(
        worker_id: &WorkerId,
        instance: &Instance,
        store: &mut (impl AsContextMut<Data = TestWorkerCtx> + Send),
    ) -> Result<RetryDecision, GolemError> {
        DurableWorkerCtx::<TestWorkerCtx>::prepare_instance(worker_id, instance, store).await
    }

    async fn record_last_known_limits<T: HasAll<TestWorkerCtx> + Send + Sync>(
        this: &T,
        account_id: &AccountId,
        last_known_limits: &CurrentResourceLimits,
    ) -> Result<(), GolemError> {
        DurableWorkerCtx::<TestWorkerCtx>::record_last_known_limits(
            this,
            account_id,
            last_known_limits,
        )
        .await
    }

    async fn on_worker_deleted<T: HasAll<TestWorkerCtx> + Send + Sync>(
        this: &T,
        worker_id: &WorkerId,
    ) -> Result<(), GolemError> {
        DurableWorkerCtx::<TestWorkerCtx>::on_worker_deleted(this, worker_id).await
    }

    async fn on_shard_assignment_changed<T: HasAll<TestWorkerCtx> + Send + Sync + 'static>(
        this: &T,
    ) -> Result<(), Error> {
        DurableWorkerCtx::<TestWorkerCtx>::on_shard_assignment_changed(this).await
    }
}

#[async_trait]
impl InvocationManagement for TestWorkerCtx {
    async fn set_current_idempotency_key(&mut self, key: IdempotencyKey) {
        self.durable_ctx.set_current_idempotency_key(key).await
    }

    async fn get_current_idempotency_key(&self) -> Option<IdempotencyKey> {
        self.durable_ctx.get_current_idempotency_key().await
    }

    async fn set_current_invocation_context(
        &mut self,
        invocation_context: InvocationContextStack,
    ) -> Result<(), GolemError> {
        self.durable_ctx
            .set_current_invocation_context(invocation_context)
            .await
    }

    async fn get_current_invocation_context(&self) -> InvocationContextStack {
        self.durable_ctx.get_current_invocation_context().await
    }

    fn is_live(&self) -> bool {
        self.durable_ctx.is_live()
    }

    fn is_replay(&self) -> bool {
        self.durable_ctx.is_replay()
    }
}

#[async_trait]
impl StatusManagement for TestWorkerCtx {
    fn check_interrupt(&self) -> Option<InterruptKind> {
        self.durable_ctx.check_interrupt()
    }

    async fn set_suspended(&self) -> Result<(), GolemError> {
        self.durable_ctx.set_suspended().await
    }

    fn set_running(&self) {
        self.durable_ctx.set_running()
    }

    async fn get_worker_status(&self) -> WorkerStatus {
        self.durable_ctx.get_worker_status().await
    }

    async fn store_worker_status(&self, status: WorkerStatus) {
        self.durable_ctx.store_worker_status(status).await
    }

    async fn update_pending_invocations(&self) {
        self.durable_ctx.update_pending_invocations().await
    }

    async fn update_pending_updates(&self) {
        self.durable_ctx.update_pending_updates().await
    }
}

#[async_trait]
impl InvocationHooks for TestWorkerCtx {
    async fn on_exported_function_invoked(
        &mut self,
        full_function_name: &str,
        function_input: &Vec<Value>,
    ) -> Result<(), GolemError> {
        self.durable_ctx
            .on_exported_function_invoked(full_function_name, function_input)
            .await
    }

    async fn on_invocation_failure(&mut self, trap_type: &TrapType) -> RetryDecision {
        self.durable_ctx.on_invocation_failure(trap_type).await
    }

    async fn on_invocation_success(
        &mut self,
        full_function_name: &str,
        function_input: &Vec<Value>,
        consumed_fuel: i64,
        output: Option<ValueAndType>,
    ) -> Result<(), GolemError> {
        self.durable_ctx
            .on_invocation_success(full_function_name, function_input, consumed_fuel, output)
            .await
    }
}

#[async_trait]
impl ResourceStore for TestWorkerCtx {
    fn self_uri(&self) -> Uri {
        self.durable_ctx.self_uri()
    }

    async fn add(&mut self, resource: ResourceAny) -> u64 {
        self.durable_ctx.add(resource).await
    }

    async fn get(&mut self, resource_id: u64) -> Option<ResourceAny> {
        ResourceStore::get(&mut self.durable_ctx, resource_id).await
    }

    async fn borrow(&self, resource_id: u64) -> Option<ResourceAny> {
        self.durable_ctx.borrow(resource_id).await
    }
}

#[async_trait]
impl UpdateManagement for TestWorkerCtx {
    fn begin_call_snapshotting_function(&mut self) {
        self.durable_ctx.begin_call_snapshotting_function()
    }

    fn end_call_snapshotting_function(&mut self) {
        self.durable_ctx.end_call_snapshotting_function()
    }

    async fn on_worker_update_failed(
        &self,
        target_version: ComponentVersion,
        details: Option<String>,
    ) {
        self.durable_ctx
            .on_worker_update_failed(target_version, details)
            .await
    }

    async fn on_worker_update_succeeded(
        &self,
        update: &UpdateDescription,
        new_component_size: u64,
        new_active_plugins: HashSet<PluginInstallationId>,
    ) {
        self.durable_ctx
            .on_worker_update_succeeded(update, new_component_size, new_active_plugins)
            .await
    }
}

struct ServerBootstrap {}

#[async_trait]
impl WorkerCtx for TestWorkerCtx {
    type PublicState = PublicDurableWorkerState<TestWorkerCtx>;

    async fn create(
        owned_worker_id: OwnedWorkerId,
        promise_service: Arc<dyn PromiseService>,
        worker_service: Arc<dyn WorkerService>,
        worker_enumeration_service: Arc<dyn WorkerEnumerationService>,
        key_value_service: Arc<dyn KeyValueService>,
        blob_store_service: Arc<dyn BlobStoreService>,
        rdbms_service: Arc<dyn rdbms::RdbmsService>,
        event_service: Arc<dyn WorkerEventService>,
        _active_workers: Arc<ActiveWorkers<TestWorkerCtx>>,
        oplog_service: Arc<dyn OplogService>,
        oplog: Arc<dyn Oplog>,
        invocation_queue: Weak<Worker<TestWorkerCtx>>,
        scheduler_service: Arc<dyn SchedulerService>,
        rpc: Arc<dyn Rpc>,
        worker_proxy: Arc<dyn WorkerProxy>,
<<<<<<< HEAD
        component_service: Arc<dyn ComponentService<CloudGolemTypes>>,
        extra_deps: Self::ExtraDeps,
=======
        component_service: Arc<dyn ComponentService>,
        _extra_deps: Self::ExtraDeps,
>>>>>>> 92f6ef6d
        config: Arc<GolemConfig>,
        worker_config: WorkerConfig,
        execution_status: Arc<RwLock<ExecutionStatus>>,
        file_loader: Arc<FileLoader>,
        plugins: Arc<dyn Plugins>,
        worker_fork: Arc<dyn WorkerForkService>,
        _resource_limits: Arc<dyn ResourceLimits>,
    ) -> Result<Self, GolemError> {
        let oplog = Arc::new(TestOplog::new(
            owned_worker_id.clone(),
            oplog.clone(),
            extra_deps,
        ));

        let durable_ctx = DurableWorkerCtx::create(
            owned_worker_id,
            promise_service,
            worker_service,
            worker_enumeration_service,
            key_value_service,
            blob_store_service,
            rdbms_service,
            event_service,
            oplog_service,
            oplog,
            invocation_queue,
            scheduler_service,
            rpc,
            worker_proxy,
            component_service,
            config,
            worker_config,
            execution_status,
            file_loader,
            plugins,
            worker_fork,
        )
        .await?;
        Ok(Self { durable_ctx })
    }

    fn as_wasi_view(&mut self) -> impl WasiView {
        self.durable_ctx.as_wasi_view()
    }

    fn as_wasi_http_view(&mut self) -> impl WasiHttpView {
        self.durable_ctx.as_wasi_http_view()
    }

    fn get_public_state(&self) -> &Self::PublicState {
        &self.durable_ctx.public_state
    }

    fn resource_limiter(&mut self) -> &mut dyn ResourceLimiterAsync {
        self
    }

    fn worker_id(&self) -> &WorkerId {
        self.durable_ctx.worker_id()
    }

    fn owned_worker_id(&self) -> &OwnedWorkerId {
        self.durable_ctx.owned_worker_id()
    }

    fn component_metadata(&self) -> &ComponentMetadata {
        self.durable_ctx.component_metadata()
    }

    fn is_exit(error: &Error) -> Option<i32> {
        DurableWorkerCtx::<TestWorkerCtx>::is_exit(error)
    }

    fn rpc(&self) -> Arc<dyn Rpc> {
        self.durable_ctx.rpc()
    }

    fn worker_proxy(&self) -> Arc<dyn WorkerProxy> {
        self.durable_ctx.worker_proxy()
    }

    fn component_service(&self) -> Arc<dyn ComponentService> {
        self.durable_ctx.component_service()
    }

    fn worker_fork(&self) -> Arc<dyn WorkerForkService> {
        self.durable_ctx.worker_fork()
    }

    async fn generate_unique_local_worker_id(
        &mut self,
        remote_worker_id: TargetWorkerId,
    ) -> Result<WorkerId, GolemError> {
        self.durable_ctx
            .generate_unique_local_worker_id(remote_worker_id)
            .await
    }
}

#[async_trait]
impl ResourceLimiterAsync for TestWorkerCtx {
    async fn memory_growing(
        &mut self,
        current: usize,
        desired: usize,
        _maximum: Option<usize>,
    ) -> anyhow::Result<bool> {
        debug!(
            "Memory growing for {}: current: {}, desired: {}",
            self.worker_id(),
            current,
            desired
        );
        let current_known = self.durable_ctx.total_linear_memory_size();
        let delta = (desired as u64).saturating_sub(current_known);
        if delta > 0 {
            debug!("CURRENT KNOWN: {current_known} DESIRED: {desired} DELTA: {delta}");
            Ok(self.durable_ctx.increase_memory(delta).await?)
        } else {
            Ok(true)
        }
    }

    async fn table_growing(
        &mut self,
        current: usize,
        desired: usize,
        _maximum: Option<usize>,
    ) -> anyhow::Result<bool> {
        debug!(
            "Table growing for {}: current: {}, desired: {}",
            self.worker_id(),
            current,
            desired
        );
        Ok(true)
    }
}

#[async_trait]
impl FileSystemReading for TestWorkerCtx {
    async fn list_directory(
        &self,
        path: &ComponentFilePath,
    ) -> Result<ListDirectoryResult, GolemError> {
        self.durable_ctx.list_directory(path).await
    }

    async fn read_file(&self, path: &ComponentFilePath) -> Result<ReadFileResult, GolemError> {
        self.durable_ctx.read_file(path).await
    }
}

impl HostWasmRpc for TestWorkerCtx {
    async fn new(
        &mut self,
        worker_id: golem_wasm_rpc::WorkerId,
    ) -> anyhow::Result<Resource<WasmRpc>> {
        self.durable_ctx.new(worker_id).await
    }

    async fn ephemeral(
        &mut self,
        component_id: golem_wasm_rpc::ComponentId,
    ) -> anyhow::Result<Resource<WasmRpc>> {
        self.durable_ctx.ephemeral(component_id).await
    }

    async fn invoke_and_await(
        &mut self,
        self_: Resource<WasmRpc>,
        function_name: String,
        function_params: Vec<WitValue>,
    ) -> anyhow::Result<Result<WitValue, RpcError>> {
        self.durable_ctx
            .invoke_and_await(self_, function_name, function_params)
            .await
    }

    async fn invoke(
        &mut self,
        self_: Resource<WasmRpc>,
        function_name: String,
        function_params: Vec<WitValue>,
    ) -> anyhow::Result<Result<(), RpcError>> {
        self.durable_ctx
            .invoke(self_, function_name, function_params)
            .await
    }

    async fn async_invoke_and_await(
        &mut self,
        self_: Resource<WasmRpc>,
        function_name: String,
        function_params: Vec<WitValue>,
    ) -> anyhow::Result<Resource<FutureInvokeResult>> {
        self.durable_ctx
            .async_invoke_and_await(self_, function_name, function_params)
            .await
    }

    async fn schedule_invocation(
        &mut self,
        self_: Resource<WasmRpc>,
        datetime: golem_wasm_rpc::wasi::clocks::wall_clock::Datetime,
        function_name: String,
        function_params: Vec<WitValue>,
    ) -> anyhow::Result<()> {
        self.durable_ctx
            .schedule_invocation(self_, datetime, function_name, function_params)
            .await
    }

    async fn schedule_cancelable_invocation(
        &mut self,
        self_: Resource<WasmRpc>,
        datetime: golem_wasm_rpc::wasi::clocks::wall_clock::Datetime,
        function_name: String,
        function_params: Vec<WitValue>,
    ) -> anyhow::Result<Resource<golem_wasm_rpc::golem_rpc_0_2_x::types::CancellationToken>> {
        self.durable_ctx
            .schedule_cancelable_invocation(self_, datetime, function_name, function_params)
            .await
    }

    async fn drop(&mut self, rep: Resource<WasmRpc>) -> anyhow::Result<()> {
        HostWasmRpc::drop(&mut self.durable_ctx, rep).await
    }
}

impl HostFutureInvokeResult for TestWorkerCtx {
    async fn subscribe(
        &mut self,
        self_: Resource<FutureInvokeResult>,
    ) -> anyhow::Result<Resource<Pollable>> {
        HostFutureInvokeResult::subscribe(&mut self.durable_ctx, self_).await
    }

    async fn get(
        &mut self,
        self_: Resource<FutureInvokeResult>,
    ) -> anyhow::Result<Option<Result<WitValue, RpcError>>> {
        HostFutureInvokeResult::get(&mut self.durable_ctx, self_).await
    }

    async fn drop(&mut self, rep: Resource<FutureInvokeResult>) -> anyhow::Result<()> {
        HostFutureInvokeResult::drop(&mut self.durable_ctx, rep).await
    }
}

#[async_trait]
impl DynamicLinking<TestWorkerCtx> for TestWorkerCtx {
    fn link(
        &mut self,
        engine: &Engine,
        linker: &mut Linker<TestWorkerCtx>,
        component: &Component,
        component_metadata: &ComponentMetadata,
    ) -> anyhow::Result<()> {
        self.durable_ctx
            .link(engine, linker, component, component_metadata)
    }
}

#[async_trait]
impl InvocationContextManagement for TestWorkerCtx {
    async fn start_span(
        &mut self,
        initial_attributes: &[(String, AttributeValue)],
    ) -> Result<Arc<InvocationContextSpan>, GolemError> {
        self.durable_ctx.start_span(initial_attributes).await
    }

    async fn start_child_span(
        &mut self,
        parent: &SpanId,
        initial_attributes: &[(String, AttributeValue)],
    ) -> Result<Arc<InvocationContextSpan>, GolemError> {
        self.durable_ctx
            .start_child_span(parent, initial_attributes)
            .await
    }

    fn remove_span(&mut self, span_id: &SpanId) -> Result<(), GolemError> {
        self.durable_ctx.remove_span(span_id)
    }

    async fn finish_span(&mut self, span_id: &SpanId) -> Result<(), GolemError> {
        self.durable_ctx.finish_span(span_id).await
    }

    async fn set_span_attribute(
        &mut self,
        span_id: &SpanId,
        key: &str,
        value: AttributeValue,
    ) -> Result<(), GolemError> {
        self.durable_ctx
            .set_span_attribute(span_id, key, value)
            .await
    }
}

#[async_trait]
impl Bootstrap<TestWorkerCtx> for ServerBootstrap {
    fn create_active_workers(
        &self,
        golem_config: &GolemConfig,
    ) -> Arc<ActiveWorkers<TestWorkerCtx>> {
        Arc::new(ActiveWorkers::<TestWorkerCtx>::new(&golem_config.memory))
    }

    fn create_plugins(
        &self,
        golem_config: &GolemConfig,
    ) -> (Arc<dyn Plugins>, Arc<dyn PluginsObservations>) {
        let plugins = golem_worker_executor::services::cloud::plugins::cloud_configured(
            &golem_config.plugin_service,
        );
        (plugins.clone(), plugins)
    }

    fn create_component_service(
        &self,
        golem_config: &GolemConfig,
        blob_storage: Arc<dyn BlobStorage>,
        plugin_observations: Arc<dyn PluginsObservations>,
    ) -> Arc<dyn ComponentService> {
        golem_worker_executor::services::cloud::component::configured(
            &golem_config.component_service,
            &golem_config.project_service,
            &golem_config.component_cache,
            &golem_config.compiled_component_service,
            blob_storage,
            plugin_observations,
        )
    }

    async fn create_services(
        &self,
        active_workers: Arc<ActiveWorkers<TestWorkerCtx>>,
        engine: Arc<Engine>,
        linker: Arc<Linker<TestWorkerCtx>>,
        runtime: Handle,
        component_service: Arc<dyn ComponentService>,
        shard_manager_service: Arc<dyn ShardManagerService>,
        worker_service: Arc<dyn WorkerService>,
        worker_enumeration_service: Arc<dyn WorkerEnumerationService>,
        running_worker_enumeration_service: Arc<dyn RunningWorkerEnumerationService>,
        promise_service: Arc<dyn PromiseService>,
        golem_config: Arc<GolemConfig>,
        shard_service: Arc<dyn ShardService>,
        key_value_service: Arc<dyn KeyValueService>,
        blob_store_service: Arc<dyn BlobStoreService>,
        rdbms_service: Arc<dyn rdbms::RdbmsService>,
        worker_activator: Arc<dyn WorkerActivator<TestWorkerCtx>>,
        oplog_service: Arc<dyn OplogService>,
        scheduler_service: Arc<dyn SchedulerService>,
        worker_proxy: Arc<dyn WorkerProxy>,
        events: Arc<Events>,
        file_loader: Arc<FileLoader>,
        plugins: Arc<dyn Plugins>,
        oplog_processor_plugin: Arc<dyn OplogProcessorPlugin>,
    ) -> anyhow::Result<All<TestWorkerCtx>> {
        let resource_limits = resource_limits::configured(&golem_config.resource_limits);
        let extra_deps = AdditionalTestDeps::new();
        let rdbms_service: Arc<dyn rdbms::RdbmsService> = Arc::new(TestRdmsService::new(
            rdbms_service.clone(),
            extra_deps.clone(),
        ));
        let worker_fork = Arc::new(DefaultWorkerFork::new(
            Arc::new(RemoteInvocationRpc::new(
                worker_proxy.clone(),
                shard_service.clone(),
            )),
            active_workers.clone(),
            engine.clone(),
            linker.clone(),
            runtime.clone(),
            component_service.clone(),
            shard_manager_service.clone(),
            worker_service.clone(),
            worker_proxy.clone(),
            worker_enumeration_service.clone(),
            running_worker_enumeration_service.clone(),
            promise_service.clone(),
            golem_config.clone(),
            shard_service.clone(),
            key_value_service.clone(),
            blob_store_service.clone(),
            rdbms_service.clone(),
            oplog_service.clone(),
            scheduler_service.clone(),
            worker_activator.clone(),
            events.clone(),
            file_loader.clone(),
            plugins.clone(),
            oplog_processor_plugin.clone(),
            resource_limits.clone(),
            extra_deps.clone(),
        ));

        let rpc = Arc::new(DirectWorkerInvocationRpc::new(
            Arc::new(RemoteInvocationRpc::new(
                worker_proxy.clone(),
                shard_service.clone(),
            )),
            active_workers.clone(),
            engine.clone(),
            linker.clone(),
            runtime.clone(),
            component_service.clone(),
            worker_fork.clone(),
            worker_service.clone(),
            worker_enumeration_service.clone(),
            running_worker_enumeration_service.clone(),
            promise_service.clone(),
            golem_config.clone(),
            shard_service.clone(),
            shard_manager_service.clone(),
            key_value_service.clone(),
            blob_store_service.clone(),
            rdbms_service.clone(),
            oplog_service.clone(),
            scheduler_service.clone(),
            worker_activator.clone(),
            events.clone(),
            file_loader.clone(),
            plugins.clone(),
            oplog_processor_plugin.clone(),
            resource_limits.clone(),
            extra_deps.clone(),
        ));
        Ok(All::new(
            active_workers,
            engine,
            linker,
            runtime,
            component_service,
            shard_manager_service,
            worker_fork,
            worker_service,
            worker_enumeration_service,
            running_worker_enumeration_service,
            promise_service,
            golem_config,
            shard_service,
            key_value_service,
            blob_store_service,
            rdbms_service,
            oplog_service,
            rpc,
            scheduler_service,
            worker_activator,
            worker_proxy,
            events,
            file_loader,
            plugins,
            oplog_processor_plugin,
            resource_limits,
            extra_deps.clone(),
        ))
    }

    fn create_wasmtime_linker(&self, engine: &Engine) -> anyhow::Result<Linker<TestWorkerCtx>> {
        let mut linker = create_linker(engine, get_durable_ctx)?;
        golem_api_1_x::host::add_to_linker_get_host(&mut linker, get_durable_ctx)?;
        golem_api_1_x::oplog::add_to_linker_get_host(&mut linker, get_durable_ctx)?;
        golem_api_1_x::context::add_to_linker_get_host(&mut linker, get_durable_ctx)?;
        durability::durability::add_to_linker_get_host(&mut linker, get_durable_ctx)?;
        golem_wasm_rpc::golem_rpc_0_2_x::types::add_to_linker_get_host(
            &mut linker,
            get_durable_ctx,
        )?;
        Ok(linker)
    }
}

fn get_durable_ctx(ctx: &mut TestWorkerCtx) -> &mut DurableWorkerCtx<TestWorkerCtx> {
    &mut ctx.durable_ctx
}

#[derive(Clone)]
struct TestOplog {
    owned_worker_id: OwnedWorkerId,
    oplog: Arc<dyn Oplog>,
    additional_test_deps: AdditionalTestDeps,
}

impl TestOplog {
    fn new(
        owned_worker_id: OwnedWorkerId,
        oplog: Arc<dyn Oplog>,
        additional_test_deps: AdditionalTestDeps,
    ) -> Self {
        println!("TestOplog for worker {}", owned_worker_id);
        Self {
            owned_worker_id,
            oplog,
            additional_test_deps,
        }
    }

    fn check_oplog_add(&self, entry: &OplogEntry) -> Result<(), String> {
        let entry_name = match entry {
            OplogEntry::BeginRemoteTransaction { .. } => "BeginRemoteTransaction",
            OplogEntry::PreRollbackRemoteTransaction { .. } => "PreRollbackRemoteTransaction",
            OplogEntry::PreCommitRemoteTransaction { .. } => "PreCommitRemoteTransaction",
            OplogEntry::CommitedRemoteTransaction { .. } => "CommitedRemoteTransaction",
            OplogEntry::RolledBackRemoteTransaction { .. } => "RolledBackRemoteTransaction",
            OplogEntry::BeginRemoteWrite { .. } => "BeginRemoteWrite",
            OplogEntry::EndRemoteWrite { .. } => "EndRemoteWrite",
            _ => "Other",
        };

        // FailOplogAdd{times}On{entry}
        let re = Regex::new(r"FailOplogAdd(\d+)On([A-Za-z]+)").unwrap();

        let worker_name = self.owned_worker_id.worker_id.worker_name.as_str();
        if let Some(captures) = re.captures(worker_name) {
            let times = &captures[1].parse::<usize>().unwrap_or_default();
            let entry = &captures[2];
            if entry == entry_name {
                println!("worker {} entry {}", worker_name, entry_name);

                let failed_before = self.additional_test_deps.get_oplog_failures_count(
                    self.owned_worker_id.worker_id.clone(),
                    entry_name.to_string(),
                );

                if failed_before >= *times {
                    println!(
                        "worker {} failed on {} before {} times",
                        worker_name, entry_name, failed_before
                    );
                    Ok(())
                } else {
                    self.additional_test_deps.add_oplog_failure(
                        self.owned_worker_id.worker_id.clone(),
                        entry_name.to_string(),
                    );
                    println!(
                        "worker {} failed on {} {} times",
                        worker_name,
                        entry_name,
                        failed_before + 1
                    );
                    Err(format!(
                        "worker {} failed on {} {} times",
                        worker_name,
                        entry_name,
                        failed_before + 1
                    ))
                }
            } else {
                Ok(())
            }
        } else {
            Ok(())
        }
    }
}

#[async_trait]
impl Oplog for TestOplog {
    async fn add_safe(&self, entry: OplogEntry) -> Result<(), String> {
        self.check_oplog_add(&entry)?;
        self.oplog.add_safe(entry).await
    }

    async fn add(&self, entry: OplogEntry) {
        self.oplog.add(entry).await
    }

    async fn drop_prefix(&self, last_dropped_id: OplogIndex) {
        self.oplog.drop_prefix(last_dropped_id).await
    }

    async fn commit(&self, level: CommitLevel) {
        self.oplog.commit(level).await
    }

    async fn current_oplog_index(&self) -> OplogIndex {
        self.oplog.current_oplog_index().await
    }

    async fn wait_for_replicas(&self, replicas: u8, timeout: Duration) -> bool {
        self.oplog.wait_for_replicas(replicas, timeout).await
    }

    async fn read(&self, oplog_index: OplogIndex) -> OplogEntry {
        self.oplog.read(oplog_index).await
    }

    async fn length(&self) -> u64 {
        self.oplog.length().await
    }

    async fn upload_payload(&self, data: &[u8]) -> Result<OplogPayload, String> {
        self.oplog.upload_payload(data).await
    }

    async fn download_payload(&self, payload: &OplogPayload) -> Result<Bytes, String> {
        self.oplog.download_payload(payload).await
    }
}

impl Debug for TestOplog {
    fn fmt(&self, f: &mut Formatter<'_>) -> std::fmt::Result {
        write!(f, "{:?}", self.oplog)
    }
}

#[derive(Clone)]
struct TestRdmsService {
    mysql: Arc<dyn Rdbms<MysqlType> + Send + Sync>,
    postgres: Arc<dyn Rdbms<PostgresType> + Send + Sync>,
}

impl TestRdmsService {
    fn new(rdbms: Arc<dyn rdbms::RdbmsService>, additional_test_deps: AdditionalTestDeps) -> Self {
        let mysql: Arc<dyn Rdbms<MysqlType> + Send + Sync> =
            Arc::new(TestRdms::new(rdbms.mysql(), additional_test_deps.clone()));
        let postgres: Arc<dyn Rdbms<PostgresType> + Send + Sync> = Arc::new(TestRdms::new(
            rdbms.postgres(),
            additional_test_deps.clone(),
        ));
        Self { mysql, postgres }
    }
}

impl rdbms::RdbmsService for TestRdmsService {
    fn mysql(&self) -> Arc<dyn Rdbms<MysqlType> + Send + Sync> {
        self.mysql.clone()
    }

    fn postgres(&self) -> Arc<dyn Rdbms<PostgresType> + Send + Sync> {
        self.postgres.clone()
    }
}

#[derive(Clone)]
struct TestRdms<T: rdbms::RdbmsType> {
    rdbms: Arc<dyn rdbms::Rdbms<T> + Send + Sync>,
    additional_test_deps: AdditionalTestDeps,
}

impl<T: rdbms::RdbmsType> TestRdms<T> {
    fn new(
        rdbms: Arc<dyn rdbms::Rdbms<T> + Send + Sync>,
        additional_test_deps: AdditionalTestDeps,
    ) -> Self {
        Self {
            rdbms,
            additional_test_deps,
        }
    }

    fn check_rdbms_tx(&self, worker_id: &WorkerId, entry_name: &str) -> Result<(), rdbms::Error> {
        // FailRdbmsTx{times}On{entry}
        let re = Regex::new(r"FailRdbmsTx(\d+)On([A-Za-z]+)").unwrap();

        let worker_name = worker_id.worker_name.as_str();
        if let Some(captures) = re.captures(worker_name) {
            let times = &captures[1].parse::<usize>().unwrap_or_default();
            let entry = &captures[2];
            if entry == entry_name {
                println!("worker {} entry {}", worker_name, entry_name);

                let failed_before = self
                    .additional_test_deps
                    .get_rdbms_tx_failures_count(worker_id.clone(), entry_name.to_string());

                if failed_before >= *times {
                    println!(
                        "worker {} failed on {} before {} times",
                        worker_name, entry_name, failed_before
                    );
                    Ok(())
                } else {
                    self.additional_test_deps
                        .add_rdbms_tx_failure(worker_id.clone(), entry_name.to_string());
                    println!(
                        "worker {} failed on {} {} times",
                        worker_name,
                        entry_name,
                        failed_before + 1
                    );
                    Err(rdbms::Error::Other(format!(
                        "worker {} failed on {} {} times",
                        worker_name,
                        entry_name,
                        failed_before + 1
                    )))
                }
            } else {
                Ok(())
            }
        } else {
            Ok(())
        }
    }
}

#[async_trait]
impl<T: rdbms::RdbmsType> rdbms::Rdbms<T> for TestRdms<T> {
    async fn create(
        &self,
        address: &str,
        worker_id: &WorkerId,
    ) -> Result<RdbmsPoolKey, rdbms::Error> {
        self.rdbms.deref().create(address, worker_id).await
    }

    fn exists(&self, key: &RdbmsPoolKey, worker_id: &WorkerId) -> bool {
        self.rdbms.deref().exists(key, worker_id)
    }

    fn remove(&self, key: &RdbmsPoolKey, worker_id: &WorkerId) -> bool {
        self.rdbms.deref().remove(key, worker_id)
    }

    async fn execute(
        &self,
        key: &RdbmsPoolKey,
        worker_id: &WorkerId,
        statement: &str,
        params: Vec<T::DbValue>,
    ) -> Result<u64, rdbms::Error>
    where
        <T as RdbmsType>::DbValue: 'async_trait,
    {
        self.rdbms
            .deref()
            .execute(key, worker_id, statement, params)
            .await
    }

    async fn query_stream(
        &self,
        key: &RdbmsPoolKey,
        worker_id: &WorkerId,
        statement: &str,
        params: Vec<T::DbValue>,
    ) -> Result<Arc<dyn DbResultStream<T> + Send + Sync>, rdbms::Error>
    where
        <T as RdbmsType>::DbValue: 'async_trait,
    {
        self.rdbms
            .deref()
            .query_stream(key, worker_id, statement, params)
            .await
    }

    async fn query(
        &self,
        key: &RdbmsPoolKey,
        worker_id: &WorkerId,
        statement: &str,
        params: Vec<T::DbValue>,
    ) -> Result<DbResult<T>, rdbms::Error>
    where
        <T as RdbmsType>::DbValue: 'async_trait,
    {
        self.rdbms
            .deref()
            .query(key, worker_id, statement, params)
            .await
    }

    async fn begin_transaction(
        &self,
        key: &RdbmsPoolKey,
        worker_id: &WorkerId,
    ) -> Result<Arc<dyn DbTransaction<T> + Send + Sync>, rdbms::Error> {
        self.check_rdbms_tx(worker_id, "BeginTransaction")?;
        self.rdbms.deref().begin_transaction(key, worker_id).await
    }

    async fn get_transaction_status(
        &self,
        key: &RdbmsPoolKey,
        worker_id: &WorkerId,
        transaction_id: &RdbmsTransactionId,
    ) -> Result<RdbmsTransactionStatus, rdbms::Error> {
        let r = self.check_rdbms_tx(worker_id, "GetTransactionStatusNotFound");
        if r.is_err() {
            Ok(RdbmsTransactionStatus::NotFound)
        } else {
            self.rdbms
                .deref()
                .get_transaction_status(key, worker_id, transaction_id)
                .await
        }
    }

    async fn cleanup_transaction(
        &self,
        key: &RdbmsPoolKey,
        worker_id: &WorkerId,
        transaction_id: &RdbmsTransactionId,
    ) -> Result<(), rdbms::Error> {
        self.check_rdbms_tx(worker_id, "CleanupTransaction")?;
        self.rdbms
            .deref()
            .cleanup_transaction(key, worker_id, transaction_id)
            .await
    }

    fn status(&self) -> RdbmsStatus {
        self.rdbms.deref().status()
    }
}

#[derive(Clone)]
pub struct AdditionalTestDeps {
    oplog_failures: Arc<DashMap<WorkerId, DashMap<String, usize>>>,
    rdbms_tx_failures: Arc<DashMap<WorkerId, DashMap<String, usize>>>,
}

impl AdditionalTestDeps {
    pub fn new() -> Self {
        let oplog_failures = Arc::new(DashMap::new());
        let rdbms_tx_failures = Arc::new(DashMap::new());
        Self {
            oplog_failures,
            rdbms_tx_failures,
        }
    }

    pub fn get_oplog_failures_count(&self, worker_id: WorkerId, entry: String) -> usize {
        let v = self
            .oplog_failures
            .get(&worker_id)
            .and_then(|v| v.get(&entry).map(|v| *v.value()));
        v.unwrap_or_default()
    }

    pub fn add_oplog_failure(&self, worker_id: WorkerId, entry: String) {
        *self
            .oplog_failures
            .entry(worker_id)
            .or_default()
            .entry(entry)
            .or_default()
            .value_mut() += 1;
    }

    pub fn get_rdbms_tx_failures_count(&self, worker_id: WorkerId, entry: String) -> usize {
        let v = self
            .rdbms_tx_failures
            .get(&worker_id)
            .and_then(|v| v.get(&entry).map(|v| *v.value()));
        v.unwrap_or_default()
    }

    pub fn add_rdbms_tx_failure(&self, worker_id: WorkerId, entry: String) {
        *self
            .rdbms_tx_failures
            .entry(worker_id)
            .or_default()
            .entry(entry)
            .or_default()
            .value_mut() += 1;
    }
}<|MERGE_RESOLUTION|>--- conflicted
+++ resolved
@@ -14,18 +14,11 @@
     AttributeValue, InvocationContextSpan, InvocationContextStack, SpanId,
 };
 use golem_common::model::oplog::WorkerResourceId;
-<<<<<<< HEAD
 use golem_common::model::oplog::{OplogEntry, OplogPayload, UpdateDescription};
 use golem_common::model::{
-    AccountId, ComponentFilePath, ComponentId, ComponentVersion, IdempotencyKey, OplogIndex,
-    OwnedWorkerId, PluginInstallationId, ScanCursor, TargetWorkerId, WorkerFilter, WorkerId,
-    WorkerMetadata, WorkerStatus, WorkerStatusRecord,
-=======
-use golem_common::model::{
-    AccountId, ComponentFilePath, ComponentId, ComponentVersion, IdempotencyKey, OwnedWorkerId,
+    AccountId, ComponentFilePath, ComponentId, ComponentVersion, IdempotencyKey, OplogIndex, OwnedWorkerId,
     PluginInstallationId, ScanCursor, TargetWorkerId, WorkerFilter, WorkerId, WorkerMetadata,
     WorkerStatus, WorkerStatusRecord,
->>>>>>> 92f6ef6d
 };
 use golem_service_base::config::{BlobStorageConfig, LocalFileSystemBlobStorageConfig};
 use golem_service_base::service::initial_component_files::InitialComponentFilesService;
@@ -44,10 +37,6 @@
 use golem_wasm_rpc::golem_rpc_0_2_x::types::{HostFutureInvokeResult, Pollable};
 use golem_wasm_rpc::wasmtime::ResourceStore;
 use golem_wasm_rpc::{HostWasmRpc, RpcError, Uri, Value, ValueAndType, WitValue};
-<<<<<<< HEAD
-use golem_worker_executor::cloud::CloudGolemTypes;
-=======
->>>>>>> 92f6ef6d
 use golem_worker_executor::durable_host::{
     DurableWorkerCtx, DurableWorkerCtxView, PublicDurableWorkerState,
 };
@@ -105,7 +94,6 @@
 };
 use golem_worker_executor::{Bootstrap, RunDetails};
 use prometheus::Registry;
-<<<<<<< HEAD
 use regex::Regex;
 use std::collections::HashSet;
 use std::fmt::{Debug, Formatter};
@@ -114,12 +102,6 @@
 use std::sync::atomic::Ordering;
 use std::sync::{Arc, RwLock, Weak};
 use std::time::Duration;
-=======
-use std::collections::HashSet;
-use std::path::Path;
-use std::sync::atomic::Ordering;
-use std::sync::{Arc, RwLock, Weak};
->>>>>>> 92f6ef6d
 use tokio::runtime::Handle;
 use tokio::task::JoinSet;
 use tonic::transport::Channel;
@@ -689,13 +671,8 @@
         scheduler_service: Arc<dyn SchedulerService>,
         rpc: Arc<dyn Rpc>,
         worker_proxy: Arc<dyn WorkerProxy>,
-<<<<<<< HEAD
-        component_service: Arc<dyn ComponentService<CloudGolemTypes>>,
+        component_service: Arc<dyn ComponentService>,
         extra_deps: Self::ExtraDeps,
-=======
-        component_service: Arc<dyn ComponentService>,
-        _extra_deps: Self::ExtraDeps,
->>>>>>> 92f6ef6d
         config: Arc<GolemConfig>,
         worker_config: WorkerConfig,
         execution_status: Arc<RwLock<ExecutionStatus>>,

--- conflicted
+++ resolved
@@ -1498,7 +1498,7 @@
     let mut values: Vec<(String, String)> = Vec::with_capacity(count);
 
     for i in 0..count {
-        let user_id = format!("{:03}", i);
+        let user_id = format!("{i:03}");
         let name = format!("name-{}", Uuid::new_v4());
 
         values.push((user_id, name));
@@ -1540,63 +1540,7 @@
         Some(expected.clone()),
     );
 
-<<<<<<< HEAD
     vec![select_test1.clone(), select_test2.clone()]
-=======
-    let test = RdbmsTest::new(vec![select_test1.clone(), select_test2.clone()], None);
-
-    let idempotency_key = IdempotencyKey::fresh();
-
-    let result1 =
-        execute_worker_test::<MysqlType>(&executor, &worker_id, &idempotency_key, test.clone())
-            .await;
-
-    let result2 =
-        execute_worker_test::<MysqlType>(&executor, &worker_id, &idempotency_key, test.clone())
-            .await;
-    check!(result2 == result1);
-
-    let delete = StatementTest::execute_test("DELETE FROM test_users_idem", vec![], None);
-
-    let test = RdbmsTest::new(
-        vec![select_test1, select_test2, delete],
-        Some(TransactionEnd::Commit),
-    );
-
-    let idempotency_key = IdempotencyKey::fresh();
-
-    let result1 =
-        execute_worker_test::<MysqlType>(&executor, &worker_id, &idempotency_key, test.clone())
-            .await;
-
-    let result2 =
-        execute_worker_test::<MysqlType>(&executor, &worker_id, &idempotency_key, test.clone())
-            .await;
-
-    check_test_result(&worker_id, result1.clone(), test.clone());
-
-    check!(result2 == result1);
-
-    let oplog = executor.get_oplog(&worker_id, OplogIndex::INITIAL).await;
-    let oplog_json = serde_json::to_string(&oplog);
-    check!(oplog_json.is_ok());
-
-    check_transaction_oplog_entries::<MysqlType>(oplog);
-
-    drop(executor);
-}
-
-fn mysql_get_values(count: usize) -> Vec<(String, String)> {
-    let mut values: Vec<(String, String)> = Vec::with_capacity(count);
-
-    for i in 0..count {
-        let user_id = format!("{i:03}");
-        let name = format!("name-{}", Uuid::new_v4());
-
-        values.push((user_id, name));
-    }
-    values
->>>>>>> c482804a
 }
 
 fn mysql_get_row(columns: (String, String)) -> serde_json::Value {

// Copyright 2024-2025 Golem Cloud
//
// Licensed under the Golem Source License v1.0 (the "License");
// you may not use this file except in compliance with the License.
// You may obtain a copy of the License at
//
//     http://license.golem.cloud/LICENSE
//
// Unless required by applicable law or agreed to in writing, software
// distributed under the License is distributed on an "AS IS" BASIS,
// WITHOUT WARRANTIES OR CONDITIONS OF ANY KIND, either express or implied.
// See the License for the specific language governing permissions and
// limitations under the License.

use crate::common::{start, TestContext, TestWorkerExecutor};
use crate::{LastUniqueId, Tracing, WorkerExecutorTestDependencies};
use assert2::check;
use golem_common::model::component::ComponentId;
use golem_common::model::{IdempotencyKey, OplogIndex, WorkerId, WorkerStatus};
use golem_service_base::error::worker_executor::WorkerExecutorError;
use golem_test_framework::components::rdb::docker_mysql::DockerMysqlRdb;
use golem_test_framework::components::rdb::docker_postgres::DockerPostgresRdb;
use golem_test_framework::dsl::TestDsl;
use golem_wasm::analysis::analysed_type;
use golem_wasm::{Value, ValueAndType};
use golem_worker_executor::services::rdbms::mysql::MysqlType;
use golem_worker_executor::services::rdbms::postgres::PostgresType;
use golem_worker_executor::services::rdbms::RdbmsType;
use serde_json::json;
use std::collections::HashMap;
use std::fmt::Display;
use std::time::Duration;
use test_r::{inherit_test_dep, test, test_dep};
use tokio::task::JoinSet;
use tracing::Instrument;
use uuid::Uuid;

inherit_test_dep!(WorkerExecutorTestDependencies);
inherit_test_dep!(LastUniqueId);
inherit_test_dep!(Tracing);

#[test_dep]
async fn postgres() -> DockerPostgresRdb {
    let unique_network_id = Uuid::new_v4().to_string();
    DockerPostgresRdb::new(&unique_network_id, false).await
}

#[test_dep]
async fn mysql() -> DockerMysqlRdb {
    let unique_network_id = Uuid::new_v4().to_string();
    DockerMysqlRdb::new(&unique_network_id).await
}

#[repr(u8)]
#[derive(Clone, Copy, Eq, PartialEq, Debug)]
enum StatementAction {
    Execute,
    Query,
    QueryStream,
}

impl Display for StatementAction {
    fn fmt(&self, f: &mut std::fmt::Formatter<'_>) -> std::fmt::Result {
        match self {
            StatementAction::Execute => write!(f, "execute"),
            StatementAction::Query => write!(f, "query"),
            StatementAction::QueryStream => write!(f, "query-stream"),
        }
    }
}

#[repr(u8)]
#[derive(Clone, Copy, Eq, PartialEq, Debug)]
enum TransactionEnd {
    Commit,
    Rollback,
    // no transaction end action, drop of transaction resource should do rollback
    None,
}

#[derive(Debug, Clone)]
struct StatementTest {
    pub action: StatementAction,
    pub statement: String,
    pub params: Vec<String>,
    pub sleep: Option<u64>,
    pub expected: Option<serde_json::Value>,
}

impl StatementTest {
    fn execute_test(statement: String, params: Vec<String>, expected: Option<u64>) -> Self {
        Self {
            action: StatementAction::Execute,
            statement,
            params,
            sleep: None,
            expected: expected.map(execute_response),
        }
    }

    fn query_test(
        statement: String,
        params: Vec<String>,
        expected: Option<serde_json::Value>,
    ) -> Self {
        Self {
            action: StatementAction::Query,
            statement,
            params,
            sleep: None,
            expected,
        }
    }

    fn query_stream_test(
        statement: String,
        params: Vec<String>,
        expected: Option<serde_json::Value>,
    ) -> Self {
        Self {
            action: StatementAction::QueryStream,
            statement,
            params,
            sleep: None,
            expected,
        }
    }

    fn with_action(&self, action: StatementAction) -> Self {
        Self {
            action,
            ..self.clone()
        }
    }

    fn with_expected(&self, expected: Option<serde_json::Value>) -> Self {
        Self {
            expected,
            ..self.clone()
        }
    }
}

#[derive(Debug, Clone)]
struct RdbmsTest {
    statements: Vec<StatementTest>,
    transaction_end: Option<TransactionEnd>,
}

impl RdbmsTest {
    fn new(statements: Vec<StatementTest>, transaction_end: Option<TransactionEnd>) -> Self {
        Self {
            statements,
            transaction_end,
        }
    }

    fn fn_name(&self) -> &'static str {
        match self.transaction_end {
            Some(_) => "transaction",
            None => "executions",
        }
    }

    fn has_expected(&self) -> bool {
        for s in &self.statements {
            if s.expected.is_some() {
                return true;
            }
        }
        false
    }
}

#[derive(Clone, Eq, PartialEq, Debug)]
enum TransactionFailOn {
    OplogAdd(String, u8),
    OplogAddAndTx(String, u8, String, u8),
}

impl TransactionFailOn {
    fn oplog_add(entry: &str, fail_count: u8) -> Self {
        Self::OplogAdd(entry.to_string(), fail_count)
    }

    fn oplog_add_and_tx(
        oplog_add_entry: &str,
        oplog_add_fail_count: u8,
        tx_entry: &str,
        tx_fail_count: u8,
    ) -> Self {
        Self::OplogAddAndTx(
            oplog_add_entry.to_string(),
            oplog_add_fail_count,
            tx_entry.to_string(),
            tx_fail_count,
        )
    }

    fn name(&self) -> String {
        match self {
            TransactionFailOn::OplogAdd(e, c) => format!("FailOplogAdd{c}On{e}"),
            TransactionFailOn::OplogAddAndTx(oe, oc, te, tc) => {
                format!("FailOplogAdd{oc}On{oe}-FailRdbmsTx{tc}On{te}")
            }
        }
    }
}

#[test]
#[tracing::instrument]
async fn rdbms_postgres_crud(
    last_unique_id: &LastUniqueId,
    deps: &WorkerExecutorTestDependencies,
    postgres: &DockerPostgresRdb,
    _tracing: &Tracing,
) -> anyhow::Result<()> {
    let db_address = postgres.public_connection_string();

    let context = TestContext::new(last_unique_id);
<<<<<<< HEAD
    let executor = start(deps, &context).await?;
    let component = executor
        .component(&context.default_environment_id, "rdbms-service")
        .store()
        .await?;
=======
    let executor = start(deps, &context)
        .await
        .unwrap()
        .into_admin_with_unique_project()
        .await;
    let component_id = executor.component("rdbms-service").store().await;
>>>>>>> 86f9cd79

    let worker_ids_1 =
        start_workers::<PostgresType>(&executor, &component.id, &db_address, "", 1).await?;

    let worker_ids3 =
        start_workers::<PostgresType>(&executor, &component.id, &db_address, "", 3).await?;

    let table_name = "test_users";

    let count = 60;

    let mut insert_tests: Vec<StatementTest> = Vec::with_capacity(count + 1);

    insert_tests.push(StatementTest::execute_test(
        postgres_create_table_statement(table_name),
        vec![],
        None,
    ));

    let expected_values: Vec<(Uuid, String, String)> = postgres_get_values(count);
    insert_tests.append(&mut postgres_insert_statements(
        table_name,
        expected_values.clone(),
        Some(1),
    ));

    rdbms_workers_test::<PostgresType>(
        &executor,
        worker_ids_1.clone(),
        RdbmsTest::new(insert_tests, Some(TransactionEnd::Commit)),
    )
    .await?;

    let expected = postgres_get_expected(expected_values.clone());
    let select_test1 = StatementTest::query_stream_test(
        postgres_select_statement(table_name),
        vec![],
        Some(expected),
    );

    let expected = postgres_get_expected(vec![expected_values[0].clone()]);
    let select_test2 = StatementTest::query_test(
        "SELECT user_id, name, tags FROM test_users WHERE user_id = $1::uuid ORDER BY created_on ASC".to_string(),
        vec![expected_values[0].0.to_string()],
        Some(expected),
    );

    rdbms_workers_test::<PostgresType>(
        &executor,
        worker_ids3.clone(),
        RdbmsTest::new(
            vec![select_test1.clone(), select_test2],
            Some(TransactionEnd::Commit),
        ),
    )
    .await?;

    let delete = StatementTest::execute_test("DELETE FROM test_users".to_string(), vec![], None);

    rdbms_workers_test::<PostgresType>(
        &executor,
        worker_ids_1.clone(),
        RdbmsTest::new(vec![delete.clone()], Some(TransactionEnd::Rollback)),
    )
    .await?;

    rdbms_workers_test::<PostgresType>(
        &executor,
        worker_ids_1.clone(),
        RdbmsTest::new(vec![delete.clone()], Some(TransactionEnd::None)),
    )
    .await?;

    let select_test = select_test1.with_action(StatementAction::Query);

    rdbms_workers_test::<PostgresType>(
        &executor,
        worker_ids3.clone(),
        RdbmsTest::new(vec![select_test.clone()], Some(TransactionEnd::Commit)),
    )
    .await?;

    rdbms_workers_test::<PostgresType>(
        &executor,
        worker_ids_1.clone(),
        RdbmsTest::new(vec![delete.clone()], Some(TransactionEnd::Commit)),
    )
    .await?;

    let select_test = select_test.with_expected(Some(query_empty_response()));

    rdbms_workers_test::<PostgresType>(
        &executor,
        worker_ids_1.clone(),
        RdbmsTest::new(vec![select_test.clone()], Some(TransactionEnd::Commit)),
    )
    .await?;

    let worker_id = worker_ids_1[0].clone();
    let oplog = executor.get_oplog(&worker_id, OplogIndex::INITIAL).await?;
    let oplog_json = serde_json::to_string(&oplog);
    check!(oplog_json.is_ok());

    workers_interrupt_test(&executor, worker_ids_1.clone()).await?;
    workers_interrupt_test(&executor, worker_ids3.clone()).await?;

    drop(executor);
<<<<<<< HEAD
    let executor = start(deps, &context).await?;
=======

    let executor = start(deps, &context)
        .await
        .unwrap()
        .into_admin_with_unique_project()
        .await;
>>>>>>> 86f9cd79

    rdbms_workers_test::<PostgresType>(
        &executor,
        worker_ids_1.clone(),
        RdbmsTest::new(vec![select_test.clone()], Some(TransactionEnd::Commit)),
    )
    .await?;

    rdbms_workers_test::<PostgresType>(
        &executor,
        worker_ids3.clone(),
        RdbmsTest::new(vec![select_test.clone()], Some(TransactionEnd::Commit)),
    )
    .await?;

    Ok(())
}

#[test]
#[tracing::instrument]
async fn rdbms_postgres_idempotency(
    last_unique_id: &LastUniqueId,
    deps: &WorkerExecutorTestDependencies,
    postgres: &DockerPostgresRdb,
    _tracing: &Tracing,
) -> anyhow::Result<()> {
    let db_address = postgres.public_connection_string();

    let context = TestContext::new(last_unique_id);
<<<<<<< HEAD
    let executor = start(deps, &context).await?;
    let component = executor
        .component(&context.default_environment_id, "rdbms-service")
        .store()
        .await?;
=======
    let executor = start(deps, &context)
        .await
        .unwrap()
        .into_admin_with_unique_project()
        .await;
    let component_id = executor.component("rdbms-service").store().await;
>>>>>>> 86f9cd79

    let worker_ids =
        start_workers::<PostgresType>(&executor, &component.id, &db_address, "", 1).await?;

    let worker_id = worker_ids[0].clone();

    let table_name = "test_users_idem";

    let count = 10;

    let mut insert_tests: Vec<StatementTest> = Vec::with_capacity(count + 1);

    insert_tests.push(StatementTest::execute_test(
        postgres_create_table_statement(table_name),
        vec![],
        None,
    ));

    let expected_values: Vec<(Uuid, String, String)> = postgres_get_values(count);
    insert_tests.append(&mut postgres_insert_statements(
        table_name,
        expected_values.clone(),
        Some(1),
    ));

    let test = RdbmsTest::new(insert_tests, Some(TransactionEnd::Commit));

    let idempotency_key = IdempotencyKey::fresh();

    let result1 =
        execute_worker_test::<PostgresType>(&executor, &worker_id, &idempotency_key, test.clone())
            .await?;

    let result2 =
        execute_worker_test::<PostgresType>(&executor, &worker_id, &idempotency_key, test.clone())
            .await?;

    check_test_result(&worker_id, result1.clone(), test.clone());

    check!(result2 == result1);

    let select_tests = postgres_select_statements(table_name, expected_values);

    let test = RdbmsTest::new(select_tests.clone(), None);

    let idempotency_key = IdempotencyKey::fresh();

    let result1 =
        execute_worker_test::<PostgresType>(&executor, &worker_id, &idempotency_key, test.clone())
            .await?;

    let result2 =
        execute_worker_test::<PostgresType>(&executor, &worker_id, &idempotency_key, test.clone())
            .await?;

    check_test_result(&worker_id, result1.clone(), test.clone());

    check!(result2 == result1);

    let delete =
        StatementTest::execute_test("DELETE FROM test_users_idem".to_string(), vec![], None);

    let test = RdbmsTest::new(
        [select_tests, vec![delete]].concat(),
        Some(TransactionEnd::Commit),
    );

    let idempotency_key = IdempotencyKey::fresh();

    let result1 =
        execute_worker_test::<PostgresType>(&executor, &worker_id, &idempotency_key, test.clone())
            .await?;

    let result2 =
        execute_worker_test::<PostgresType>(&executor, &worker_id, &idempotency_key, test.clone())
            .await?;

    check_test_result(&worker_id, result1.clone(), test.clone());

    check!(result2 == result1);

    drop(executor);
<<<<<<< HEAD
    let executor = start(deps, &context).await?;
=======

    let executor = start(deps, &context)
        .await
        .unwrap()
        .into_admin_with_unique_project()
        .await;
>>>>>>> 86f9cd79

    let select_tests = postgres_select_statements(table_name, vec![]);
    let test = RdbmsTest::new(select_tests.clone(), None);

    let idempotency_key = IdempotencyKey::fresh();

    let result1 =
        execute_worker_test::<PostgresType>(&executor, &worker_id, &idempotency_key, test.clone())
            .await?;

    check_test_result(&worker_id, result1.clone(), test.clone());

    let oplog = executor.get_oplog(&worker_id, OplogIndex::INITIAL).await?;
    let oplog_json = serde_json::to_string(&oplog);
    check!(oplog_json.is_ok());

    Ok(())
}

async fn postgres_transaction_recovery_test(
    last_unique_id: &LastUniqueId,
    deps: &WorkerExecutorTestDependencies,
    postgres: &DockerPostgresRdb,
    fail_on: TransactionFailOn,
    transaction_end: TransactionEnd,
) -> anyhow::Result<()> {
    let db_address = postgres.public_connection_string();
    let context = TestContext::new(last_unique_id);
<<<<<<< HEAD
    let executor = start(deps, &context).await?;
    let component = executor
        .component(&context.default_environment_id, "rdbms-service")
        .store()
        .await?;
=======
    let executor = start(deps, &context)
        .await
        .unwrap()
        .into_admin_with_unique_project()
        .await;
    let component_id = executor.component("rdbms-service").store().await;
>>>>>>> 86f9cd79

    let worker_ids = start_workers::<PostgresType>(
        &executor,
        &component.id,
        &db_address,
        format!("-{}", fail_on.name()).as_str(),
        1,
    )
    .await?;

    let worker_id = worker_ids[0].clone();

    let table_name = format!(
        "test_users_{}",
        Uuid::new_v4().to_string().replace("-", "_")
    );

    let create_test = RdbmsTest::new(
        vec![StatementTest::execute_test(
            postgres_create_table_statement(&table_name),
            vec![],
            None,
        )],
        None,
    );

    let result1 = execute_worker_test::<PostgresType>(
        &executor,
        &worker_id,
        &IdempotencyKey::fresh(),
        create_test.clone(),
    )
    .await?;

    check_test_result(&worker_id, result1.clone(), create_test.clone());

    let count = 3;

    let expected_values: Vec<(Uuid, String, String)> = postgres_get_values(count);

    let insert_test = RdbmsTest::new(
        postgres_insert_statements(&table_name, expected_values.clone(), None),
        Some(transaction_end),
    );

    let result1 = execute_worker_test::<PostgresType>(
        &executor,
        &worker_id,
        &IdempotencyKey::fresh(),
        insert_test.clone(),
    )
    .await?;

    check_test_result(&worker_id, result1.clone(), insert_test.clone());

    let select_test = if transaction_end == TransactionEnd::Commit {
        RdbmsTest::new(
            postgres_select_statements(&table_name, expected_values),
            None,
        )
    } else {
        RdbmsTest::new(postgres_select_statements(&table_name, vec![]), None)
    };

    let result1 = execute_worker_test::<PostgresType>(
        &executor,
        &worker_id,
        &IdempotencyKey::fresh(),
        select_test.clone(),
    )
    .await?;

    executor.check_oplog_is_queryable(&worker_id).await?;

    check_test_result(&worker_id, result1.clone(), select_test.clone());

    let oplog = executor.get_oplog(&worker_id, OplogIndex::INITIAL).await?;
    let oplog_json = serde_json::to_string(&oplog);
    check!(oplog_json.is_ok());

    workers_interrupt_test(&executor, worker_ids.clone()).await?;

    drop(executor);
<<<<<<< HEAD
    let executor = start(deps, &context).await?;
=======

    let executor = start(deps, &context)
        .await
        .unwrap()
        .into_admin_with_unique_project()
        .await;
>>>>>>> 86f9cd79

    let result1 = execute_worker_test::<PostgresType>(
        &executor,
        &worker_id,
        &IdempotencyKey::fresh(),
        select_test.clone(),
    )
    .await?;

    check_test_result(&worker_id, result1.clone(), select_test.clone());

    let delete = StatementTest::execute_test(format!("DELETE FROM {table_name}"), vec![], None);

    let test = RdbmsTest::new(vec![delete], None);

    let result1 = execute_worker_test::<PostgresType>(
        &executor,
        &worker_id,
        &IdempotencyKey::fresh(),
        test.clone(),
    )
    .await?;

    check_test_result(&worker_id, result1.clone(), test.clone());

    let oplog = executor.get_oplog(&worker_id, OplogIndex::INITIAL).await?;
    let oplog_json = serde_json::to_string(&oplog);
    check!(oplog_json.is_ok());

    Ok(())
}

#[test]
#[tracing::instrument]
async fn rdbms_postgres_commit_recovery(
    last_unique_id: &LastUniqueId,
    deps: &WorkerExecutorTestDependencies,
    postgres: &DockerPostgresRdb,
    _tracing: &Tracing,
) -> anyhow::Result<()> {
    for fail_count in 1..=2 {
        postgres_transaction_recovery_test(
            last_unique_id,
            deps,
            postgres,
            TransactionFailOn::oplog_add("CommittedRemoteTransaction", fail_count),
            TransactionEnd::Commit,
        )
        .await?;
    }
    Ok(())
}

#[test]
#[tracing::instrument]
async fn rdbms_postgres_pre_commit_recovery(
    last_unique_id: &LastUniqueId,
    deps: &WorkerExecutorTestDependencies,
    postgres: &DockerPostgresRdb,
    _tracing: &Tracing,
) -> anyhow::Result<()> {
    postgres_transaction_recovery_test(
        last_unique_id,
        deps,
        postgres,
        TransactionFailOn::oplog_add("PreCommitRemoteTransaction", 1),
        TransactionEnd::Commit,
    )
    .await?;

    postgres_transaction_recovery_test(
        last_unique_id,
        deps,
        postgres,
        TransactionFailOn::oplog_add("PreCommitRemoteTransaction", 2),
        TransactionEnd::Commit,
    )
    .await?;

    Ok(())
}

#[test]
#[tracing::instrument]
async fn rdbms_postgres_rollback_recovery(
    last_unique_id: &LastUniqueId,
    deps: &WorkerExecutorTestDependencies,
    postgres: &DockerPostgresRdb,
    _tracing: &Tracing,
) -> anyhow::Result<()> {
    for fail_count in 1..=2 {
        postgres_transaction_recovery_test(
            last_unique_id,
            deps,
            postgres,
            TransactionFailOn::oplog_add("RolledBackRemoteTransaction", fail_count),
            TransactionEnd::Rollback,
        )
        .await?;
    }

    Ok(())
}

#[test]
#[tracing::instrument]
async fn rdbms_postgres_pre_rollback_recovery(
    last_unique_id: &LastUniqueId,
    deps: &WorkerExecutorTestDependencies,
    postgres: &DockerPostgresRdb,
    _tracing: &Tracing,
) -> anyhow::Result<()> {
    postgres_transaction_recovery_test(
        last_unique_id,
        deps,
        postgres,
        TransactionFailOn::oplog_add("PreRollbackRemoteTransaction", 1),
        TransactionEnd::Rollback,
    )
    .await?;

    postgres_transaction_recovery_test(
        last_unique_id,
        deps,
        postgres,
        TransactionFailOn::oplog_add("PreRollbackRemoteTransaction", 2),
        TransactionEnd::Rollback,
    )
    .await?;

    Ok(())
}

#[test]
#[tracing::instrument]
#[ignore] // This test simulates that the commit succeeds, but we neither write this to the oplog or can query this fact from the DB. In this case the transaction gets retried and it leads to violations, which is expected, but the current test does not expect it.
async fn rdbms_postgres_commit_and_tx_status_not_found_recovery(
    last_unique_id: &LastUniqueId,
    deps: &WorkerExecutorTestDependencies,
    postgres: &DockerPostgresRdb,
    _tracing: &Tracing,
) -> anyhow::Result<()> {
    postgres_transaction_recovery_test(
        last_unique_id,
        deps,
        postgres,
        TransactionFailOn::oplog_add_and_tx(
            "CommittedRemoteTransaction",
            1,
            "GetTransactionStatusNotFound",
            1,
        ),
        TransactionEnd::Commit,
    )
    .await?;

    Ok(())
}

fn postgres_create_table_statement(table_name: &str) -> String {
    format!(
        r#"
            CREATE TABLE IF NOT EXISTS {table_name}
            (
                user_id             uuid    NOT NULL PRIMARY KEY,
                name                text    NOT NULL,
                tags                text[],
                created_on          timestamp DEFAULT NOW()
            );
        "#
    )
}

fn postgres_insert_statement(table_name: &str) -> String {
    format!(
        r#"
         INSERT INTO {table_name}
            (user_id, name, tags)
            VALUES
            ($1::uuid, $2, $3)
        "#
    )
}

fn postgres_select_statement(table_name: &str) -> String {
    format!("SELECT user_id, name, tags FROM {table_name} ORDER BY created_on ASC")
}

fn postgres_get_values(count: usize) -> Vec<(Uuid, String, String)> {
    let mut values: Vec<(Uuid, String, String)> = Vec::with_capacity(count);

    for i in 0..count {
        let user_id = Uuid::new_v4();
        let name = format!("name-{}", Uuid::new_v4());
        let vs: Vec<String> = (0..5).map(|v| format!("tag-{v}-{i}")).collect();
        let tags = format!("[{}]", vs.join(", "));

        values.push((user_id, name, tags));
    }
    values
}

fn postgres_insert_statements(
    table_name: &str,
    values: Vec<(Uuid, String, String)>,
    expected: Option<u64>,
) -> Vec<StatementTest> {
    let mut insert_tests: Vec<StatementTest> = Vec::with_capacity(values.len());
    for (user_id, name, tags) in values {
        let params: Vec<String> = vec![user_id.to_string(), name, tags];

        insert_tests.push(StatementTest::execute_test(
            postgres_insert_statement(table_name),
            params.clone(),
            expected,
        ));
    }
    insert_tests
}

fn postgres_select_statements(
    table_name: &str,
    expected_values: Vec<(Uuid, String, String)>,
) -> Vec<StatementTest> {
    let expected = postgres_get_expected(expected_values);
    let select_test1 = StatementTest::query_stream_test(
        postgres_select_statement(table_name),
        vec![],
        Some(expected.clone()),
    );
    let select_test2 = StatementTest::query_test(
        postgres_select_statement(table_name),
        vec![],
        Some(expected.clone()),
    );

    vec![select_test1.clone(), select_test2.clone()]
}

fn postgres_get_row(columns: (Uuid, String, String)) -> serde_json::Value {
    let user_id = columns.0.as_u64_pair();
    json!(
        {
           "values":[
              {
                    "uuid":  {
                       "high-bits": user_id.0,
                       "low-bits": user_id.1
                    }

              },
              {
                    "text": columns.1
              },
              {

                    "text": columns.2
              }
           ]
        }
    )
}

fn postgres_get_expected(expected_values: Vec<(Uuid, String, String)>) -> serde_json::Value {
    let expected_rows: Vec<serde_json::Value> =
        expected_values.into_iter().map(postgres_get_row).collect();

    let expected_columns: Vec<serde_json::Value> = if expected_rows.is_empty() {
        vec![]
    } else {
        vec![
            json!({
               "db-type":{
                  "uuid":null
               },
               "db-type-name":"UUID",
               "name":"user_id",
               "ordinal":0
            }),
            json!({
               "db-type":{
                  "text":null
               },
               "db-type-name":"TEXT",
               "name":"name",
               "ordinal":1
            }),
            json!({
               "db-type":{
                     "text":null
               },
               "db-type-name":"TEXT[]",
               "name":"tags",
               "ordinal":2
            }),
        ]
    };
    query_response(expected_columns, expected_rows)
}

#[test]
#[tracing::instrument]
async fn rdbms_postgres_select1(
    last_unique_id: &LastUniqueId,
    deps: &WorkerExecutorTestDependencies,
    postgres: &DockerPostgresRdb,
    _tracing: &Tracing,
) -> anyhow::Result<()> {
    let test1 = StatementTest::execute_test("SELECT 1".to_string(), vec![], Some(1));

    let expected_rows: Vec<serde_json::Value> = vec![json!({
       "values":[
          {
             "int4":1
          }
       ]
    })];
    let expected_columns: Vec<serde_json::Value> = vec![json!({
        "db-type":{
              "int4":null
        },
        "db-type-name":"INT4",
        "name":"?column?",
        "ordinal":0
    })];
    let expected = query_response(expected_columns, expected_rows);

    let test2 = StatementTest::query_test("SELECT 1".to_string(), vec![], Some(expected));

    rdbms_component_test::<PostgresType>(
        last_unique_id,
        deps,
        &postgres.public_connection_string(),
        RdbmsTest::new(vec![test1, test2], None),
        3,
    )
    .await?;

    Ok(())
}

#[test]
#[tracing::instrument]
async fn rdbms_mysql_crud(
    last_unique_id: &LastUniqueId,
    deps: &WorkerExecutorTestDependencies,
    mysql: &DockerMysqlRdb,
    _tracing: &Tracing,
) -> anyhow::Result<()> {
    let db_address = mysql.public_connection_string();

    let context = TestContext::new(last_unique_id);
<<<<<<< HEAD
    let executor = start(deps, &context).await?;

    let component = executor
        .component(&context.default_environment_id, "rdbms-service")
        .store()
        .await?;
=======
    let executor = start(deps, &context)
        .await
        .unwrap()
        .into_admin_with_unique_project()
        .await;
    let component_id = executor.component("rdbms-service").store().await;
>>>>>>> 86f9cd79

    let worker_ids1 =
        start_workers::<MysqlType>(&executor, &component.id, &db_address, "", 1).await?;

    let worker_ids3 =
        start_workers::<MysqlType>(&executor, &component.id, &db_address, "", 3).await?;

    let table_name = "test_users";

    let count = 60;

    let mut insert_tests: Vec<StatementTest> = Vec::with_capacity(count + 1);

    insert_tests.push(StatementTest::execute_test(
        mysql_create_table_statement(table_name),
        vec![],
        None,
    ));

    let expected_values: Vec<(String, String)> = mysql_get_values(count);

    insert_tests.append(&mut mysql_insert_statements(
        table_name,
        expected_values.clone(),
        Some(1),
    ));

    rdbms_workers_test::<MysqlType>(
        &executor,
        worker_ids1.clone(),
        RdbmsTest::new(insert_tests, Some(TransactionEnd::Commit)),
    )
    .await?;

    let expected = mysql_get_expected(expected_values.clone());
    let select_test1 = StatementTest::query_stream_test(
        mysql_select_statement(table_name),
        vec![],
        Some(expected),
    );

    let expected = mysql_get_expected(vec![expected_values[0].clone()]);
    let select_test2 = StatementTest::query_test(
        "SELECT user_id, name FROM test_users WHERE user_id = ? ORDER BY user_id ASC".to_string(),
        vec![expected_values[0].clone().0],
        Some(expected),
    );

    rdbms_workers_test::<MysqlType>(
        &executor,
        worker_ids3.clone(),
        RdbmsTest::new(
            vec![select_test1.clone(), select_test2],
            Some(TransactionEnd::Commit),
        ),
    )
    .await?;

    let delete = StatementTest::execute_test("DELETE FROM test_users".to_string(), vec![], None);

    rdbms_workers_test::<MysqlType>(
        &executor,
        worker_ids1.clone(),
        RdbmsTest::new(vec![delete.clone()], Some(TransactionEnd::Rollback)),
    )
    .await?;

    rdbms_workers_test::<MysqlType>(
        &executor,
        worker_ids1.clone(),
        RdbmsTest::new(vec![delete.clone()], Some(TransactionEnd::None)),
    )
    .await?;

    let select_test = select_test1.with_action(StatementAction::Query);

    rdbms_workers_test::<MysqlType>(
        &executor,
        worker_ids3.clone(),
        RdbmsTest::new(vec![select_test.clone()], Some(TransactionEnd::Commit)),
    )
    .await?;

    rdbms_workers_test::<MysqlType>(
        &executor,
        worker_ids1.clone(),
        RdbmsTest::new(vec![delete.clone()], Some(TransactionEnd::Commit)),
    )
    .await?;

    let select_test = select_test.with_expected(Some(query_empty_response()));

    rdbms_workers_test::<MysqlType>(
        &executor,
        worker_ids1.clone(),
        RdbmsTest::new(vec![select_test.clone()], Some(TransactionEnd::Commit)),
    )
    .await?;

    let worker_id = worker_ids1[0].clone();
    let oplog = executor.get_oplog(&worker_id, OplogIndex::INITIAL).await?;
    let oplog_json = serde_json::to_string(&oplog);
    check!(oplog_json.is_ok());

    workers_interrupt_test(&executor, worker_ids1.clone()).await?;
    workers_interrupt_test(&executor, worker_ids3.clone()).await?;

    drop(executor);
<<<<<<< HEAD
    let executor = start(deps, &context).await?;
=======
    let executor = start(deps, &context)
        .await
        .unwrap()
        .into_admin_with_unique_project()
        .await;
>>>>>>> 86f9cd79

    rdbms_workers_test::<MysqlType>(
        &executor,
        worker_ids1.clone(),
        RdbmsTest::new(vec![select_test.clone()], Some(TransactionEnd::Commit)),
    )
    .await?;

    rdbms_workers_test::<MysqlType>(
        &executor,
        worker_ids3.clone(),
        RdbmsTest::new(vec![select_test.clone()], Some(TransactionEnd::Commit)),
    )
    .await?;

    Ok(())
}

#[test]
#[tracing::instrument]
async fn rdbms_mysql_idempotency(
    last_unique_id: &LastUniqueId,
    deps: &WorkerExecutorTestDependencies,
    mysql: &DockerMysqlRdb,
    _tracing: &Tracing,
) -> anyhow::Result<()> {
    let db_address = mysql.public_connection_string();

    let context = TestContext::new(last_unique_id);
<<<<<<< HEAD
    let executor = start(deps, &context).await?;
    let component = executor
        .component(&context.default_environment_id, "rdbms-service")
        .store()
        .await?;
=======
    let executor = start(deps, &context)
        .await
        .unwrap()
        .into_admin_with_unique_project()
        .await;
    let component_id = executor.component("rdbms-service").store().await;
>>>>>>> 86f9cd79

    let worker_ids =
        start_workers::<MysqlType>(&executor, &component.id, &db_address, "", 1).await?;

    let worker_id = worker_ids[0].clone();

    let table_name = "test_users_idem";

    let count = 10;

    let mut insert_tests: Vec<StatementTest> = Vec::with_capacity(count + 1);

    insert_tests.push(StatementTest::execute_test(
        mysql_create_table_statement(table_name),
        vec![],
        None,
    ));

    let expected_values: Vec<(String, String)> = mysql_get_values(count);

    insert_tests.append(&mut mysql_insert_statements(
        table_name,
        expected_values.clone(),
        Some(1),
    ));

    let test = RdbmsTest::new(insert_tests, Some(TransactionEnd::Commit));

    let idempotency_key = IdempotencyKey::fresh();

    let result1 =
        execute_worker_test::<MysqlType>(&executor, &worker_id, &idempotency_key, test.clone())
            .await?;

    let result2 =
        execute_worker_test::<MysqlType>(&executor, &worker_id, &idempotency_key, test.clone())
            .await?;

    check_test_result(&worker_id, result1.clone(), test.clone());

    check!(result2 == result1);

    let select_tests = mysql_select_statements(table_name, expected_values);
    let test = RdbmsTest::new(select_tests.clone(), None);

    let idempotency_key = IdempotencyKey::fresh();

    let result1 =
        execute_worker_test::<MysqlType>(&executor, &worker_id, &idempotency_key, test.clone())
            .await?;

    let result2 =
        execute_worker_test::<MysqlType>(&executor, &worker_id, &idempotency_key, test.clone())
            .await?;
    check!(result2 == result1);

    let delete =
        StatementTest::execute_test("DELETE FROM test_users_idem".to_string(), vec![], None);

    let test = RdbmsTest::new(
        [select_tests, vec![delete]].concat(),
        Some(TransactionEnd::Commit),
    );

    let idempotency_key = IdempotencyKey::fresh();

    let result1 =
        execute_worker_test::<MysqlType>(&executor, &worker_id, &idempotency_key, test.clone())
            .await?;

    let result2 =
        execute_worker_test::<MysqlType>(&executor, &worker_id, &idempotency_key, test.clone())
            .await?;

    check_test_result(&worker_id, result1.clone(), test.clone());

    check!(result2 == result1);

    drop(executor);
<<<<<<< HEAD
    let executor = start(deps, &context).await?;
=======
    let executor = start(deps, &context)
        .await
        .unwrap()
        .into_admin_with_unique_project()
        .await;
>>>>>>> 86f9cd79

    let select_tests = mysql_select_statements(table_name, vec![]);
    let test = RdbmsTest::new(select_tests.clone(), None);

    let idempotency_key = IdempotencyKey::fresh();

    let result1 =
        execute_worker_test::<MysqlType>(&executor, &worker_id, &idempotency_key, test.clone())
            .await?;

    check_test_result(&worker_id, result1, test.clone());

    let oplog = executor.get_oplog(&worker_id, OplogIndex::INITIAL).await?;
    let oplog_json = serde_json::to_string(&oplog);
    check!(oplog_json.is_ok());

    Ok(())
}

async fn mysql_transaction_recovery_test(
    last_unique_id: &LastUniqueId,
    deps: &WorkerExecutorTestDependencies,
    mysql: &DockerMysqlRdb,
    fail_on: TransactionFailOn,
    transaction_end: TransactionEnd,
) -> anyhow::Result<()> {
    let db_address = mysql.public_connection_string();
    let context = TestContext::new(last_unique_id);
<<<<<<< HEAD
    let executor = start(deps, &context).await?;
    let component = executor
        .component(&context.default_environment_id, "rdbms-service")
        .store()
        .await?;
=======
    let executor = start(deps, &context)
        .await
        .unwrap()
        .into_admin_with_unique_project()
        .await;
    let component_id = executor.component("rdbms-service").store().await;
>>>>>>> 86f9cd79

    let worker_ids = start_workers::<MysqlType>(
        &executor,
        &component.id,
        &db_address,
        format!("-{}", fail_on.name()).as_str(),
        1,
    )
    .await?;

    let worker_id = worker_ids[0].clone();

    let table_name = format!(
        "test_users_{}",
        Uuid::new_v4().to_string().replace("-", "_")
    );

    let create_test = RdbmsTest::new(
        vec![StatementTest::execute_test(
            mysql_create_table_statement(&table_name),
            vec![],
            None,
        )],
        None,
    );

    let result1 = execute_worker_test::<MysqlType>(
        &executor,
        &worker_id,
        &IdempotencyKey::fresh(),
        create_test.clone(),
    )
    .await?;

    check_test_result(&worker_id, result1.clone(), create_test.clone());

    let count = 3;

    let expected_values: Vec<(String, String)> = mysql_get_values(count);

    let insert_test = RdbmsTest::new(
        mysql_insert_statements(&table_name, expected_values.clone(), None),
        Some(transaction_end),
    );

    let result1 = execute_worker_test::<MysqlType>(
        &executor,
        &worker_id,
        &IdempotencyKey::fresh(),
        insert_test.clone(),
    )
    .await?;

    check_test_result(&worker_id, result1.clone(), insert_test.clone());

    let select_test = if transaction_end == TransactionEnd::Commit {
        RdbmsTest::new(mysql_select_statements(&table_name, expected_values), None)
    } else {
        RdbmsTest::new(mysql_select_statements(&table_name, vec![]), None)
    };

    let result1 = execute_worker_test::<MysqlType>(
        &executor,
        &worker_id,
        &IdempotencyKey::fresh(),
        select_test.clone(),
    )
    .await?;

    check_test_result(&worker_id, result1.clone(), select_test.clone());

    let oplog = executor.get_oplog(&worker_id, OplogIndex::INITIAL).await?;
    let oplog_json = serde_json::to_string(&oplog);
    check!(oplog_json.is_ok());

    workers_interrupt_test(&executor, worker_ids.clone()).await?;

    drop(executor);
<<<<<<< HEAD
    let executor = start(deps, &context).await?;
=======

    let executor = start(deps, &context)
        .await
        .unwrap()
        .into_admin_with_unique_project()
        .await;
>>>>>>> 86f9cd79

    let result1 = execute_worker_test::<MysqlType>(
        &executor,
        &worker_id,
        &IdempotencyKey::fresh(),
        select_test.clone(),
    )
    .await?;

    check_test_result(&worker_id, result1.clone(), select_test.clone());

    let delete = StatementTest::execute_test(format!("DELETE FROM {table_name}"), vec![], None);

    let test = RdbmsTest::new(vec![delete], None);

    let result1 = execute_worker_test::<MysqlType>(
        &executor,
        &worker_id,
        &IdempotencyKey::fresh(),
        test.clone(),
    )
    .await?;

    check_test_result(&worker_id, result1.clone(), test.clone());

    let oplog = executor.get_oplog(&worker_id, OplogIndex::INITIAL).await?;
    let oplog_json = serde_json::to_string(&oplog);
    check!(oplog_json.is_ok());

    Ok(())
}

#[test]
#[tracing::instrument]
async fn rdbms_mysql_commit_recovery(
    last_unique_id: &LastUniqueId,
    deps: &WorkerExecutorTestDependencies,
    mysql: &DockerMysqlRdb,
    _tracing: &Tracing,
) -> anyhow::Result<()> {
    for fail_count in 1..=2 {
        mysql_transaction_recovery_test(
            last_unique_id,
            deps,
            mysql,
            TransactionFailOn::oplog_add("CommittedRemoteTransaction", fail_count),
            TransactionEnd::Commit,
        )
        .await?;
    }

    Ok(())
}

#[test]
#[tracing::instrument]
async fn rdbms_mysql_pre_commit_recovery(
    last_unique_id: &LastUniqueId,
    deps: &WorkerExecutorTestDependencies,
    mysql: &DockerMysqlRdb,
    _tracing: &Tracing,
) -> anyhow::Result<()> {
    mysql_transaction_recovery_test(
        last_unique_id,
        deps,
        mysql,
        TransactionFailOn::oplog_add("PreCommitRemoteTransaction", 1),
        TransactionEnd::Commit,
    )
    .await?;

    mysql_transaction_recovery_test(
        last_unique_id,
        deps,
        mysql,
        TransactionFailOn::oplog_add("PreCommitRemoteTransaction", 2),
        TransactionEnd::Commit,
    )
    .await?;

    Ok(())
}

#[test]
#[tracing::instrument]
async fn rdbms_mysql_rollback_recovery(
    last_unique_id: &LastUniqueId,
    deps: &WorkerExecutorTestDependencies,
    mysql: &DockerMysqlRdb,
    _tracing: &Tracing,
) -> anyhow::Result<()> {
    for fail_count in 1..=2 {
        mysql_transaction_recovery_test(
            last_unique_id,
            deps,
            mysql,
            TransactionFailOn::oplog_add("RolledBackRemoteTransaction", fail_count),
            TransactionEnd::Rollback,
        )
        .await?;
    }

    Ok(())
}

#[test]
#[tracing::instrument]
async fn rdbms_mysql_pre_rollback_recovery(
    last_unique_id: &LastUniqueId,
    deps: &WorkerExecutorTestDependencies,
    mysql: &DockerMysqlRdb,
    _tracing: &Tracing,
) -> anyhow::Result<()> {
    mysql_transaction_recovery_test(
        last_unique_id,
        deps,
        mysql,
        TransactionFailOn::oplog_add("PreRollbackRemoteTransaction", 1),
        TransactionEnd::Rollback,
    )
    .await?;

    mysql_transaction_recovery_test(
        last_unique_id,
        deps,
        mysql,
        TransactionFailOn::oplog_add("PreRollbackRemoteTransaction", 2),
        TransactionEnd::Rollback,
    )
    .await?;

    Ok(())
}

#[test]
#[tracing::instrument]
#[ignore] // This test simulates that the commit succeeds, but we neither write this to the oplog or can query this fact from the DB. In this case the transaction gets retried and it leads to violations, which is expected, but the current test does not expect it.
async fn rdbms_mysql_commit_and_tx_status_not_found_recovery(
    last_unique_id: &LastUniqueId,
    deps: &WorkerExecutorTestDependencies,
    mysql: &DockerMysqlRdb,
    _tracing: &Tracing,
) -> anyhow::Result<()> {
    mysql_transaction_recovery_test(
        last_unique_id,
        deps,
        mysql,
        TransactionFailOn::oplog_add_and_tx(
            "CommittedRemoteTransaction",
            1,
            "GetTransactionStatusNotFound",
            1,
        ),
        TransactionEnd::Commit,
    )
    .await?;
    Ok(())
}

fn mysql_create_table_statement(table_name: &str) -> String {
    format!(
        r#"
           CREATE TABLE IF NOT EXISTS {table_name}
             (
                user_id             varchar(25)    NOT NULL,
                name                varchar(255)    NOT NULL,
                created_on          timestamp NOT NULL DEFAULT NOW(),
                PRIMARY KEY (user_id)
            );
        "#
    )
}

fn mysql_insert_statement(table_name: &str) -> String {
    format!(
        r#"
            INSERT INTO {table_name}
            (user_id, name)
            VALUES
            (?, ?)
        "#
    )
}

fn mysql_select_statement(table_name: &str) -> String {
    format!("SELECT user_id, name FROM {table_name} ORDER BY user_id ASC")
}

fn mysql_get_values(count: usize) -> Vec<(String, String)> {
    let mut values: Vec<(String, String)> = Vec::with_capacity(count);

    for i in 0..count {
        let user_id = format!("{i:03}");
        let name = format!("name-{}", Uuid::new_v4());

        values.push((user_id, name));
    }
    values
}

fn mysql_insert_statements(
    table_name: &str,
    values: Vec<(String, String)>,
    expected: Option<u64>,
) -> Vec<StatementTest> {
    let mut insert_tests: Vec<StatementTest> = Vec::with_capacity(values.len());
    for (user_id, name) in values {
        let params: Vec<String> = vec![user_id.to_string(), name];

        insert_tests.push(StatementTest::execute_test(
            mysql_insert_statement(table_name),
            params.clone(),
            expected,
        ));
    }
    insert_tests
}

fn mysql_select_statements(
    table_name: &str,
    expected_values: Vec<(String, String)>,
) -> Vec<StatementTest> {
    let expected = mysql_get_expected(expected_values);
    let select_test1 = StatementTest::query_stream_test(
        mysql_select_statement(table_name),
        vec![],
        Some(expected.clone()),
    );
    let select_test2 = StatementTest::query_test(
        mysql_select_statement(table_name),
        vec![],
        Some(expected.clone()),
    );

    vec![select_test1.clone(), select_test2.clone()]
}

fn mysql_get_row(columns: (String, String)) -> serde_json::Value {
    json!(
        {
            "values":[
              {
                  "varchar": columns.0

              },
              {

                  "varchar": columns.1
              }
           ]
        }
    )
}

fn mysql_get_expected(expected_values: Vec<(String, String)>) -> serde_json::Value {
    let expected_rows: Vec<serde_json::Value> =
        expected_values.into_iter().map(mysql_get_row).collect();

    let expected_columns: Vec<serde_json::Value> = if expected_rows.is_empty() {
        vec![]
    } else {
        vec![
            json!(
            {
               "db-type":{
                  "varchar":null
               },
               "db-type-name":"VARCHAR",
               "name":"user_id",
               "ordinal":0
            }),
            json!(
            {
               "db-type":{
                  "varchar":null
               },
               "db-type-name":"VARCHAR",
               "name":"name",
               "ordinal":1
            }),
        ]
    };
    query_response(expected_columns, expected_rows)
}

#[test]
#[tracing::instrument]
async fn rdbms_mysql_select1(
    last_unique_id: &LastUniqueId,
    deps: &WorkerExecutorTestDependencies,
    mysql: &DockerMysqlRdb,
    _tracing: &Tracing,
) -> anyhow::Result<()> {
    let test1 = StatementTest::execute_test("SELECT 1".to_string(), vec![], Some(0));

    let expected_rows: Vec<serde_json::Value> = vec![json!({
       "values":[
          {
             "bigint":1
          }
       ]
    })];
    let expected_columns: Vec<serde_json::Value> = vec![json!({
        "db-type":{
           "bigint":null
        },
        "db-type-name":"BIGINT",
        "name":"1",
        "ordinal":0
    })];
    let expected = query_response(expected_columns, expected_rows);

    let test2 = StatementTest::query_test("SELECT 1".to_string(), vec![], Some(expected));

    rdbms_component_test::<MysqlType>(
        last_unique_id,
        deps,
        &mysql.public_connection_string(),
        RdbmsTest::new(vec![test1, test2], None),
        1,
    )
    .await?;

    Ok(())
}

#[test]
#[tracing::instrument]
async fn rdbms_mysql_transaction_repo_create_table_failure(
    last_unique_id: &LastUniqueId,
    deps: &WorkerExecutorTestDependencies,
    mysql: &DockerMysqlRdb,
    _tracing: &Tracing,
) -> anyhow::Result<()> {
    let db_address = mysql.public_connection_string();
    let context = TestContext::new(last_unique_id);
<<<<<<< HEAD
    let executor = start(deps, &context).await?;
    let component = executor
        .component(&context.default_environment_id, "rdbms-service")
        .store()
        .await?;
=======
    let executor = start(deps, &context)
        .await
        .unwrap()
        .into_admin_with_unique_project()
        .await;
    let component_id = executor.component("rdbms-service").store().await;
>>>>>>> 86f9cd79

    let worker_ids =
        start_workers::<MysqlType>(&executor, &component.id, &db_address, "", 1).await?;

    let worker_id = worker_ids[0].clone();

    let create_read_user_test = RdbmsTest::new(
        vec![
            StatementTest::execute_test(
                "CREATE USER 'global_reader'@'%' IDENTIFIED BY 'SomeSecurePass!';".to_string(),
                vec![],
                None,
            ),
            StatementTest::execute_test(
                "GRANT SELECT ON *.* TO 'global_reader'@'%';".to_string(),
                vec![],
                None,
            ),
            StatementTest::execute_test("FLUSH PRIVILEGES;".to_string(), vec![], None),
        ],
        None,
    );

    let result1 = execute_worker_test::<MysqlType>(
        &executor,
        &worker_id,
        &IdempotencyKey::fresh(),
        create_read_user_test.clone(),
    )
    .await?;

    check_test_result(&worker_id, result1.clone(), create_read_user_test.clone());

    let db_address = mysql.public_connection_string_with_user("global_reader", "SomeSecurePass!");

    let worker_ids =
        start_workers::<MysqlType>(&executor, &component.id, &db_address, "", 1).await?;

    let worker_id = worker_ids[0].clone();

    let test = RdbmsTest::new(
        vec![StatementTest::execute_test(
            "SELECT 1".to_string(),
            vec![],
            Some(0),
        )],
        None,
    );

    let result1 = execute_worker_test::<MysqlType>(
        &executor,
        &worker_id,
        &IdempotencyKey::fresh(),
        test.clone(),
    )
    .await?;

    let error = get_test_result_error(result1);

    // Error::Other("There was a problem to create 'golem_transactions' table, see: https://learn.golem.cloud/common-language-guide/rdbms for more details (error: 1142 (42000): CREATE command denied to user 'global_reader'@'192.168.65.1' for table 'golem_transactions')")
    check!(error.contains("There was a problem to create 'golem_transactions' table"));

    Ok(())
}

async fn rdbms_component_test<T: RdbmsType>(
    last_unique_id: &LastUniqueId,
    deps: &WorkerExecutorTestDependencies,
    db_address: &str,
    test: RdbmsTest,
    n_workers: u8,
) -> anyhow::Result<()> {
    let context = TestContext::new(last_unique_id);
<<<<<<< HEAD
    let executor = start(deps, &context).await?;
=======
    let executor = start(deps, &context)
        .await
        .unwrap()
        .into_admin_with_unique_project()
        .await;
    let component_id = executor.component("rdbms-service").store().await;
    let worker_ids = start_workers::<T>(&executor, &component_id, db_address, "", n_workers).await;
>>>>>>> 86f9cd79

    let component = executor
        .component(&context.default_environment_id, "rdbms-service")
        .store()
        .await?;
    let worker_ids =
        start_workers::<T>(&executor, &component.id, db_address, "", n_workers).await?;

    rdbms_workers_test::<T>(&executor, worker_ids, test).await?;

    Ok(())
}

async fn rdbms_workers_test<T: RdbmsType>(
    executor: &TestWorkerExecutor,
    worker_ids: Vec<WorkerId>,
    test: RdbmsTest,
) -> anyhow::Result<()> {
    let mut workers_results: HashMap<WorkerId, Result<Option<ValueAndType>, WorkerExecutorError>> =
        HashMap::new(); // <worker_id, results>

    let mut fibers = JoinSet::<
        anyhow::Result<(WorkerId, Result<Option<ValueAndType>, WorkerExecutorError>)>,
    >::new();

    for worker_id in worker_ids {
        let worker_id_clone = worker_id.clone();
        let executor_clone = executor.clone();
        let test_clone = test.clone();
        let _ = fibers.spawn(
            async move {
                let result = execute_worker_test::<T>(
                    &executor_clone,
                    &worker_id_clone,
                    &IdempotencyKey::fresh(),
                    test_clone,
                )
                .await?;
                Ok((worker_id_clone, result))
            }
            .in_current_span(),
        );
    }

    while let Some(res) = fibers.join_next().await {
        let (worker_id, result_execute) = res??;
        workers_results.insert(worker_id, result_execute);
    }

    for worker_id in workers_results.keys() {
        executor.check_oplog_is_queryable(worker_id).await?;
    }

    for (worker_id, result) in workers_results {
        check_test_result(&worker_id, result, test.clone());
    }

    Ok(())
}

async fn execute_worker_test<T: RdbmsType>(
    executor: &TestWorkerExecutor,
    worker_id: &WorkerId,
    idempotency_key: &IdempotencyKey,
    test: RdbmsTest,
) -> anyhow::Result<Result<Option<ValueAndType>, WorkerExecutorError>> {
    let db_type = T::default().to_string();

    let fn_name = test.fn_name();
    let component_fn_name = format!("golem:it/api.{{{db_type}-{fn_name}}}");

    let mut statements: Vec<Value> = Vec::with_capacity(test.statements.len());

    for s in test.statements {
        let params = Value::List(s.params.into_iter().map(Value::String).collect());
        statements.push(Value::Record(vec![
            Value::String(s.statement),
            params,
            Value::Enum(s.action as u32),
            Value::Option(s.sleep.map(|v| Box::new(Value::U64(v)))),
        ]));
    }

    let statements = ValueAndType::new(
        Value::List(statements),
        analysed_type::list(analysed_type::record(vec![
            analysed_type::field("statement", analysed_type::str()),
            analysed_type::field("params", analysed_type::list(analysed_type::str())),
            analysed_type::field(
                "action",
                analysed_type::r#enum(&["execute", "query", "query-stream"]),
            ),
            analysed_type::field("sleep", analysed_type::option(analysed_type::u64())),
        ])),
    );

    let mut fn_params: Vec<ValueAndType> = vec![statements];

    if let Some(te) = test.transaction_end {
        fn_params.push(ValueAndType::new(
            Value::Enum(te as u32),
            analysed_type::r#enum(&["commit", "rollback", "none"]),
        ));
    }

    executor
        .invoke_and_await_typed_with_key(
            worker_id,
            idempotency_key,
            component_fn_name.as_str(),
            fn_params,
        )
        .await
}

fn check_test_result(
    worker_id: &WorkerId,
    result: Result<Option<ValueAndType>, WorkerExecutorError>,
    test: RdbmsTest,
) {
    let fn_name = test.fn_name();

    check!(
        result.is_ok(),
        "result {fn_name} for worker {worker_id} is ok"
    );

    let response = result
        .unwrap()
        .map(|response| serde_json::to_value(response).unwrap())
        .and_then(|response| response.get("value").cloned());

    if test.has_expected() {
        let ok_response = response
            .and_then(|v| v.get("ok").cloned())
            .and_then(|v| v.as_array().cloned());

        if let Some(response_values) = ok_response {
            for (index, test_statement) in test.statements.into_iter().enumerate() {
                let action = test_statement.action;
                if let Some(expected) = test_statement.expected {
                    match response_values.get(index).cloned() {
                        Some(response) => {
                            check!(
                                    response == expected,
                                    "result {fn_name} {action} with index {index} for worker {worker_id} match"
                                );
                        }
                        None => {
                            check!(
                                    false,
                                    "result {fn_name} {action} with index {index} for worker {worker_id} is not found"
                                );
                        }
                    }
                }
            }
        } else {
            check!(false, "result {fn_name} for worker {worker_id} is not ok");
        }
    }
}

fn get_test_result_error(result: Result<Option<ValueAndType>, WorkerExecutorError>) -> String {
    check!(result.is_ok());

    let response = result
        .unwrap()
        .map(|response| serde_json::to_value(response).unwrap())
        .and_then(|response| response.get("value").cloned());

    let err_response = response
        .and_then(|v| v.get("err").cloned())
        .and_then(|v| v.as_str().map(|v| v.to_string()));

    check!(err_response.is_some());

    err_response.unwrap()
}

async fn start_workers<T: RdbmsType>(
    executor: &TestWorkerExecutor,
    component_id: &ComponentId,
    db_address: &str,
    name_suffix: &str,
    n_workers: u8,
) -> anyhow::Result<Vec<WorkerId>> {
    let mut worker_ids: Vec<WorkerId> = Vec::new();
    let db_type = T::default().to_string();

    let mut env = HashMap::new();
    let db_env_var = format!("DB_{}_URL", db_type.to_uppercase());
    env.insert(db_env_var, db_address.to_string());

    for _ in 0..n_workers {
        let worker_name = format!(
            "rdbms-service-{}-{}{}",
            db_type,
            Uuid::new_v4(),
            name_suffix
        );
        let worker_id = executor
            .start_worker_with(component_id, &worker_name, vec![], env.clone(), vec![])
            .await?;
        worker_ids.push(worker_id.clone());
        let _result = executor
            .invoke_and_await(&worker_id, "golem:it/api.{check}", vec![])
            .await??;
    }
    Ok(worker_ids)
}

async fn workers_interrupt_test(
    executor: &TestWorkerExecutor,
    worker_ids: Vec<WorkerId>,
) -> anyhow::Result<()> {
    let mut workers_results: HashMap<WorkerId, WorkerStatus> = HashMap::new();

    let mut fibers = JoinSet::<anyhow::Result<(WorkerId, WorkerStatus)>>::new();

    for worker_id in worker_ids {
        let worker_id_clone = worker_id.clone();
        let executor_clone = executor.clone();
        let _ = fibers.spawn(
            async move {
                executor_clone.interrupt(&worker_id_clone).await?;

                let metadata = executor_clone
                    .wait_for_status(&worker_id, WorkerStatus::Idle, Duration::from_secs(5))
                    .await?;

                let status = metadata.status;

                Ok((worker_id_clone, status))
            }
            .in_current_span(),
        );
    }

    while let Some(res) = fibers.join_next().await {
        let (worker_id, status) = res??;
        workers_results.insert(worker_id, status);
    }

    for (worker_id, status) in workers_results {
        check!(
            status == WorkerStatus::Idle,
            "status for worker {worker_id} is Idle"
        );
    }

    Ok(())
}

fn execute_response(value: u64) -> serde_json::Value {
    json!(
       {
           "execute": value
       }
    )
}

fn query_response(
    columns: Vec<serde_json::Value>,
    rows: Vec<serde_json::Value>,
) -> serde_json::Value {
    json!(
        {
         "query":{
             "columns": columns,
             "rows": rows
         }
       }
    )
}

fn query_empty_response() -> serde_json::Value {
    query_response(vec![], vec![])
}<|MERGE_RESOLUTION|>--- conflicted
+++ resolved
@@ -218,20 +218,11 @@
     let db_address = postgres.public_connection_string();
 
     let context = TestContext::new(last_unique_id);
-<<<<<<< HEAD
     let executor = start(deps, &context).await?;
     let component = executor
         .component(&context.default_environment_id, "rdbms-service")
         .store()
         .await?;
-=======
-    let executor = start(deps, &context)
-        .await
-        .unwrap()
-        .into_admin_with_unique_project()
-        .await;
-    let component_id = executor.component("rdbms-service").store().await;
->>>>>>> 86f9cd79
 
     let worker_ids_1 =
         start_workers::<PostgresType>(&executor, &component.id, &db_address, "", 1).await?;
@@ -339,16 +330,7 @@
     workers_interrupt_test(&executor, worker_ids3.clone()).await?;
 
     drop(executor);
-<<<<<<< HEAD
     let executor = start(deps, &context).await?;
-=======
-
-    let executor = start(deps, &context)
-        .await
-        .unwrap()
-        .into_admin_with_unique_project()
-        .await;
->>>>>>> 86f9cd79
 
     rdbms_workers_test::<PostgresType>(
         &executor,
@@ -378,20 +360,11 @@
     let db_address = postgres.public_connection_string();
 
     let context = TestContext::new(last_unique_id);
-<<<<<<< HEAD
     let executor = start(deps, &context).await?;
     let component = executor
         .component(&context.default_environment_id, "rdbms-service")
         .store()
         .await?;
-=======
-    let executor = start(deps, &context)
-        .await
-        .unwrap()
-        .into_admin_with_unique_project()
-        .await;
-    let component_id = executor.component("rdbms-service").store().await;
->>>>>>> 86f9cd79
 
     let worker_ids =
         start_workers::<PostgresType>(&executor, &component.id, &db_address, "", 1).await?;
@@ -474,16 +447,7 @@
     check!(result2 == result1);
 
     drop(executor);
-<<<<<<< HEAD
     let executor = start(deps, &context).await?;
-=======
-
-    let executor = start(deps, &context)
-        .await
-        .unwrap()
-        .into_admin_with_unique_project()
-        .await;
->>>>>>> 86f9cd79
 
     let select_tests = postgres_select_statements(table_name, vec![]);
     let test = RdbmsTest::new(select_tests.clone(), None);
@@ -512,20 +476,11 @@
 ) -> anyhow::Result<()> {
     let db_address = postgres.public_connection_string();
     let context = TestContext::new(last_unique_id);
-<<<<<<< HEAD
     let executor = start(deps, &context).await?;
     let component = executor
         .component(&context.default_environment_id, "rdbms-service")
         .store()
         .await?;
-=======
-    let executor = start(deps, &context)
-        .await
-        .unwrap()
-        .into_admin_with_unique_project()
-        .await;
-    let component_id = executor.component("rdbms-service").store().await;
->>>>>>> 86f9cd79
 
     let worker_ids = start_workers::<PostgresType>(
         &executor,
@@ -609,16 +564,7 @@
     workers_interrupt_test(&executor, worker_ids.clone()).await?;
 
     drop(executor);
-<<<<<<< HEAD
     let executor = start(deps, &context).await?;
-=======
-
-    let executor = start(deps, &context)
-        .await
-        .unwrap()
-        .into_admin_with_unique_project()
-        .await;
->>>>>>> 86f9cd79
 
     let result1 = execute_worker_test::<PostgresType>(
         &executor,
@@ -971,21 +917,12 @@
     let db_address = mysql.public_connection_string();
 
     let context = TestContext::new(last_unique_id);
-<<<<<<< HEAD
     let executor = start(deps, &context).await?;
 
     let component = executor
         .component(&context.default_environment_id, "rdbms-service")
         .store()
         .await?;
-=======
-    let executor = start(deps, &context)
-        .await
-        .unwrap()
-        .into_admin_with_unique_project()
-        .await;
-    let component_id = executor.component("rdbms-service").store().await;
->>>>>>> 86f9cd79
 
     let worker_ids1 =
         start_workers::<MysqlType>(&executor, &component.id, &db_address, "", 1).await?;
@@ -1094,15 +1031,7 @@
     workers_interrupt_test(&executor, worker_ids3.clone()).await?;
 
     drop(executor);
-<<<<<<< HEAD
     let executor = start(deps, &context).await?;
-=======
-    let executor = start(deps, &context)
-        .await
-        .unwrap()
-        .into_admin_with_unique_project()
-        .await;
->>>>>>> 86f9cd79
 
     rdbms_workers_test::<MysqlType>(
         &executor,
@@ -1132,20 +1061,11 @@
     let db_address = mysql.public_connection_string();
 
     let context = TestContext::new(last_unique_id);
-<<<<<<< HEAD
     let executor = start(deps, &context).await?;
     let component = executor
         .component(&context.default_environment_id, "rdbms-service")
         .store()
         .await?;
-=======
-    let executor = start(deps, &context)
-        .await
-        .unwrap()
-        .into_admin_with_unique_project()
-        .await;
-    let component_id = executor.component("rdbms-service").store().await;
->>>>>>> 86f9cd79
 
     let worker_ids =
         start_workers::<MysqlType>(&executor, &component.id, &db_address, "", 1).await?;
@@ -1225,15 +1145,7 @@
     check!(result2 == result1);
 
     drop(executor);
-<<<<<<< HEAD
     let executor = start(deps, &context).await?;
-=======
-    let executor = start(deps, &context)
-        .await
-        .unwrap()
-        .into_admin_with_unique_project()
-        .await;
->>>>>>> 86f9cd79
 
     let select_tests = mysql_select_statements(table_name, vec![]);
     let test = RdbmsTest::new(select_tests.clone(), None);
@@ -1262,20 +1174,11 @@
 ) -> anyhow::Result<()> {
     let db_address = mysql.public_connection_string();
     let context = TestContext::new(last_unique_id);
-<<<<<<< HEAD
     let executor = start(deps, &context).await?;
     let component = executor
         .component(&context.default_environment_id, "rdbms-service")
         .store()
         .await?;
-=======
-    let executor = start(deps, &context)
-        .await
-        .unwrap()
-        .into_admin_with_unique_project()
-        .await;
-    let component_id = executor.component("rdbms-service").store().await;
->>>>>>> 86f9cd79
 
     let worker_ids = start_workers::<MysqlType>(
         &executor,
@@ -1354,16 +1257,7 @@
     workers_interrupt_test(&executor, worker_ids.clone()).await?;
 
     drop(executor);
-<<<<<<< HEAD
     let executor = start(deps, &context).await?;
-=======
-
-    let executor = start(deps, &context)
-        .await
-        .unwrap()
-        .into_admin_with_unique_project()
-        .await;
->>>>>>> 86f9cd79
 
     let result1 = execute_worker_test::<MysqlType>(
         &executor,
@@ -1700,20 +1594,11 @@
 ) -> anyhow::Result<()> {
     let db_address = mysql.public_connection_string();
     let context = TestContext::new(last_unique_id);
-<<<<<<< HEAD
     let executor = start(deps, &context).await?;
     let component = executor
         .component(&context.default_environment_id, "rdbms-service")
         .store()
         .await?;
-=======
-    let executor = start(deps, &context)
-        .await
-        .unwrap()
-        .into_admin_with_unique_project()
-        .await;
-    let component_id = executor.component("rdbms-service").store().await;
->>>>>>> 86f9cd79
 
     let worker_ids =
         start_workers::<MysqlType>(&executor, &component.id, &db_address, "", 1).await?;
@@ -1787,17 +1672,7 @@
     n_workers: u8,
 ) -> anyhow::Result<()> {
     let context = TestContext::new(last_unique_id);
-<<<<<<< HEAD
     let executor = start(deps, &context).await?;
-=======
-    let executor = start(deps, &context)
-        .await
-        .unwrap()
-        .into_admin_with_unique_project()
-        .await;
-    let component_id = executor.component("rdbms-service").store().await;
-    let worker_ids = start_workers::<T>(&executor, &component_id, db_address, "", n_workers).await;
->>>>>>> 86f9cd79
 
     let component = executor
         .component(&context.default_environment_id, "rdbms-service")

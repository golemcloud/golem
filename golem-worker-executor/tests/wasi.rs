--- conflicted
+++ resolved
@@ -1935,13 +1935,9 @@
     assert!(
         matches!(worker_error_underlying_error(&result3_err), Some(WorkerError::Unknown(error)) if error.starts_with("error while executing at wasm backtrace:") && error.contains("failing_component.wasm!golem:component/api#add"))
     );
-<<<<<<< HEAD
-    assert_eq!(worker_error_logs(&result3_err), Some("error log message\n\nthread '<unnamed>' panicked at src/lib.rs:31:17:\nvalue is too large\nnote: run with `RUST_BACKTRACE=1` environment variable to display a backtrace\n".to_string()));
-
-    Ok(())
-=======
     assert_eq!(worker_error_logs(&result3_err), Some("error log message\n\nthread '<unnamed>' (1) panicked at src/lib.rs:31:17:\nvalue is too large\nnote: run with `RUST_BACKTRACE=1` environment variable to display a backtrace\n".to_string()));
->>>>>>> 3b984e4a
+
+    Ok(())
 }
 
 #[test]

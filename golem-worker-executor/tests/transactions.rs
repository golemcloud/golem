// Copyright 2024-2025 Golem Cloud
//
// Licensed under the Golem Source License v1.0 (the "License");
// you may not use this file except in compliance with the License.
// You may obtain a copy of the License at
//
//     http://license.golem.cloud/LICENSE
//
// Unless required by applicable law or agreed to in writing, software
// distributed under the License is distributed on an "AS IS" BASIS,
// WITHOUT WARRANTIES OR CONDITIONS OF ANY KIND, either express or implied.
// See the License for the specific language governing permissions and
// limitations under the License.

use crate::common::{start, TestContext};
use crate::{LastUniqueId, Tracing, WorkerExecutorTestDependencies};
use assert2::check;
use axum::extract::Path;
use axum::routing::{delete, get, post};
use axum::Router;
use bytes::Bytes;
use golem_common::model::oplog::WorkerError;
use golem_common::model::{IdempotencyKey, WorkerId};
use golem_test_framework::dsl::{
    drain_connection, stdout_event_starting_with, stdout_events, worker_error_logs,
    worker_error_message, worker_error_underlying_error, TestDsl,
};
use golem_wasm::{IntoValueAndType, Value};
use std::collections::HashMap;
use std::sync::{Arc, Mutex};
use std::time::{Duration, SystemTime};
use test_r::{inherit_test_dep, test, timeout};
use tokio::task::JoinHandle;
use tracing::info;
use tracing::{debug, instrument, Instrument};

inherit_test_dep!(WorkerExecutorTestDependencies);
inherit_test_dep!(LastUniqueId);
inherit_test_dep!(Tracing);

struct TestHttpServer {
    handle: JoinHandle<()>,
    events: Arc<Mutex<Vec<String>>>,
    port: u16,
}

impl TestHttpServer {
    pub async fn start(fail_per_step: u64) -> Self {
        Self::start_custom(Arc::new(move |_| fail_per_step), false).await
    }

    pub async fn start_custom(
        fail_per_step: Arc<impl Fn(u64) -> u64 + Send + Sync + 'static>,
        log_steps: bool,
    ) -> Self {
        let events = Arc::new(Mutex::new(Vec::new()));
        let events_clone = events.clone();
        let events_clone2 = events.clone();
        let events_clone3 = events.clone();

        let listener = tokio::net::TcpListener::bind("0.0.0.0:0").await.unwrap();
        let port = listener.local_addr().unwrap().port();

        let handle = tokio::spawn(
            async move {
                let call_count_per_step = Arc::new(Mutex::new(HashMap::<u64, u64>::new()));
                let route = Router::new()
                    .route(
                        "/step/:step",
                        get(move |step: Path<u64>| async move {
                            let step = step.0;
                            let mut steps = call_count_per_step.lock().unwrap();
                            let step_count = steps.entry(step).and_modify(|e| *e += 1).or_insert(0);

                            debug!("step: {} occurrence {step_count}", step);
                            if log_steps {
                                events_clone.lock().unwrap().push(format!("=> {step}"));
                            }

                            match step_count {
                                n if *n < fail_per_step(step) => "true",
                                _ => "false",
                            }
                        }),
                    )
                    .route(
                        "/step/:step",
                        delete(move |step: Path<u64>| async move {
                            let step = step.0;
                            debug!("step: undo {step}");
                            if log_steps {
                                events_clone2.lock().unwrap().push(format!("<= {step}"));
                            }
                            "false"
                        }),
                    )
                    .route(
                        "/side-effect",
                        post(move |body: Bytes| async move {
                            let body = String::from_utf8(body.to_vec()).unwrap();
                            debug!("received POST message: {body}");
                            events_clone3.lock().unwrap().push(body.clone());
                            "OK"
                        }),
                    );

                axum::serve(listener, route).await.unwrap();
            }
            .in_current_span(),
        );
        Self {
            handle,
            events,
            port,
        }
    }

    pub fn port(&self) -> u16 {
        self.port
    }

    pub fn abort(&self) {
        self.handle.abort()
    }

    pub fn get_events(&self) -> Vec<String> {
        self.events.lock().unwrap().clone()
    }
}

#[test]
#[tracing::instrument]
#[timeout(120_000)]
async fn jump(
    last_unique_id: &LastUniqueId,
    deps: &WorkerExecutorTestDependencies,
    _tracing: &Tracing,
) -> anyhow::Result<()> {
    let context = TestContext::new(last_unique_id);
    let executor = start(deps, &context).await?;

    let http_server = TestHttpServer::start(1).await;

    let component = executor
        .component(&context.default_environment_id, "runtime-service")
        .store()
        .await?;

    let mut env = HashMap::new();
    env.insert("PORT".to_string(), http_server.port().to_string());

    let worker_id = executor
        .start_worker_with(&component.id, "runtime-service-jump", vec![], env, vec![])
        .await?;

    let (rx, abort_capture) = executor.capture_output_with_termination(&worker_id).await?;

    let result = executor
        .invoke_and_await(&worker_id, "golem:it/api.{jump}", vec![])
        .await??;

    while (rx.len() as u64) < 19 {
        tokio::time::sleep(Duration::from_millis(10)).await;
    }

    executor.check_oplog_is_queryable(&worker_id).await?;

    drop(executor);
    http_server.abort();

    abort_capture.send(()).unwrap();
    let mut events = drain_connection(rx).await;
    events.retain(|e| match e {
        Some(e) => {
            !stdout_event_starting_with(e, "Sending") && !stdout_event_starting_with(e, "Received")
        }
        None => false,
    });

    info!("events: {:?}", events);

    check!(result == vec![Value::U64(5)]);
    check!(
        stdout_events(events.into_iter().flatten())
            == vec![
                "started: 0\n",
                "second: 2\n",
                "second: 2\n",
                "third: 3\n",
                "fourth: 4\n",
                "fourth: 4\n",
                "fifth: 5\n",
            ]
    );

    Ok(())
}

#[test]
#[instrument]
async fn explicit_oplog_commit(
    last_unique_id: &LastUniqueId,
    deps: &WorkerExecutorTestDependencies,
    _tracing: &Tracing,
) -> anyhow::Result<()> {
    let context = TestContext::new(last_unique_id);
    let executor = start(deps, &context).await?;

    let component = executor
        .component(&context.default_environment_id, "runtime-service")
        .store()
        .await?;

    let worker_id = executor
        .start_worker(&component.id, "runtime-service-explicit-oplog-commit")
        .await?;

    executor.log_output(&worker_id).await?;

    // Note: we can only test with replicas=0 because we don't have redis slaves in the test environment currently
    let result = executor
        .invoke_and_await(
            &worker_id,
            "golem:it/api.{explicit-commit}",
            vec![0u8.into_value_and_type()],
        )
        .await?;

    executor.check_oplog_is_queryable(&worker_id).await?;

    check!(result.is_ok());

    Ok(())
}

#[test]
#[instrument]
async fn set_retry_policy(
    last_unique_id: &LastUniqueId,
    deps: &WorkerExecutorTestDependencies,
    _tracing: &Tracing,
) -> anyhow::Result<()> {
    let context = TestContext::new(last_unique_id);
    let executor = start(deps, &context).await?;

    let component = executor
        .component(&context.default_environment_id, "runtime-service")
        .store()
        .await?;
    let worker_id = executor
        .start_worker(&component.id, "set-retry-policy-1")
        .await?;

    executor.log_output(&worker_id).await?;

    let start = SystemTime::now();
    let result1 = executor
        .invoke_and_await(
            &worker_id,
            "golem:it/api.{fail-with-custom-max-retries}",
            vec![2u64.into_value_and_type()],
        )
        .await?;
    let elapsed = start.elapsed().unwrap();

    let result2 = executor
        .invoke_and_await(
            &worker_id,
            "golem:it/api.{fail-with-custom-max-retries}",
            vec![1u64.into_value_and_type()],
        )
        .await?;

    executor.check_oplog_is_queryable(&worker_id).await?;

    assert!(elapsed < Duration::from_secs(3)); // 2 retry attempts, 1s delay
    assert!(result1.is_err());
    assert!(result2.is_err());

    let result1_err = result1.err().unwrap();
    assert_eq!(worker_error_message(&result1_err), "Invocation failed");
    assert!(
        matches!(worker_error_underlying_error(&result1_err), Some(WorkerError::Unknown(error)) if error.starts_with("error while executing at wasm backtrace:"))
    );
    assert_eq!(worker_error_logs(&result1_err), Some("\nthread '<unnamed>' (1) panicked at src/lib.rs:68:9:\nFail now\nnote: run with `RUST_BACKTRACE=1` environment variable to display a backtrace\n".to_string()));
    let result2_err = result2.err().unwrap();
    assert_eq!(
        worker_error_message(&result2_err),
        "Previous invocation failed"
    );
    assert!(
        matches!(worker_error_underlying_error(&result2_err), Some(WorkerError::Unknown(error)) if error.starts_with("error while executing at wasm backtrace:"))
    );
<<<<<<< HEAD
    assert_eq!(worker_error_logs(&result2_err), Some("\nthread '<unnamed>' panicked at src/lib.rs:68:9:\nFail now\nnote: run with `RUST_BACKTRACE=1` environment variable to display a backtrace\n".to_string()));

    Ok(())
=======
    assert_eq!(worker_error_logs(&result2_err), Some("\nthread '<unnamed>' (1) panicked at src/lib.rs:68:9:\nFail now\nnote: run with `RUST_BACKTRACE=1` environment variable to display a backtrace\n".to_string()));
>>>>>>> 3b984e4a
}

#[test]
#[tracing::instrument]
#[timeout(120_000)]
async fn atomic_region(
    last_unique_id: &LastUniqueId,
    deps: &WorkerExecutorTestDependencies,
    _tracing: &Tracing,
) -> anyhow::Result<()> {
    let context = TestContext::new(last_unique_id);
    let executor = start(deps, &context).await?;

    let http_server = TestHttpServer::start(2).await;
    let component = executor
        .component(&context.default_environment_id, "runtime-service")
        .store()
        .await?;

    let mut env = HashMap::new();
    env.insert("PORT".to_string(), http_server.port().to_string());

    let worker_id = executor
        .start_worker_with(&component.id, "atomic-region", vec![], env, vec![])
        .await?;

    executor
        .invoke_and_await(&worker_id, "golem:it/api.{atomic-region}", vec![])
        .await??;

    executor.check_oplog_is_queryable(&worker_id).await?;

    drop(executor);
    http_server.abort();

    let events = http_server.get_events();
    info!("events:\n - {}", events.join("\n - "));

    check!(events == vec!["1", "2", "1", "2", "1", "2", "3", "4", "5", "5", "5", "6"]);

    Ok(())
}

#[test]
#[tracing::instrument]
#[timeout(120_000)]
async fn idempotence_on(
    last_unique_id: &LastUniqueId,
    deps: &WorkerExecutorTestDependencies,
    _tracing: &Tracing,
) -> anyhow::Result<()> {
    let context = TestContext::new(last_unique_id);
    let executor = start(deps, &context).await?;

    let http_server = TestHttpServer::start(1).await;

    let component = executor
        .component(&context.default_environment_id, "runtime-service")
        .store()
        .await?;

    let mut env = HashMap::new();
    env.insert("PORT".to_string(), http_server.port().to_string());

    let worker_id = executor
        .start_worker_with(&component.id, "idempotence-flag", vec![], env, vec![])
        .await?;

    executor
        .invoke_and_await(
            &worker_id,
            "golem:it/api.{idempotence-flag}",
            vec![true.into_value_and_type()],
        )
        .await??;

    executor.check_oplog_is_queryable(&worker_id).await?;

    drop(executor);
    http_server.abort();

    let events = http_server.get_events();
    info!("events:\n - {}", events.join("\n - "));

    check!(events == vec!["1", "1"]);

    Ok(())
}

#[test]
#[tracing::instrument]
#[timeout(120_000)]
async fn idempotence_off(
    last_unique_id: &LastUniqueId,
    deps: &WorkerExecutorTestDependencies,
    _tracing: &Tracing,
) -> anyhow::Result<()> {
    let context = TestContext::new(last_unique_id);
    let executor = start(deps, &context).await?;

    let http_server = TestHttpServer::start(1).await;

    let component = executor
        .component(&context.default_environment_id, "runtime-service")
        .store()
        .await?;

    let mut env = HashMap::new();
    env.insert("PORT".to_string(), http_server.port().to_string());

    let worker_id = executor
        .start_worker_with(&component.id, "idempotence-flag", vec![], env, vec![])
        .await?;

    let result = executor
        .invoke_and_await(
            &worker_id,
            "golem:it/api.{idempotence-flag}",
            vec![false.into_value_and_type()],
        )
        .await?;

    executor.check_oplog_is_queryable(&worker_id).await?;

    drop(executor);
    http_server.abort();

    let events = http_server.get_events();
    info!("events:\n - {}", events.join("\n - "));
    info!("result: {:?}", result);

    check!(events == vec!["1"]);
    check!(result.is_err());

    Ok(())
}

#[test]
#[tracing::instrument]
#[timeout(120_000)]
async fn persist_nothing(
    last_unique_id: &LastUniqueId,
    deps: &WorkerExecutorTestDependencies,
    _tracing: &Tracing,
) -> anyhow::Result<()> {
    let context = TestContext::new(last_unique_id);
    let executor = start(deps, &context).await?;

    let http_server = TestHttpServer::start(2).await;

    let component = executor
        .component(&context.default_environment_id, "runtime-service")
        .store()
        .await?;

    let mut env = HashMap::new();
    env.insert("PORT".to_string(), http_server.port().to_string());

    let worker_id = executor
        .start_worker_with(&component.id, "persist-nothing", vec![], env, vec![])
        .await?;

    let result = executor
        .invoke_and_await(&worker_id, "golem:it/api.{persist-nothing}", vec![])
        .await?;

    executor.check_oplog_is_queryable(&worker_id).await?;

    drop(executor);
    http_server.abort();

    let events = http_server.get_events();
    info!("events:\n - {}", events.join("\n - "));
    info!("result: {:?}", result);

    check!(events == vec!["1", "2", "3"]);
    check!(result.is_err());

    Ok(())
}

// golem-rust library tests

#[test]
#[instrument]
async fn golem_rust_explicit_oplog_commit(
    last_unique_id: &LastUniqueId,
    deps: &WorkerExecutorTestDependencies,
    _tracing: &Tracing,
) -> anyhow::Result<()> {
    let context = TestContext::new(last_unique_id);
    let executor = start(deps, &context).await?;

    let component = executor
        .component(&context.default_environment_id, "golem-rust-tests")
        .store()
        .await?;

    let worker_id = executor
        .start_worker(&component.id, "golem-rust-tests-explicit-oplog-commit")
        .await?;

    executor.log_output(&worker_id).await?;

    // Note: we can only test with replicas=0 because we don't have redis slaves in the test environment currently
    let result = executor
        .invoke_and_await(
            &worker_id,
            "golem:it/api.{explicit-commit}",
            vec![0u8.into_value_and_type()],
        )
        .await?;

    executor.check_oplog_is_queryable(&worker_id).await?;

    check!(result.is_ok());
    Ok(())
}

#[test]
#[instrument]
async fn golem_rust_set_retry_policy(
    last_unique_id: &LastUniqueId,
    deps: &WorkerExecutorTestDependencies,
    _tracing: &Tracing,
) -> anyhow::Result<()> {
    let context = TestContext::new(last_unique_id);
    let executor = start(deps, &context).await?;

    let component = executor
        .component(&context.default_environment_id, "golem-rust-tests")
        .store()
        .await?;
    let worker_id = executor
        .start_worker(&component.id, "golem-rust-tests-set-retry-policy-1")
        .await?;

    executor.log_output(&worker_id).await?;

    let start = SystemTime::now();
    let result1 = executor
        .invoke_and_await(
            &worker_id,
            "golem:it/api.{fail-with-custom-max-retries}",
            vec![2u64.into_value_and_type()],
        )
        .await?;
    let elapsed = start.elapsed().unwrap();

    let result2 = executor
        .invoke_and_await(
            &worker_id,
            "golem:it/api.{fail-with-custom-max-retries}",
            vec![1u64.into_value_and_type()],
        )
        .await?;

    executor.check_oplog_is_queryable(&worker_id).await?;

    assert!(elapsed < Duration::from_secs(3)); // 2 retry attempts, 1s delay
    assert!(result1.is_err());
    assert!(result2.is_err());
    let result1_err = result1.err().unwrap();
    assert_eq!(worker_error_message(&result1_err), "Invocation failed");
    assert!(
        matches!(worker_error_underlying_error(&result1_err), Some(WorkerError::Unknown(error)) if error.starts_with("error while executing at wasm backtrace:"))
    );
    assert_eq!(worker_error_logs(&result1_err), Some("\nthread '<unnamed>' (1) panicked at src/lib.rs:26:9:\nFail now\nnote: run with `RUST_BACKTRACE=1` environment variable to display a backtrace\n".to_string()));
    let result2_err = result2.err().unwrap();
    assert_eq!(
        worker_error_message(&result2_err),
        "Previous invocation failed"
    );
    assert!(
        matches!(worker_error_underlying_error(&result2_err), Some(WorkerError::Unknown(error)) if error.starts_with("error while executing at wasm backtrace:"))
    );
<<<<<<< HEAD
    assert_eq!(worker_error_logs(&result2_err), Some("\nthread '<unnamed>' panicked at src/lib.rs:26:9:\nFail now\nnote: run with `RUST_BACKTRACE=1` environment variable to display a backtrace\n".to_string()));

    Ok(())
=======
    assert_eq!(worker_error_logs(&result2_err), Some("\nthread '<unnamed>' (1) panicked at src/lib.rs:26:9:\nFail now\nnote: run with `RUST_BACKTRACE=1` environment variable to display a backtrace\n".to_string()));
>>>>>>> 3b984e4a
}

#[test]
#[tracing::instrument]
#[timeout(120_000)]
async fn golem_rust_atomic_region(
    last_unique_id: &LastUniqueId,
    deps: &WorkerExecutorTestDependencies,
    _tracing: &Tracing,
) -> anyhow::Result<()> {
    let context = TestContext::new(last_unique_id);
    let executor = start(deps, &context).await?;

    let http_server = TestHttpServer::start(2).await;
    let component = executor
        .component(&context.default_environment_id, "golem-rust-tests")
        .store()
        .await?;

    let mut env = HashMap::new();
    env.insert("PORT".to_string(), http_server.port().to_string());

    let worker_id = executor
        .start_worker_with(
            &component.id,
            "golem-rust-tests-atomic-region",
            vec![],
            env,
            vec![],
        )
        .await?;

    executor
        .invoke_and_await(&worker_id, "golem:it/api.{atomic-region}", vec![])
        .await??;

    executor.check_oplog_is_queryable(&worker_id).await?;

    drop(executor);
    http_server.abort();

    let events = http_server.get_events();
    info!("events:\n - {}", events.join("\n - "));

    check!(events == vec!["1", "2", "1", "2", "1", "2", "3", "4", "5", "5", "5", "6"]);

    Ok(())
}

#[test]
#[tracing::instrument]
#[timeout(120_000)]
async fn golem_rust_idempotence_on(
    last_unique_id: &LastUniqueId,
    deps: &WorkerExecutorTestDependencies,
    _tracing: &Tracing,
) -> anyhow::Result<()> {
    let context = TestContext::new(last_unique_id);
    let executor = start(deps, &context).await?;

    let http_server = TestHttpServer::start(1).await;

    let component = executor
        .component(&context.default_environment_id, "golem-rust-tests")
        .store()
        .await?;

    let mut env = HashMap::new();
    env.insert("PORT".to_string(), http_server.port().to_string());

    let worker_id = executor
        .start_worker_with(
            &component.id,
            "golem-rust-tests-idempotence-flag-on",
            vec![],
            env,
            vec![],
        )
        .await?;

    executor
        .invoke_and_await(
            &worker_id,
            "golem:it/api.{idempotence-flag}",
            vec![true.into_value_and_type()],
        )
        .await??;

    executor.check_oplog_is_queryable(&worker_id).await?;

    drop(executor);
    http_server.abort();

    let events = http_server.get_events();
    info!("events:\n - {}", events.join("\n - "));

    check!(events == vec!["1", "1"]);

    Ok(())
}

#[test]
#[tracing::instrument]
#[timeout(120_000)]
async fn golem_rust_idempotence_off(
    last_unique_id: &LastUniqueId,
    deps: &WorkerExecutorTestDependencies,
    _tracing: &Tracing,
) -> anyhow::Result<()> {
    let context = TestContext::new(last_unique_id);
    let executor = start(deps, &context).await?;

    let http_server = TestHttpServer::start(1).await;

    let component = executor
        .component(&context.default_environment_id, "golem-rust-tests")
        .store()
        .await?;

    let mut env = HashMap::new();
    env.insert("PORT".to_string(), http_server.port().to_string());

    let worker_id = executor
        .start_worker_with(
            &component.id,
            "golem-rust-tests-idempotence-flag-off",
            vec![],
            env,
            vec![],
        )
        .await?;

    let result = executor
        .invoke_and_await(
            &worker_id,
            "golem:it/api.{idempotence-flag}",
            vec![false.into_value_and_type()],
        )
        .await?;

    executor.check_oplog_is_queryable(&worker_id).await?;

    drop(executor);
    http_server.abort();

    let events = http_server.get_events();
    info!("events:\n - {}", events.join("\n - "));
    info!("result: {:?}", result);

    check!(events == vec!["1"]);
    check!(result.is_err());

    Ok(())
}

#[test]
#[tracing::instrument]
#[timeout(120_000)]
async fn golem_rust_persist_nothing(
    last_unique_id: &LastUniqueId,
    deps: &WorkerExecutorTestDependencies,
    _tracing: &Tracing,
) -> anyhow::Result<()> {
    let context = TestContext::new(last_unique_id);
    let executor = start(deps, &context).await?;

    let http_server = TestHttpServer::start(2).await;

    let component = executor
        .component(&context.default_environment_id, "golem-rust-tests")
        .store()
        .await?;

    let mut env = HashMap::new();
    env.insert("PORT".to_string(), http_server.port().to_string());

    let worker_id = executor
        .start_worker_with(
            &component.id,
            "golem-rust-tests-persist-nothing",
            vec![],
            env,
            vec![],
        )
        .await?;

    let result = executor
        .invoke_and_await(&worker_id, "golem:it/api.{persist-nothing}", vec![])
        .await?;

    executor.check_oplog_is_queryable(&worker_id).await?;

    drop(executor);
    http_server.abort();

    let events = http_server.get_events();
    info!("events:\n - {}", events.join("\n - "));
    info!("result: {:?}", result);

    check!(events == vec!["1", "2", "3"]);
    check!(result.is_err());

    Ok(())
}

#[test]
#[tracing::instrument]
#[timeout(120_000)]
async fn golem_rust_fallible_transaction(
    last_unique_id: &LastUniqueId,
    deps: &WorkerExecutorTestDependencies,
    _tracing: &Tracing,
) -> anyhow::Result<()> {
    let context = TestContext::new(last_unique_id);
    let executor = start(deps, &context).await?;

    let http_server = TestHttpServer::start_custom(
        Arc::new(|step| match step {
            3 => 1, // step 3 returns true once
            _ => 0, // other steps always return false
        }),
        true,
    )
    .await;

    let component = executor
        .component(&context.default_environment_id, "golem-rust-tests")
        .store()
        .await?;

    let mut env = HashMap::new();
    env.insert("PORT".to_string(), http_server.port().to_string());
    let worker_id = executor
        .start_worker_with(
            &component.id,
            "golem-rust-tests-fallible-transaction",
            vec![],
            env,
            vec![],
        )
        .await?;

    executor.log_output(&worker_id).await?;

    let result = executor
        .invoke_and_await(
            &worker_id,
            "golem:it/api.{fallible-transaction-test}",
            vec![],
        )
        .await?;

    let events = http_server.get_events();

    executor.check_oplog_is_queryable(&worker_id).await?;

    drop(executor);
    http_server.abort();

    check!(result.is_err());
    check!(
        events
            == vec![
                "=> 1".to_string(),
                "=> 2".to_string(),
                "=> 3".to_string(),
                "<= 3".to_string(),
                "<= 2".to_string(),
                "<= 1".to_string()
            ]
    );

    Ok(())
}

#[test]
#[tracing::instrument]
#[timeout(120_000)]
async fn golem_rust_infallible_transaction(
    last_unique_id: &LastUniqueId,
    deps: &WorkerExecutorTestDependencies,
    _tracing: &Tracing,
) -> anyhow::Result<()> {
    let context = TestContext::new(last_unique_id);
    let executor = start(deps, &context).await?;

    let http_server = TestHttpServer::start_custom(
        Arc::new(|step| match step {
            3 => 1, // step 3 returns true once
            _ => 0, // other steps always return false
        }),
        true,
    )
    .await;

    let component = executor
        .component(&context.default_environment_id, "golem-rust-tests")
        .store()
        .await?;

    let mut env = HashMap::new();
    env.insert("PORT".to_string(), http_server.port().to_string());
    let worker_id = executor
        .start_worker_with(
            &component.id,
            "golem-rust-tests-infallible-transaction",
            vec![],
            env,
            vec![],
        )
        .await?;

    executor.log_output(&worker_id).await?;

    let result = executor
        .invoke_and_await(
            &worker_id,
            "golem:it/api.{infallible-transaction-test}",
            vec![],
        )
        .await?;

    let events = http_server.get_events();

    executor.check_oplog_is_queryable(&worker_id).await?;

    drop(executor);
    http_server.abort();

    check!(result == Ok(vec![Value::U64(11)]));
    check!(
        events
            == vec![
                "=> 1".to_string(),
                "=> 2".to_string(),
                "=> 3".to_string(),
                "=> 1".to_string(),
                "=> 2".to_string(),
                "=> 3".to_string(),
                "=> 4".to_string(),
            ]
    );

    Ok(())
}

#[test]
#[tracing::instrument]
#[timeout(120_000)]
async fn idempotency_keys_in_ephemeral_workers(
    last_unique_id: &LastUniqueId,
    deps: &WorkerExecutorTestDependencies,
    _tracing: &Tracing,
) -> anyhow::Result<()> {
    let context = TestContext::new(last_unique_id);
    let executor = start(deps, &context).await?;

    let component = executor
        .component(&context.default_environment_id, "runtime-service")
        .ephemeral()
        .store()
        .await?;

    let target_worker_id = WorkerId {
        component_id: component.id,
        worker_name: "ephemeral".to_string(),
    };

    let idempotency_key1 = IdempotencyKey::fresh();
    let idempotency_key2 = IdempotencyKey::fresh();

    let result11 = executor
        .invoke_and_await(
            &target_worker_id,
            "golem:it/api.{generate-idempotency-keys}",
            vec![],
        )
        .await??;

    let result21 = executor
        .invoke_and_await_with_key(
            &target_worker_id,
            &idempotency_key1,
            "golem:it/api.{generate-idempotency-keys}",
            vec![],
        )
        .await??;

    let result31 = executor
        .invoke_and_await_with_key(
            &target_worker_id,
            &idempotency_key2,
            "golem:it/api.{generate-idempotency-keys}",
            vec![],
        )
        .await??;

    let result12 = executor
        .invoke_and_await(
            &target_worker_id,
            "golem:it/api.{generate-idempotency-keys}",
            vec![],
        )
        .await??;

    let result22 = executor
        .invoke_and_await_with_key(
            &target_worker_id,
            &idempotency_key1,
            "golem:it/api.{generate-idempotency-keys}",
            vec![],
        )
        .await??;

    let result32 = executor
        .invoke_and_await_with_key(
            &target_worker_id,
            &idempotency_key2,
            "golem:it/api.{generate-idempotency-keys}",
            vec![],
        )
        .await??;

    fn returned_keys_are_different(value: &[Value]) -> bool {
        if value.len() == 1 {
            if let Value::Tuple(items) = &value[0] {
                if items.len() == 2 {
                    items[0] != items[1]
                } else {
                    false
                }
            } else {
                false
            }
        } else {
            false
        }
    }

    check!(returned_keys_are_different(&result11));
    check!(returned_keys_are_different(&result21));
    check!(returned_keys_are_different(&result31));
    check!(returned_keys_are_different(&result12));
    check!(returned_keys_are_different(&result22));
    check!(returned_keys_are_different(&result32));

    check!(result11 != result12); // when not providing idempotency key it should return different keys
    check!(result11 != result21);
    check!(result11 != result31);
    check!(result21 == result22); // same idempotency key should lead to the same result
    check!(result31 == result32);

    Ok(())
}<|MERGE_RESOLUTION|>--- conflicted
+++ resolved
@@ -291,13 +291,9 @@
     assert!(
         matches!(worker_error_underlying_error(&result2_err), Some(WorkerError::Unknown(error)) if error.starts_with("error while executing at wasm backtrace:"))
     );
-<<<<<<< HEAD
-    assert_eq!(worker_error_logs(&result2_err), Some("\nthread '<unnamed>' panicked at src/lib.rs:68:9:\nFail now\nnote: run with `RUST_BACKTRACE=1` environment variable to display a backtrace\n".to_string()));
-
-    Ok(())
-=======
     assert_eq!(worker_error_logs(&result2_err), Some("\nthread '<unnamed>' (1) panicked at src/lib.rs:68:9:\nFail now\nnote: run with `RUST_BACKTRACE=1` environment variable to display a backtrace\n".to_string()));
->>>>>>> 3b984e4a
+
+    Ok(())
 }
 
 #[test]
@@ -574,13 +570,9 @@
     assert!(
         matches!(worker_error_underlying_error(&result2_err), Some(WorkerError::Unknown(error)) if error.starts_with("error while executing at wasm backtrace:"))
     );
-<<<<<<< HEAD
-    assert_eq!(worker_error_logs(&result2_err), Some("\nthread '<unnamed>' panicked at src/lib.rs:26:9:\nFail now\nnote: run with `RUST_BACKTRACE=1` environment variable to display a backtrace\n".to_string()));
-
-    Ok(())
-=======
     assert_eq!(worker_error_logs(&result2_err), Some("\nthread '<unnamed>' (1) panicked at src/lib.rs:26:9:\nFail now\nnote: run with `RUST_BACKTRACE=1` environment variable to display a backtrace\n".to_string()));
->>>>>>> 3b984e4a
+
+    Ok(())
 }
 
 #[test]

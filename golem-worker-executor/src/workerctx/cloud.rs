// Copyright 2024-2025 Golem Cloud
//
// Licensed under the Golem Source License v1.0 (the "License");
// you may not use this file except in compliance with the License.
// You may obtain a copy of the License at
//
//     http://license.golem.cloud/LICENSE
//
// Unless required by applicable law or agreed to in writing, software
// distributed under the License is distributed on an "AS IS" BASIS,
// WITHOUT WARRANTIES OR CONDITIONS OF ANY KIND, either express or implied.
// See the License for the specific language governing permissions and
// limitations under the License.

use crate::durable_host::{DurableWorkerCtx, DurableWorkerCtxView, PublicDurableWorkerState};
use crate::metrics::wasm::record_allocated_memory;
use crate::model::{
    CurrentResourceLimits, ExecutionStatus, LastError, ListDirectoryResult, ReadFileResult,
    TrapType, WorkerConfig,
};
use crate::services::active_workers::ActiveWorkers;
use crate::services::blob_store::BlobStoreService;
use crate::services::component::{ComponentMetadata, ComponentService};
use crate::services::file_loader::FileLoader;
use crate::services::golem_config::GolemConfig;
use crate::services::key_value::KeyValueService;
use crate::services::oplog::{Oplog, OplogService};
use crate::services::plugins::Plugins;
use crate::services::projects::ProjectService;
use crate::services::promise::PromiseService;
use crate::services::rdbms::RdbmsService;
use crate::services::resource_limits::ResourceLimits;
use crate::services::rpc::Rpc;
use crate::services::scheduler::SchedulerService;
use crate::services::worker::WorkerService;
use crate::services::worker_event::WorkerEventService;
use crate::services::worker_fork::WorkerForkService;
use crate::services::worker_proxy::WorkerProxy;
use crate::services::{worker_enumeration, HasAll, HasConfig, HasOplogService, NoAdditionalDeps};
use crate::worker::{RetryDecision, Worker};
use crate::workerctx::{
    DynamicLinking, ExternalOperations, FileSystemReading, FuelManagement, IndexedResourceStore,
    InvocationContextManagement, InvocationHooks, InvocationManagement, StatusManagement,
    UpdateManagement, WorkerCtx,
};
use anyhow::Error;
use async_trait::async_trait;
use golem_common::base_model::ProjectId;
use golem_common::model::invocation_context::{
    self, AttributeValue, InvocationContextStack, SpanId,
};
use golem_common::model::oplog::UpdateDescription;
use golem_common::model::oplog::WorkerResourceId;
use golem_common::model::{
    AccountId, ComponentFilePath, ComponentVersion, IdempotencyKey, OwnedWorkerId,
    PluginInstallationId, TargetWorkerId, WorkerId, WorkerMetadata, WorkerStatus,
    WorkerStatusRecord,
};
use golem_service_base::error::worker_executor::{InterruptKind, WorkerExecutorError};
use golem_wasm_rpc::golem_rpc_0_2_x::types::{
    Datetime, FutureInvokeResult, HostFutureInvokeResult, Pollable, WasmRpc,
};
use golem_wasm_rpc::wasmtime::ResourceStore;
use golem_wasm_rpc::{
    CancellationTokenEntry, ComponentId, HostWasmRpc, RpcError, Uri, Value, ValueAndType, WitValue,
};
use std::collections::HashSet;
use std::sync::{Arc, RwLock, Weak};
use tracing::debug;
use wasmtime::component::{Component, Instance, Linker, Resource, ResourceAny};
use wasmtime::{AsContextMut, Engine, ResourceLimiterAsync};
use wasmtime_wasi::p2::WasiView;
use wasmtime_wasi_http::WasiHttpView;

pub struct Context {
    pub durable_ctx: DurableWorkerCtx<Context>,
    config: Arc<GolemConfig>,
    project_owner_account_id: AccountId,
    resource_limits: Arc<dyn ResourceLimits>,
    last_fuel_level: i64,
    min_fuel_level: i64,
}

impl Context {
    pub fn new(
        golem_ctx: DurableWorkerCtx<Context>,
        config: Arc<GolemConfig>,
        project_owner_account_id: AccountId,
        resource_limits: Arc<dyn ResourceLimits + Send + Sync>,
    ) -> Self {
        Self {
            durable_ctx: golem_ctx,
            config,
            project_owner_account_id,
            resource_limits,
            last_fuel_level: i64::MAX,
            min_fuel_level: i64::MAX,
        }
    }

<<<<<<< HEAD
    pub async fn get_max_memory(&self) -> Result<usize, GolemError> {
        self.resource_limits
            .get_max_memory(&self.project_owner_account_id)
            .await
=======
    pub async fn get_max_memory(&self) -> Result<usize, WorkerExecutorError> {
        self.resource_limits.get_max_memory(&self.account_id).await
>>>>>>> e292e4a0
    }
}

impl DurableWorkerCtxView<Context> for Context {
    fn durable_ctx(&self) -> &DurableWorkerCtx<Context> {
        &self.durable_ctx
    }

    fn durable_ctx_mut(&mut self) -> &mut DurableWorkerCtx<Context> {
        &mut self.durable_ctx
    }
}

#[async_trait]
impl FuelManagement for Context {
    fn is_out_of_fuel(&self, current_level: i64) -> bool {
        current_level < self.min_fuel_level
    }

    async fn borrow_fuel(&mut self) -> Result<(), WorkerExecutorError> {
        let amount = self
            .resource_limits
            .borrow_fuel(
                &self.project_owner_account_id,
                self.config.limits.fuel_to_borrow,
            )
            .await?;
        self.min_fuel_level -= amount;
        debug!(
            "borrowed fuel for {}: {}",
            self.project_owner_account_id, amount
        );
        Ok(())
    }

    fn borrow_fuel_sync(&mut self) {
        let amount = self.resource_limits.borrow_fuel_sync(
            &self.project_owner_account_id,
            self.config.limits.fuel_to_borrow,
        );
        match amount {
            Some(amount) => {
                debug!("borrowed fuel for {}: {}", self.project_owner_account_id, amount);
                self.min_fuel_level -= amount;
            }
            None => panic!("Illegal state: account's resource limits are not available when borrow_fuel_sync is called")
        }
    }

    async fn return_fuel(&mut self, current_level: i64) -> Result<i64, WorkerExecutorError> {
        let unused = current_level - self.min_fuel_level;
        if unused > 0 {
            debug!("current_level: {current_level}");
            debug!("min_fuel_level: {}", self.min_fuel_level);
            debug!("last_fuel_level: {}", self.last_fuel_level);
            debug!(
                "returning unused fuel for {}: {}",
                self.project_owner_account_id, unused
            );
            self.resource_limits
                .return_fuel(&self.project_owner_account_id, unused)
                .await?
        }
        let consumed = self.last_fuel_level - current_level;
        self.last_fuel_level = current_level;
        debug!(
            "reset fuel mark for {}: {}",
            self.project_owner_account_id, current_level
        );
        Ok(consumed)
    }
}

#[async_trait]
impl InvocationManagement for Context {
    async fn set_current_idempotency_key(&mut self, key: IdempotencyKey) {
        self.durable_ctx.set_current_idempotency_key(key).await
    }

    async fn get_current_idempotency_key(&self) -> Option<IdempotencyKey> {
        self.durable_ctx.get_current_idempotency_key().await
    }

    async fn set_current_invocation_context(
        &mut self,
        stack: InvocationContextStack,
    ) -> Result<(), WorkerExecutorError> {
        self.durable_ctx.set_current_invocation_context(stack).await
    }

    async fn get_current_invocation_context(&self) -> InvocationContextStack {
        self.durable_ctx.get_current_invocation_context().await
    }

    fn is_live(&self) -> bool {
        self.durable_ctx.is_live()
    }

    fn is_replay(&self) -> bool {
        self.durable_ctx.is_replay()
    }
}

#[async_trait]
impl StatusManagement for Context {
    fn check_interrupt(&self) -> Option<InterruptKind> {
        self.durable_ctx.check_interrupt()
    }

    async fn set_suspended(&self) -> Result<(), WorkerExecutorError> {
        self.durable_ctx.set_suspended().await
    }

    fn set_running(&self) {
        self.durable_ctx.set_running()
    }

    async fn get_worker_status(&self) -> WorkerStatus {
        self.durable_ctx.get_worker_status().await
    }

    async fn store_worker_status(&self, status: WorkerStatus) {
        self.durable_ctx.store_worker_status(status).await
    }

    async fn update_pending_invocations(&self) {
        self.durable_ctx.update_pending_invocations().await
    }

    async fn update_pending_updates(&self) {
        self.durable_ctx.update_pending_updates().await
    }
}

#[async_trait]
impl InvocationHooks for Context {
    async fn on_exported_function_invoked(
        &mut self,
        full_function_name: &str,
        function_input: &Vec<Value>,
    ) -> Result<(), WorkerExecutorError> {
        self.durable_ctx
            .on_exported_function_invoked(full_function_name, function_input)
            .await
    }

    async fn on_invocation_failure(&mut self, trap_type: &TrapType) -> RetryDecision {
        self.durable_ctx.on_invocation_failure(trap_type).await
    }

    async fn on_invocation_success(
        &mut self,
        full_function_name: &str,
        function_input: &Vec<Value>,
        consumed_fuel: i64,
        output: Option<ValueAndType>,
    ) -> Result<(), WorkerExecutorError> {
        self.durable_ctx
            .on_invocation_success(full_function_name, function_input, consumed_fuel, output)
            .await
    }
}

#[async_trait]
impl ResourceLimiterAsync for Context {
    async fn memory_growing(
        &mut self,
        current: usize,
        desired: usize,
        maximum: Option<usize>,
    ) -> anyhow::Result<bool> {
        let limit = self.get_max_memory().await?;
        debug!(
            "memory_growing: current={}, desired={}, maximum={:?}, account limit={}",
            current, desired, maximum, limit
        );
        let allow = if desired > limit {
            false
        } else {
            !matches!(maximum, Some(max) if desired > max)
        };

        record_allocated_memory(desired);
        Ok(allow)
    }

    async fn table_growing(
        &mut self,
        current: usize,
        desired: usize,
        maximum: Option<usize>,
    ) -> anyhow::Result<bool> {
        debug!(
            "table_growing: current={}, desired={}, maximum={:?}",
            current, desired, maximum
        );
        Ok(true)
    }
}

#[async_trait]
impl ExternalOperations<Context> for Context {
    type ExtraDeps = NoAdditionalDeps;

    async fn get_last_error_and_retry_count<T: HasAll<Context> + Send + Sync>(
        this: &T,
        worker_id: &OwnedWorkerId,
        worker_status_record: &WorkerStatusRecord,
    ) -> Option<LastError> {
        DurableWorkerCtx::<Context>::get_last_error_and_retry_count(
            this,
            worker_id,
            worker_status_record,
        )
        .await
    }

    async fn compute_latest_worker_status<T: HasOplogService + HasConfig + Send + Sync>(
        this: &T,
        worker_id: &OwnedWorkerId,
        metadata: &Option<WorkerMetadata>,
    ) -> Result<WorkerStatusRecord, WorkerExecutorError> {
        DurableWorkerCtx::<Context>::compute_latest_worker_status(this, worker_id, metadata).await
    }

    async fn resume_replay(
        store: &mut (impl AsContextMut<Data = Context> + Send),
        instance: &Instance,
    ) -> Result<RetryDecision, WorkerExecutorError> {
        DurableWorkerCtx::<Context>::resume_replay(store, instance).await
    }

    async fn prepare_instance(
        worker_id: &WorkerId,
        instance: &Instance,
        store: &mut (impl AsContextMut<Data = Self> + Send),
    ) -> Result<RetryDecision, WorkerExecutorError> {
        DurableWorkerCtx::<Context>::prepare_instance(worker_id, instance, store).await
    }

    async fn record_last_known_limits<T: HasAll<Context> + Send + Sync>(
        this: &T,
        project_id: &ProjectId,
        last_known_limits: &CurrentResourceLimits,
<<<<<<< HEAD
    ) -> Result<(), GolemError> {
        let project_owner = this.project_service().get_project_owner(project_id).await?;
=======
    ) -> Result<(), WorkerExecutorError> {
>>>>>>> e292e4a0
        this.resource_limits()
            .update_last_known_limits(&project_owner, last_known_limits)
            .await
    }

    async fn on_worker_deleted<T: HasAll<Context> + Send + Sync>(
        this: &T,
        worker_id: &WorkerId,
    ) -> Result<(), WorkerExecutorError> {
        DurableWorkerCtx::<Context>::on_worker_deleted(this, worker_id).await
    }

    async fn on_shard_assignment_changed<T: HasAll<Context> + Send + Sync + 'static>(
        this: &T,
    ) -> Result<(), Error> {
        DurableWorkerCtx::<Context>::on_shard_assignment_changed(this).await
    }

    async fn on_worker_update_failed_to_start<T: HasAll<Context> + Send + Sync>(
        this: &T,
        account_id: &AccountId,
        owned_worker_id: &OwnedWorkerId,
        target_version: ComponentVersion,
        details: Option<String>,
    ) -> Result<(), WorkerExecutorError> {
        DurableWorkerCtx::<Context>::on_worker_update_failed_to_start(
            this,
            account_id,
            owned_worker_id,
            target_version,
            details,
        )
        .await
    }
}

#[async_trait]
impl ResourceStore for Context {
    fn self_uri(&self) -> Uri {
        self.durable_ctx.self_uri()
    }

    async fn add(&mut self, resource: ResourceAny) -> u64 {
        self.durable_ctx.add(resource).await
    }

    async fn get(&mut self, resource_id: u64) -> Option<ResourceAny> {
        ResourceStore::get(&mut self.durable_ctx, resource_id).await
    }

    async fn borrow(&self, resource_id: u64) -> Option<ResourceAny> {
        self.durable_ctx.borrow(resource_id).await
    }
}

#[async_trait]
impl UpdateManagement for Context {
    fn begin_call_snapshotting_function(&mut self) {
        self.durable_ctx.begin_call_snapshotting_function()
    }

    fn end_call_snapshotting_function(&mut self) {
        self.durable_ctx.end_call_snapshotting_function()
    }

    async fn on_worker_update_failed(
        &self,
        target_version: ComponentVersion,
        details: Option<String>,
    ) {
        self.durable_ctx
            .on_worker_update_failed(target_version, details)
            .await
    }

    async fn on_worker_update_succeeded(
        &self,
        update: &UpdateDescription,
        new_component_size: u64,
        new_active_plugins: HashSet<PluginInstallationId>,
    ) {
        self.durable_ctx
            .on_worker_update_succeeded(update, new_component_size, new_active_plugins)
            .await
    }
}

#[async_trait]
impl IndexedResourceStore for Context {
    fn get_indexed_resource(
        &self,
        resource_name: &str,
        resource_params: &[String],
    ) -> Option<WorkerResourceId> {
        self.durable_ctx
            .get_indexed_resource(resource_name, resource_params)
    }

    async fn store_indexed_resource(
        &mut self,
        resource_name: &str,
        resource_params: &[String],
        resource: WorkerResourceId,
    ) {
        self.durable_ctx
            .store_indexed_resource(resource_name, resource_params, resource)
            .await
    }

    fn drop_indexed_resource(&mut self, resource_name: &str, resource_params: &[String]) {
        self.durable_ctx
            .drop_indexed_resource(resource_name, resource_params)
    }
}

#[async_trait]
impl FileSystemReading for Context {
    async fn list_directory(
        &self,
        path: &ComponentFilePath,
    ) -> Result<ListDirectoryResult, WorkerExecutorError> {
        self.durable_ctx.list_directory(path).await
    }

    async fn read_file(
        &self,
        path: &ComponentFilePath,
    ) -> Result<ReadFileResult, WorkerExecutorError> {
        self.durable_ctx.read_file(path).await
    }
}

impl HostWasmRpc for Context {
    async fn new(
        &mut self,
        worker_id: golem_wasm_rpc::WorkerId,
    ) -> anyhow::Result<Resource<WasmRpc>> {
        self.durable_ctx.new(worker_id).await
    }

    async fn ephemeral(&mut self, component_id: ComponentId) -> anyhow::Result<Resource<WasmRpc>> {
        self.durable_ctx.ephemeral(component_id).await
    }

    async fn invoke_and_await(
        &mut self,
        self_: Resource<WasmRpc>,
        function_name: String,
        function_params: Vec<WitValue>,
    ) -> anyhow::Result<Result<WitValue, RpcError>> {
        self.durable_ctx
            .invoke_and_await(self_, function_name, function_params)
            .await
    }

    async fn invoke(
        &mut self,
        self_: Resource<WasmRpc>,
        function_name: String,
        function_params: Vec<WitValue>,
    ) -> anyhow::Result<Result<(), RpcError>> {
        self.durable_ctx
            .invoke(self_, function_name, function_params)
            .await
    }

    async fn async_invoke_and_await(
        &mut self,
        self_: Resource<WasmRpc>,
        function_name: String,
        function_params: Vec<WitValue>,
    ) -> anyhow::Result<Resource<FutureInvokeResult>> {
        self.durable_ctx
            .async_invoke_and_await(self_, function_name, function_params)
            .await
    }

    async fn schedule_invocation(
        &mut self,
        self_: Resource<WasmRpc>,
        scheduled_time: Datetime,
        function_name: String,
        function_params: Vec<WitValue>,
    ) -> anyhow::Result<()> {
        self.durable_ctx
            .schedule_invocation(self_, scheduled_time, function_name, function_params)
            .await
    }

    async fn schedule_cancelable_invocation(
        &mut self,
        self_: Resource<WasmRpc>,
        scheduled_time: Datetime,
        function_name: String,
        function_params: Vec<WitValue>,
    ) -> anyhow::Result<Resource<CancellationTokenEntry>> {
        self.durable_ctx
            .schedule_cancelable_invocation(self_, scheduled_time, function_name, function_params)
            .await
    }

    async fn drop(&mut self, rep: Resource<WasmRpc>) -> anyhow::Result<()> {
        HostWasmRpc::drop(&mut self.durable_ctx, rep).await
    }
}

impl HostFutureInvokeResult for Context {
    async fn subscribe(
        &mut self,
        self_: Resource<FutureInvokeResult>,
    ) -> anyhow::Result<Resource<Pollable>> {
        HostFutureInvokeResult::subscribe(&mut self.durable_ctx, self_).await
    }

    async fn get(
        &mut self,
        self_: Resource<FutureInvokeResult>,
    ) -> anyhow::Result<Option<Result<WitValue, RpcError>>> {
        HostFutureInvokeResult::get(&mut self.durable_ctx, self_).await
    }

    async fn drop(&mut self, rep: Resource<FutureInvokeResult>) -> anyhow::Result<()> {
        HostFutureInvokeResult::drop(&mut self.durable_ctx, rep).await
    }
}

#[async_trait]
impl DynamicLinking<Context> for Context {
    fn link(
        &mut self,
        engine: &Engine,
        linker: &mut Linker<Context>,
        component: &Component,
        component_metadata: &ComponentMetadata,
    ) -> anyhow::Result<()> {
        self.durable_ctx
            .link(engine, linker, component, component_metadata)
    }
}

#[async_trait]
impl InvocationContextManagement for Context {
    async fn start_span(
        &mut self,
        initial_attributes: &[(String, AttributeValue)],
    ) -> Result<Arc<invocation_context::InvocationContextSpan>, WorkerExecutorError> {
        self.durable_ctx.start_span(initial_attributes).await
    }

    async fn start_child_span(
        &mut self,
        parent: &invocation_context::SpanId,
        initial_attributes: &[(String, invocation_context::AttributeValue)],
    ) -> Result<Arc<invocation_context::InvocationContextSpan>, WorkerExecutorError> {
        self.durable_ctx
            .start_child_span(parent, initial_attributes)
            .await
    }

    fn remove_span(
        &mut self,
        span_id: &invocation_context::SpanId,
    ) -> Result<(), WorkerExecutorError> {
        self.durable_ctx.remove_span(span_id)
    }

    async fn finish_span(
        &mut self,
        span_id: &invocation_context::SpanId,
    ) -> Result<(), WorkerExecutorError> {
        self.durable_ctx.finish_span(span_id).await
    }

    async fn set_span_attribute(
        &mut self,
        span_id: &SpanId,
        key: &str,
        value: AttributeValue,
    ) -> Result<(), WorkerExecutorError> {
        self.durable_ctx
            .set_span_attribute(span_id, key, value)
            .await
    }
}

#[async_trait]
impl WorkerCtx for Context {
    type PublicState = PublicDurableWorkerState<Context>;

    async fn create(
        account_id: AccountId,
        owned_worker_id: OwnedWorkerId,
        promise_service: Arc<dyn PromiseService>,
        worker_service: Arc<dyn WorkerService>,
        worker_enumeration_service: Arc<dyn worker_enumeration::WorkerEnumerationService>,
        key_value_service: Arc<dyn KeyValueService>,
        blob_store_service: Arc<dyn BlobStoreService>,
        rdbms_service: Arc<dyn RdbmsService>,
        event_service: Arc<dyn WorkerEventService>,
        _active_workers: Arc<ActiveWorkers<Self>>,
        oplog_service: Arc<dyn OplogService>,
        oplog: Arc<dyn Oplog>,
        invocation_queue: Weak<Worker<Self>>,
        scheduler_service: Arc<dyn SchedulerService>,
        rpc: Arc<dyn Rpc>,
        worker_proxy: Arc<dyn WorkerProxy>,
        component_service: Arc<dyn ComponentService>,
        _extra_deps: Self::ExtraDeps,
        config: Arc<GolemConfig>,
        worker_config: WorkerConfig,
        execution_status: Arc<RwLock<ExecutionStatus>>,
        file_loader: Arc<FileLoader>,
        plugins: Arc<dyn Plugins>,
        worker_fork: Arc<dyn WorkerForkService>,
        resource_limits: Arc<dyn ResourceLimits>,
<<<<<<< HEAD
        project_service: Arc<dyn ProjectService>,
    ) -> Result<Self, GolemError> {
=======
    ) -> Result<Self, WorkerExecutorError> {
>>>>>>> e292e4a0
        let golem_ctx = DurableWorkerCtx::create(
            owned_worker_id.clone(),
            promise_service,
            worker_service,
            worker_enumeration_service,
            key_value_service,
            blob_store_service,
            rdbms_service,
            event_service,
            oplog_service,
            oplog,
            invocation_queue,
            scheduler_service,
            rpc,
            worker_proxy,
            component_service,
            config.clone(),
            worker_config.clone(),
            execution_status,
            file_loader,
            plugins,
            worker_fork,
            project_service,
        )
        .await?;
        Ok(Self::new(golem_ctx, config, account_id, resource_limits))
    }

    fn as_wasi_view(&mut self) -> impl WasiView {
        self.durable_ctx.as_wasi_view()
    }

    fn as_wasi_http_view(&mut self) -> impl WasiHttpView {
        self.durable_ctx.as_wasi_http_view()
    }

    fn get_public_state(&self) -> &Self::PublicState {
        &self.durable_ctx.public_state
    }

    fn resource_limiter(&mut self) -> &mut dyn ResourceLimiterAsync {
        self
    }

    fn worker_id(&self) -> &WorkerId {
        self.durable_ctx.worker_id()
    }

    fn owned_worker_id(&self) -> &OwnedWorkerId {
        self.durable_ctx.owned_worker_id()
    }

    fn component_metadata(&self) -> &ComponentMetadata {
        self.durable_ctx.component_metadata()
    }

    fn is_exit(error: &Error) -> Option<i32> {
        DurableWorkerCtx::<Context>::is_exit(error)
    }

    fn rpc(&self) -> Arc<dyn Rpc> {
        self.durable_ctx.rpc()
    }

    fn worker_proxy(&self) -> Arc<dyn WorkerProxy> {
        self.durable_ctx.worker_proxy()
    }

    fn component_service(&self) -> Arc<dyn ComponentService> {
        self.durable_ctx.component_service()
    }

    fn worker_fork(&self) -> Arc<dyn WorkerForkService> {
        self.durable_ctx.worker_fork()
    }

    async fn generate_unique_local_worker_id(
        &mut self,
        remote_worker_id: TargetWorkerId,
    ) -> Result<WorkerId, WorkerExecutorError> {
        self.durable_ctx
            .generate_unique_local_worker_id(remote_worker_id)
            .await
    }
}<|MERGE_RESOLUTION|>--- conflicted
+++ resolved
@@ -98,15 +98,10 @@
         }
     }
 
-<<<<<<< HEAD
-    pub async fn get_max_memory(&self) -> Result<usize, GolemError> {
+    pub async fn get_max_memory(&self) -> Result<usize, WorkerExecutorError> {
         self.resource_limits
             .get_max_memory(&self.project_owner_account_id)
             .await
-=======
-    pub async fn get_max_memory(&self) -> Result<usize, WorkerExecutorError> {
-        self.resource_limits.get_max_memory(&self.account_id).await
->>>>>>> e292e4a0
     }
 }
 
@@ -351,12 +346,8 @@
         this: &T,
         project_id: &ProjectId,
         last_known_limits: &CurrentResourceLimits,
-<<<<<<< HEAD
-    ) -> Result<(), GolemError> {
+    ) -> Result<(), WorkerExecutorError> {
         let project_owner = this.project_service().get_project_owner(project_id).await?;
-=======
-    ) -> Result<(), WorkerExecutorError> {
->>>>>>> e292e4a0
         this.resource_limits()
             .update_last_known_limits(&project_owner, last_known_limits)
             .await
@@ -672,12 +663,8 @@
         plugins: Arc<dyn Plugins>,
         worker_fork: Arc<dyn WorkerForkService>,
         resource_limits: Arc<dyn ResourceLimits>,
-<<<<<<< HEAD
         project_service: Arc<dyn ProjectService>,
-    ) -> Result<Self, GolemError> {
-=======
     ) -> Result<Self, WorkerExecutorError> {
->>>>>>> e292e4a0
         let golem_ctx = DurableWorkerCtx::create(
             owned_worker_id.clone(),
             promise_service,

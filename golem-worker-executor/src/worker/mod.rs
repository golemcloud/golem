// Copyright 2024-2025 Golem Cloud
//
// Licensed under the Golem Source License v1.0 (the "License");
// you may not use this file except in compliance with the License.
// You may obtain a copy of the License at
//
//     http://license.golem.cloud/LICENSE
//
// Unless required by applicable law or agreed to in writing, software
// distributed under the License is distributed on an "AS IS" BASIS,
// WITHOUT WARRANTIES OR CONDITIONS OF ANY KIND, either express or implied.
// See the License for the specific language governing permissions and
// limitations under the License.

pub mod invocation;
mod invocation_loop;
pub mod status;

use std::collections::{HashMap, HashSet, VecDeque};
use std::mem;
use std::sync::atomic::{AtomicBool, Ordering};
use std::sync::Arc;
use std::time::Duration;

use crate::durable_host::recover_stderr_logs;
use crate::model::{
    ExecutionStatus, ListDirectoryResult, LookupResult, ReadFileResult, TrapType, WorkerConfig,
};
use crate::services::events::{Event, EventsSubscription};
use crate::services::oplog::{CommitLevel, Oplog, OplogOps};
use crate::services::worker_event::{WorkerEventService, WorkerEventServiceDefault};
use crate::services::{
    All, HasActiveWorkers, HasAll, HasBlobStoreService, HasComponentService, HasConfig, HasEvents,
    HasExtraDeps, HasFileLoader, HasKeyValueService, HasOplog, HasOplogService, HasPlugins,
    HasProjectService, HasPromiseService, HasRdbmsService, HasResourceLimits, HasRpc,
    HasSchedulerService, HasWasmtimeEngine, HasWorkerEnumerationService, HasWorkerForkService,
    HasWorkerProxy, HasWorkerService, UsesAllDeps,
};
use crate::worker::invocation_loop::InvocationLoop;
use crate::worker::status::calculate_last_known_status;
use crate::workerctx::WorkerCtx;
use anyhow::anyhow;
use futures::channel::oneshot;
use golem_common::model::invocation_context::InvocationContextStack;
use golem_common::model::oplog::{
    OplogEntry, OplogIndex, TimestampedUpdateDescription, UpdateDescription, WorkerError,
};
use golem_common::model::regions::{DeletedRegions, DeletedRegionsBuilder, OplogRegion};
use golem_common::model::{AccountId, RetryConfig};
use golem_common::model::{ComponentFilePath, ComponentType, PluginInstallationId};
use golem_common::model::{
    ComponentVersion, IdempotencyKey, OwnedWorkerId, Timestamp, TimestampedWorkerInvocation,
    WorkerId, WorkerInvocation, WorkerMetadata, WorkerStatusRecord,
};
use golem_service_base::error::worker_executor::{
    InterruptKind, WorkerExecutorError, WorkerOutOfMemory,
};
use golem_service_base::model::RevertWorkerTarget;
use golem_wasm_ast::analysis::AnalysedFunctionResult;
use golem_wasm_rpc::{Value, ValueAndType};
use tokio::sync::broadcast::error::RecvError;
use tokio::sync::broadcast::Receiver;
use tokio::sync::mpsc::{UnboundedReceiver, UnboundedSender};
use tokio::sync::{Mutex, MutexGuard, OwnedSemaphorePermit, RwLock};
use tokio::task::JoinHandle;
use tracing::{debug, info, span, warn, Instrument, Level};
use wasmtime::component::Instance;
use wasmtime::{Store, UpdateDeadline};

/// Represents worker that may be running or suspended.
///
/// It is responsible for receiving incoming worker invocations in a non-blocking way,
/// persisting them and also making sure that all the enqueued invocations eventually get
/// processed, in the same order as they came in.
///
/// Invocations have an associated idempotency key that is used to ensure that the same invocation
/// is not processed multiple times.
///
/// If the queue is empty, the service can trigger invocations directly as an optimization.
///
/// Every worker invocation should be done through this service.
pub struct Worker<Ctx: WorkerCtx> {
    owned_worker_id: OwnedWorkerId,

    oplog: Arc<dyn Oplog>,
    worker_event_service: Arc<dyn WorkerEventService + Send + Sync>,

    deps: All<Ctx>,

    queue: Arc<RwLock<VecDeque<QueuedWorkerInvocation>>>,
    pending_updates: Arc<RwLock<VecDeque<TimestampedUpdateDescription>>>,

    invocation_results: Arc<RwLock<HashMap<IdempotencyKey, InvocationResult>>>,
    execution_status: Arc<std::sync::RwLock<ExecutionStatus>>,
    initial_worker_metadata: WorkerMetadata,
    stopping: AtomicBool,
    worker_estimate_coefficient: f64,

    instance: Arc<Mutex<WorkerInstance>>,
    oom_retry_config: RetryConfig,
}

impl<Ctx: WorkerCtx> HasOplog for Worker<Ctx> {
    fn oplog(&self) -> Arc<dyn Oplog> {
        self.oplog.clone()
    }
}

impl<Ctx: WorkerCtx> UsesAllDeps for Worker<Ctx> {
    type Ctx = Ctx;

    fn all(&self) -> &All<Self::Ctx> {
        &self.deps
    }
}

impl<Ctx: WorkerCtx> Worker<Ctx> {
    /// Gets or creates a worker, but does not start it
    pub async fn get_or_create_suspended<T>(
        deps: &T,
        account_id: &AccountId,
        owned_worker_id: &OwnedWorkerId,
        worker_args: Option<Vec<String>>,
        worker_env: Option<Vec<(String, String)>>,
        component_version: Option<u64>,
        parent: Option<WorkerId>,
    ) -> Result<Arc<Self>, WorkerExecutorError>
    where
        T: HasAll<Ctx> + Clone + Send + Sync + 'static,
    {
        deps.active_workers()
            .get_or_add(
                deps,
                owned_worker_id,
                account_id,
                worker_args,
                worker_env,
                component_version,
                parent,
            )
            .await
    }

    /// Gets or creates a worker and makes sure it is running
    pub async fn get_or_create_running<T>(
        deps: &T,
        account_id: &AccountId,
        owned_worker_id: &OwnedWorkerId,
        worker_args: Option<Vec<String>>,
        worker_env: Option<Vec<(String, String)>>,
        component_version: Option<u64>,
        parent: Option<WorkerId>,
    ) -> Result<Arc<Self>, WorkerExecutorError>
    where
        T: HasAll<Ctx> + Send + Sync + Clone + 'static,
    {
        let worker = Self::get_or_create_suspended(
            deps,
            account_id,
            owned_worker_id,
            worker_args,
            worker_env,
            component_version,
            parent,
        )
        .await?;
        Self::start_if_needed(worker.clone()).await?;
        Ok(worker)
    }

    pub async fn get_latest_metadata<
        T: HasActiveWorkers<Ctx> + HasWorkerService + HasOplogService + HasConfig + Sync,
    >(
        deps: &T,
        owned_worker_id: &OwnedWorkerId,
    ) -> Result<Option<WorkerMetadata>, WorkerExecutorError> {
        if let Some(worker) = deps.active_workers().try_get(owned_worker_id).await {
            Ok(Some(worker.get_metadata()?))
        } else if let Some(previous_metadata) = deps.worker_service().get(owned_worker_id).await {
            Ok(Some(WorkerMetadata {
                last_known_status: calculate_last_known_status(
                    deps,
                    owned_worker_id,
                    &Some(previous_metadata.clone()),
                )
                .await?,
                ..previous_metadata
            }))
        } else {
            Ok(None)
        }
    }

    pub async fn new<T: HasAll<Ctx>>(
        deps: &T,
        account_id: &AccountId,
        owned_worker_id: OwnedWorkerId,
        worker_args: Option<Vec<String>>,
        worker_env: Option<Vec<(String, String)>>,
        component_version: Option<u64>,
        parent: Option<WorkerId>,
    ) -> Result<Self, WorkerExecutorError> {
        let (worker_metadata, execution_status) = Self::get_or_create_worker_metadata(
            deps,
            account_id,
            &owned_worker_id,
            component_version,
            worker_args,
            worker_env,
            parent,
        )
        .await?;

        let initial_component_metadata = deps
            .component_service()
            .get_metadata(
                &owned_worker_id.project_id,
                &owned_worker_id.worker_id.component_id,
                Some(worker_metadata.last_known_status.component_version),
            )
            .await?;
        execution_status
            .write()
            .unwrap()
            .set_component_type(initial_component_metadata.component_type);

        let last_oplog_index = deps.oplog_service().get_last_index(&owned_worker_id).await;

        let oplog = deps
            .oplog_service()
            .open(
                &owned_worker_id,
                last_oplog_index,
                worker_metadata.clone(),
                execution_status.clone(),
            )
            .await;

        let initial_pending_invocations = worker_metadata
            .last_known_status
            .pending_invocations
            .clone();
        let initial_pending_updates = worker_metadata
            .last_known_status
            .pending_updates
            .iter()
            .cloned()
            .collect::<Vec<_>>();
        let initial_invocation_results =
            worker_metadata.last_known_status.invocation_results.clone();

        let queue = Arc::new(RwLock::new(VecDeque::from_iter(
            initial_pending_invocations
                .iter()
                .map(|inv| QueuedWorkerInvocation::External {
                    invocation: inv.clone(),
                    canceled: false,
                }),
        )));
        let pending_updates = Arc::new(RwLock::new(VecDeque::from_iter(
            initial_pending_updates.iter().cloned(),
        )));
        let invocation_results = Arc::new(RwLock::new(HashMap::from_iter(
            initial_invocation_results.iter().map(|(key, oplog_idx)| {
                (
                    key.clone(),
                    InvocationResult::Lazy {
                        oplog_idx: *oplog_idx,
                    },
                )
            }),
        )));
        let instance = Arc::new(Mutex::new(WorkerInstance::Unloaded));

        let stopping = AtomicBool::new(false);

        Ok(Worker {
            owned_worker_id,
            oplog,
            worker_event_service: Arc::new(WorkerEventServiceDefault::new(
                deps.config().limits.event_broadcast_capacity,
                deps.config().limits.event_history_size,
            )),
            deps: All::from_other(deps),
            queue,
            pending_updates,
            invocation_results,
            instance,
            execution_status,
            stopping,
            initial_worker_metadata: worker_metadata,
            worker_estimate_coefficient: deps.config().memory.worker_estimate_coefficient,
            oom_retry_config: deps.config().memory.oom_retry_config.clone(),
        })
    }

    pub fn worker_id(&self) -> WorkerId {
        self.owned_worker_id.worker_id()
    }

    pub fn oom_retry_config(&self) -> &RetryConfig {
        &self.oom_retry_config
    }

    pub async fn start_if_needed(this: Arc<Worker<Ctx>>) -> Result<bool, WorkerExecutorError> {
        Self::start_if_needed_internal(this, 0).await
    }

    async fn start_if_needed_internal(
        this: Arc<Worker<Ctx>>,
        oom_retry_count: u64,
    ) -> Result<bool, WorkerExecutorError> {
        let mut instance = this.instance.lock().await;
        if instance.is_unloaded() {
            this.mark_as_loading();
            *instance = WorkerInstance::WaitingForPermit(WaitingWorker::new(
                this.clone(),
                this.memory_requirement()?,
                oom_retry_count,
            ));
            Ok(true)
        } else {
            debug!("Worker is already running or waiting for permit");
            Ok(false)
        }
    }

    pub(crate) async fn start_with_permit(
        this: Arc<Worker<Ctx>>,
        permit: OwnedSemaphorePermit,
        oom_retry_count: u64,
    ) {
        let mut instance = this.instance.lock().await;
        *instance = WorkerInstance::Running(
            RunningWorker::new(
                this.owned_worker_id.clone(),
                this.queue.clone(),
                this.clone(),
                this.oplog(),
                this.execution_status.clone(),
                permit,
                oom_retry_count,
            )
            .await,
        );
    }

    pub async fn stop(&self) {
        self.stop_internal(false, None).await;
    }

    /// This method is supposed to be called on a worker for what `is_currently_idle_but_running`
    /// previously returned true.
    ///
    /// It is not guaranteed that the worker is still "running (loaded in memory) but idle" when
    /// this method is called, so it rechecks this condition and only stops the worker if it
    /// is still true. If it was not true, it returns false.
    ///
    /// There are two conditions to this:
    /// - the ExecutionStatus must be suspended; this means the worker is currently not running any invocations
    /// - there must be no more pending invocations in the invocation queue
    ///
    /// Here we first acquire the `instance` lock. This means the worker cannot be started/stopped while we
    /// are processing this method.
    /// If it was not running, then we don't have to stop it.
    /// If it was running then we recheck the conditions and then stop the worker.
    ///
    /// We know that the conditions remain true because:
    /// - the invocation queue is empty, so it cannot get into `ExecutionStatus::Running`, as there is nothing to run
    /// - nothing can be added to the invocation queue because we are holding the `instance` lock
    ///
    /// By passing the running lock to `stop_internal_running` it is never released and the stop eventually
    /// drops the `RunningWorker` instance.
    ///
    /// The `stopping` flag is only used to prevent re-entrance of the stopping sequence in case the invocation loop
    /// triggers a stop (in case of a failure - by the way it should not happen here because the worker is idle).
    pub async fn stop_if_idle(&self) -> bool {
        let instance_guard = self.instance.lock().await;
        match &*instance_guard {
            WorkerInstance::Running(running) => {
                if is_running_worker_idle(running).await {
                    if self.stopping.compare_exchange(
                        false,
                        true,
                        Ordering::Acquire,
                        Ordering::Relaxed,
                    ) == Ok(false)
                    {
                        self.stop_internal_running(instance_guard, false, None)
                            .await;
                        true
                    } else {
                        false
                    }
                } else {
                    false
                }
            }
            WorkerInstance::WaitingForPermit(_) => false,
            WorkerInstance::Unloaded => false,
        }
    }

    pub fn event_service(&self) -> Arc<dyn WorkerEventService + Send + Sync> {
        self.worker_event_service.clone()
    }

    pub fn is_loading(&self) -> bool {
        matches!(
            &*self.execution_status.read().unwrap(),
            ExecutionStatus::Loading { .. }
        )
    }

    fn mark_as_loading(&self) {
        let mut execution_status = self.execution_status.write().unwrap();
        *execution_status = ExecutionStatus::Loading {
            last_known_status: execution_status.last_known_status().clone(),
            component_type: execution_status.component_type(),
            timestamp: Timestamp::now_utc(),
        };
    }

    /// Updates the cached metadata in execution_status
    async fn update_metadata(&self) -> Result<(), WorkerExecutorError> {
        let previous_metadata = self.get_metadata()?;
        let last_known_status = calculate_last_known_status(
            self,
            &self.owned_worker_id,
            &Some(previous_metadata.clone()),
        )
        .await?;
        let mut execution_status = self.execution_status.write().unwrap();
        execution_status.set_last_known_status(last_known_status);
        Ok(())
    }

    pub fn get_metadata(&self) -> Result<WorkerMetadata, WorkerExecutorError> {
        let updated_status = self
            .execution_status
            .read()
            .unwrap()
            .last_known_status()
            .clone();
        let result = self.initial_worker_metadata.clone();
        Ok(WorkerMetadata {
            last_known_status: updated_status,
            ..result
        })
    }

    /// Marks the worker as interrupting - this should eventually make the worker interrupted.
    /// There are several interruption modes but not all of them are supported by all worker
    /// executor implementations.
    ///
    /// - `Interrupt` means that the worker should be interrupted as soon as possible, and it should
    ///   remain interrupted.
    /// - `Restart` is a simulated crash, the worker gets automatically restarted after it got interrupted,
    ///   but only if the worker context supports recovering workers.
    /// - `Suspend` means that the worker should be moved out of memory and stay in suspended state,
    ///   automatically resumed when the worker is needed again. This only works if the worker context
    ///   supports recovering workers.
    pub async fn set_interrupting(&self, interrupt_kind: InterruptKind) -> Option<Receiver<()>> {
        if let WorkerInstance::Running(running) = &*self.instance.lock().await {
            running.interrupt(interrupt_kind.clone());
        }

        let mut execution_status = self.execution_status.write().unwrap();
        let current_execution_status = execution_status.clone();
        match current_execution_status {
            ExecutionStatus::Running {
                last_known_status, ..
            } => {
                let (sender, receiver) = tokio::sync::broadcast::channel(1);
                *execution_status = ExecutionStatus::Interrupting {
                    interrupt_kind,
                    await_interruption: Arc::new(sender),
                    last_known_status,
                    component_type: execution_status.component_type(),
                    timestamp: Timestamp::now_utc(),
                };
                Some(receiver)
            }
            ExecutionStatus::Suspended { .. } => None,
            ExecutionStatus::Interrupting {
                await_interruption, ..
            } => {
                let receiver = await_interruption.subscribe();
                Some(receiver)
            }
            ExecutionStatus::Loading { .. } => None,
        }
    }

    pub async fn resume_replay(&self) -> Result<(), WorkerExecutorError> {
        match &*self.instance.lock().await {
            WorkerInstance::Running(running) => {
                running
                    .sender
                    .send(WorkerCommand::ResumeReplay)
                    .expect("Failed to send resume command");

                Ok(())
            }
            WorkerInstance::Unloaded | WorkerInstance::WaitingForPermit(_) => {
                Err(WorkerExecutorError::invalid_request(
                    "Explicit resume is not supported for uninitialized workers",
                ))
            }
        }
    }

    pub async fn invoke(
        &self,
        idempotency_key: IdempotencyKey,
        full_function_name: String,
        function_input: Vec<Value>,
        invocation_context: InvocationContextStack,
    ) -> Result<ResultOrSubscription, WorkerExecutorError> {
        let output = self.lookup_invocation_result(&idempotency_key).await;

        match output {
            LookupResult::Complete(output) => Ok(ResultOrSubscription::Finished(output)),
            LookupResult::Interrupted => Err(InterruptKind::Interrupt.into()),
            LookupResult::Pending => {
                let subscription = self.events().subscribe();
                Ok(ResultOrSubscription::Pending(subscription))
            }
            LookupResult::New => {
                // Invoke the function in the background
                let subscription = self.events().subscribe();

                self.enqueue(
                    idempotency_key,
                    full_function_name,
                    function_input,
                    invocation_context,
                )
                .await;
                Ok(ResultOrSubscription::Pending(subscription))
            }
        }
    }

    /// Invokes the worker and awaits for a result.
    ///
    /// Successful result is a `TypeAnnotatedValue` encoding either a tuple or a record.
    pub async fn invoke_and_await(
        &self,
        idempotency_key: IdempotencyKey,
        full_function_name: String,
        function_input: Vec<Value>,
        invocation_context: InvocationContextStack,
    ) -> Result<Option<ValueAndType>, WorkerExecutorError> {
        match self
            .invoke(
                idempotency_key.clone(),
                full_function_name,
                function_input,
                invocation_context,
            )
            .await?
        {
            ResultOrSubscription::Finished(Ok(output)) => Ok(output),
            ResultOrSubscription::Finished(Err(err)) => Err(err),
            ResultOrSubscription::Pending(subscription) => {
                debug!("Waiting for idempotency key to complete",);

                let result = self
                    .wait_for_invocation_result(&idempotency_key, subscription)
                    .await;

                debug!("Idempotency key lookup result: {:?}", result);
                match result {
                    Ok(LookupResult::Complete(Ok(output))) => Ok(output),
                    Ok(LookupResult::Complete(Err(err))) => Err(err),
                    Ok(LookupResult::Interrupted) => Err(InterruptKind::Interrupt.into()),
                    Ok(LookupResult::Pending) => Err(WorkerExecutorError::unknown(
                        "Unexpected pending result after invoke",
                    )),
                    Ok(LookupResult::New) => Err(WorkerExecutorError::unknown(
                        "Unexpected missing result after invoke",
                    )),
                    Err(recv_error) => Err(WorkerExecutorError::unknown(format!(
                        "Failed waiting for invocation result: {recv_error}"
                    ))),
                }
            }
        }
    }

    /// Enqueue attempting an update.
    ///
    /// The update itself is not performed by the invocation queue's processing loop,
    /// it is going to affect how the worker is recovered next time.
    pub async fn enqueue_update(&self, update_description: UpdateDescription) {
        let entry = OplogEntry::pending_update(update_description.clone());
        let timestamped_update = TimestampedUpdateDescription {
            timestamp: entry.timestamp(),
            oplog_index: self.oplog.current_oplog_index().await.next(),
            description: update_description,
        };
        self.pending_updates
            .write()
            .await
            .push_back(timestamped_update);
        self.oplog.add_and_commit(entry).await;
        self.update_metadata()
            .await
            .expect("update_metadata failed");
    }

    /// Enqueues a manual update.
    ///
    /// This enqueues a special function invocation that saves the component's state and
    /// triggers a restart immediately.
    pub async fn enqueue_manual_update(&self, target_version: ComponentVersion) {
        match &*self.instance.lock().await {
            WorkerInstance::Running(running) => {
                running.enqueue_manual_update(target_version).await;
            }
            WorkerInstance::Unloaded | WorkerInstance::WaitingForPermit(_) => {
                debug!("Worker is initializing, persisting manual update request");
                let invocation = WorkerInvocation::ManualUpdate { target_version };
                let entry = OplogEntry::pending_worker_invocation(invocation.clone());
                let timestamped_invocation = TimestampedWorkerInvocation {
                    timestamp: entry.timestamp(),
                    invocation,
                };
                self.queue
                    .write()
                    .await
                    .push_back(QueuedWorkerInvocation::External {
                        invocation: timestamped_invocation,
                        canceled: false,
                    });
                self.oplog.add_and_commit(entry).await;
            }
        }
        self.update_metadata()
            .await
            .expect("update_metadata failed");
    }

    pub async fn pending_invocations(&self) -> Vec<TimestampedWorkerInvocation> {
        self.queue
            .read()
            .await
            .iter()
            .filter_map(|inv| inv.as_external_active().cloned())
            .collect()
    }

    pub async fn pending_updates(
        &self,
    ) -> (VecDeque<TimestampedUpdateDescription>, DeletedRegions) {
        let pending_updates = self.pending_updates.read().await.clone();
        let mut deleted_regions = DeletedRegionsBuilder::new();
        if let Some(TimestampedUpdateDescription {
            oplog_index,
            description: UpdateDescription::SnapshotBased { .. },
            ..
        }) = pending_updates.front()
        {
            deleted_regions.add(OplogRegion::from_index_range(
                OplogIndex::INITIAL.next()..=*oplog_index,
            ));
        }

        (pending_updates, deleted_regions.build())
    }

    pub async fn pop_pending_update(&self) -> Option<TimestampedUpdateDescription> {
        self.pending_updates.write().await.pop_front()
    }

    pub async fn peek_pending_update(&self) -> Option<TimestampedUpdateDescription> {
        self.pending_updates.read().await.front().cloned()
    }

    pub async fn invocation_results(&self) -> HashMap<IdempotencyKey, OplogIndex> {
        HashMap::from_iter(
            self.invocation_results
                .read()
                .await
                .iter()
                .map(|(key, result)| (key.clone(), result.oplog_idx())),
        )
    }

    pub async fn store_invocation_success(
        &self,
        key: &IdempotencyKey,
        result: Option<ValueAndType>,
        oplog_index: OplogIndex,
    ) {
        let mut map = self.invocation_results.write().await;
        map.insert(
            key.clone(),
            InvocationResult::Cached {
                result: Ok(result.clone()),
                oplog_idx: oplog_index,
            },
        );
        debug!("Stored invocation success for {key}");
        self.events().publish(Event::InvocationCompleted {
            worker_id: self.owned_worker_id.worker_id(),
            idempotency_key: key.clone(),
            result: Ok(result),
        });
    }

    pub async fn store_invocation_failure(
        &self,
        key: &IdempotencyKey,
        trap_type: &TrapType,
        oplog_index: OplogIndex,
    ) {
        let pending = self.pending_invocations().await;
        let keys_to_fail = [
            vec![key],
            pending
                .iter()
                .filter_map(|entry| entry.invocation.idempotency_key())
                .collect(),
        ]
        .concat();
        let mut map = self.invocation_results.write().await;
        for key in keys_to_fail {
            let stderr = self.worker_event_service.get_last_invocation_errors();
            map.insert(
                key.clone(),
                InvocationResult::Cached {
                    result: Err(FailedInvocationResult {
                        trap_type: trap_type.clone(),
                        stderr: stderr.clone(),
                    }),
                    oplog_idx: oplog_index,
                },
            );
            let golem_error = trap_type.as_golem_error(&stderr);
            if let Some(golem_error) = golem_error {
                self.events().publish(Event::InvocationCompleted {
                    worker_id: self.owned_worker_id.worker_id(),
                    idempotency_key: key.clone(),
                    result: Err(golem_error),
                });
            }
        }
    }

    pub async fn store_invocation_resuming(&self, key: &IdempotencyKey) {
        let mut map = self.invocation_results.write().await;
        map.remove(key);
    }

    pub fn component_type(&self) -> ComponentType {
        self.execution_status.read().unwrap().component_type()
    }

    pub async fn update_status(&self, status_value: WorkerStatusRecord) {
        // Need to make sure the oplog is committed, because the updated status stores the current
        // last oplog index as reference.
        self.oplog().commit(CommitLevel::DurableOnly).await;
        // Storing the status in the key-value storage
        let component_type = self.component_type();
        self.worker_service()
            .update_status(&self.owned_worker_id, &status_value, component_type)
            .await;
        // Updating the status in memory
        self.execution_status
            .write()
            .unwrap()
            .set_last_known_status(status_value);
    }

    /// Gets the estimated memory requirement of the worker
    pub fn memory_requirement(&self) -> Result<u64, WorkerExecutorError> {
        let metadata = self.get_metadata()?;

        let ml = metadata.last_known_status.total_linear_memory_size as f64;
        let sw = metadata.last_known_status.component_size as f64;
        let c = 2.0;
        let x = self.worker_estimate_coefficient;
        Ok((x * (ml + c * sw)) as u64)
    }

    /// Returns true if the worker is running, but it is not performing any invocations at the moment
    /// (ExecutionStatus::Suspended) and has no pending invocation in its invocation queue.
    ///
    /// These workers can be stopped to free up available worker memory.
    pub async fn is_currently_idle_but_running(&self) -> bool {
        match self.instance.try_lock() {
            Ok(guard) => match &*guard {
                WorkerInstance::Running(running) => {
                    let waiting_for_command = running.waiting_for_command.load(Ordering::Acquire);
                    let has_invocations = !self.pending_invocations().await.is_empty();
                    debug!("Worker {} is running, waiting_for_command: {waiting_for_command} has_invocations: {has_invocations}", self.owned_worker_id);
                    waiting_for_command && !has_invocations
                }
                WorkerInstance::WaitingForPermit(_) => {
                    debug!(
                        "Worker {} is waiting for permit, cannot be used to free up memory",
                        self.owned_worker_id
                    );
                    false
                }
                WorkerInstance::Unloaded => {
                    debug!(
                        "Worker {} is unloaded, cannot be used to free up memory",
                        self.owned_worker_id
                    );
                    false
                }
            },
            Err(_) => false,
        }
    }

    /// Gets the timestamp of the last time the execution status changed
    pub fn last_execution_state_change(&self) -> Timestamp {
        self.execution_status.read().unwrap().timestamp()
    }

    pub async fn increase_memory(&self, delta: u64) -> anyhow::Result<()> {
        match &mut *self.instance.lock().await {
            WorkerInstance::Running(ref mut running) => {
                if let Some(new_permits) = self.active_workers().try_acquire(delta).await {
                    running.merge_extra_permits(new_permits);
                    Ok(())
                } else {
                    Err(anyhow!(WorkerOutOfMemory))
                }
            }
            WorkerInstance::WaitingForPermit(_) => Ok(()),
            WorkerInstance::Unloaded => Ok(()),
        }
    }

    /// Enqueue invocation of an exported function
    async fn enqueue(
        &self,
        idempotency_key: IdempotencyKey,
        full_function_name: String,
        function_input: Vec<Value>,
        invocation_context: InvocationContextStack,
    ) {
        match &*self.instance.lock().await {
            WorkerInstance::Running(running) => {
                running
                    .enqueue(
                        idempotency_key,
                        full_function_name,
                        function_input,
                        invocation_context,
                    )
                    .await;
            }
            WorkerInstance::Unloaded | WorkerInstance::WaitingForPermit(_) => {
                debug!("Worker is initializing, persisting pending invocation");
                let invocation = WorkerInvocation::ExportedFunction {
                    idempotency_key,
                    full_function_name,
                    function_input,
                    invocation_context,
                };
                let entry = OplogEntry::pending_worker_invocation(invocation.clone());
                let timestamped_invocation = TimestampedWorkerInvocation {
                    timestamp: entry.timestamp(),
                    invocation,
                };
                self.queue
                    .write()
                    .await
                    .push_back(QueuedWorkerInvocation::External {
                        invocation: timestamped_invocation,
                        canceled: false,
                    });
                self.oplog.add_and_commit(entry).await;
            }
        }

        self.update_metadata()
            .await
            .expect("update_metadata failed");
    }

    pub async fn list_directory(
        &self,
        path: ComponentFilePath,
    ) -> Result<ListDirectoryResult, WorkerExecutorError> {
        let (sender, receiver) = oneshot::channel();

        let mutex = self.instance.lock().await;

        self.queue
            .write()
            .await
            .push_back(QueuedWorkerInvocation::ListDirectory { path, sender });

        // Two cases here:
        // - Worker is running, we can send the invocation command and the worker will look at the queue immediately
        // - Worker is starting, it will process the request when it is started

        if let WorkerInstance::Running(running) = &*mutex {
            running.sender.send(WorkerCommand::Invocation).unwrap();
        };

        drop(mutex);

        receiver.await.unwrap()
    }

    pub async fn read_file(
        &self,
        path: ComponentFilePath,
    ) -> Result<ReadFileResult, WorkerExecutorError> {
        let (sender, receiver) = oneshot::channel();

        let mutex = self.instance.lock().await;

        self.queue
            .write()
            .await
            .push_back(QueuedWorkerInvocation::ReadFile { path, sender });

        if let WorkerInstance::Running(running) = &*mutex {
            running.sender.send(WorkerCommand::Invocation).unwrap();
        };

        drop(mutex);

        receiver.await.unwrap()
    }

    pub async fn activate_plugin(
        &self,
        plugin_installation_id: PluginInstallationId,
    ) -> Result<(), WorkerExecutorError> {
        self.oplog
            .add_and_commit(OplogEntry::activate_plugin(plugin_installation_id))
            .await;
        self.update_metadata().await?;
        Ok(())
    }

    pub async fn deactivate_plugin(
        &self,
        plugin_installation_id: PluginInstallationId,
    ) -> Result<(), WorkerExecutorError> {
        self.oplog
            .add_and_commit(OplogEntry::deactivate_plugin(plugin_installation_id))
            .await;
        self.update_metadata().await?;
        Ok(())
    }

    /// Reverts the worker to a previous state, selected by either the last oplog index to keep
    /// or the number of invocations to drop.
    ///
    /// The revert operations is implemented by inserting a special oplog entry that
    /// extends the worker's deleted oplog regions, skipping entries from the end of the oplog.
    pub async fn revert(&self, target: RevertWorkerTarget) -> Result<(), WorkerExecutorError> {
        match target {
            RevertWorkerTarget::RevertToOplogIndex(target) => {
                self.revert_to_last_oplog_index(target.last_oplog_index)
                    .await
            }
            RevertWorkerTarget::RevertLastInvocations(target) => {
                if let Some(last_oplog_index) = self
                    .find_nth_invocation_from_end(target.number_of_invocations as usize)
                    .await
                {
                    self.revert_to_last_oplog_index(last_oplog_index.previous())
                        .await
                } else {
                    Err(WorkerExecutorError::invalid_request(format!(
                        "Could not find {} invocations to revert",
                        target.number_of_invocations
                    )))
                }
            }
        }
    }

    pub async fn cancel_invocation(
        &self,
        idempotency_key: IdempotencyKey,
    ) -> Result<(), WorkerExecutorError> {
        let mut queue = self.queue.write().await;
        for item in queue.iter_mut() {
            if item.matches_idempotency_key(&idempotency_key) {
                if let QueuedWorkerInvocation::External { canceled, .. } = item {
                    *canceled = true;
                }
            }
        }

        self.oplog
            .add_and_commit(OplogEntry::cancel_pending_invocation(idempotency_key))
            .await;
        self.update_metadata().await?;

        Ok(())
    }

    /// Starting from the end of the oplog, find the Nth ExportedFunctionInvoked entry's index.
    async fn find_nth_invocation_from_end(&self, n: usize) -> Option<OplogIndex> {
        let mut current = self.oplog.current_oplog_index().await;
        let mut found = 0;
        loop {
            let entry = self.oplog.read(current).await;

            if matches!(entry, OplogEntry::ExportedFunctionInvoked { .. }) {
                found += 1;
                if found == n {
                    return Some(current);
                }
            }

            if current == OplogIndex::INITIAL {
                return None;
            } else {
                current = current.previous();
            }
        }
    }

    async fn revert_to_last_oplog_index(
        &self,
        last_oplog_index: OplogIndex,
    ) -> Result<(), WorkerExecutorError> {
        self.stop().await;

        let region_end = self.oplog.current_oplog_index().await;
        let region_start = last_oplog_index.next();
        let metadata = self.get_metadata()?;

        if metadata
            .last_known_status
            .skipped_regions
            .is_in_deleted_region(region_start)
        {
            Err(WorkerExecutorError::invalid_request(format!(
                "Attempted to revert to a deleted region in oplog to index {last_oplog_index}"
            )))
        } else {
            let region = OplogRegion {
                start: region_start,
                end: region_end,
            };

            // Resetting the worker status so it is recalculated even if the server crashes
            self.worker_service()
                .update_status(
                    &self.owned_worker_id,
                    &WorkerStatusRecord::default(),
                    self.component_type(),
                )
                .await;
            self.oplog.add_and_commit(OplogEntry::revert(region)).await;

            // Recalculating the status from the whole oplog, because the newly deleted region may contain things like worker updates.
            let recalculated_status =
                calculate_last_known_status(self, &self.owned_worker_id, &None).await?;
            self.worker_service()
                .update_status(
                    &self.owned_worker_id,
                    &recalculated_status,
                    self.component_type(),
                )
                .await;
            let mut execution_status = self.execution_status.write().unwrap();
            execution_status.set_last_known_status(recalculated_status.clone());

            Ok(())
        }
    }

    async fn wait_for_invocation_result(
        &self,
        key: &IdempotencyKey,
        mut subscription: EventsSubscription,
    ) -> Result<LookupResult, RecvError> {
        loop {
            match self.lookup_invocation_result(key).await {
                LookupResult::Interrupted => break Ok(LookupResult::Interrupted),
                LookupResult::New | LookupResult::Pending => {
                    let wait_result = subscription
                        .wait_for(|event| match event {
                            Event::InvocationCompleted {
                                worker_id,
                                idempotency_key,
                                result,
                            } if *worker_id == self.owned_worker_id.worker_id
                                && idempotency_key == key =>
                            {
                                Some(LookupResult::Complete(result.clone()))
                            }
                            _ => None,
                        })
                        .await;
                    match wait_result {
                        Ok(result) => break Ok(result),
                        Err(RecvError::Lagged(_)) => {
                            tokio::time::sleep(Duration::from_millis(100)).await;
                            continue;
                        }
                        Err(RecvError::Closed) => break Err(RecvError::Closed),
                    }
                }
                LookupResult::Complete(result) => break Ok(LookupResult::Complete(result)),
            }
        }
    }

    async fn lookup_invocation_result(&self, key: &IdempotencyKey) -> LookupResult {
        let maybe_result = self.invocation_results.read().await.get(key).cloned();
        if let Some(mut result) = maybe_result {
            result.cache(&self.owned_worker_id, self).await;
            match result {
                InvocationResult::Cached {
                    result: Ok(values), ..
                } => LookupResult::Complete(Ok(values)),
                InvocationResult::Cached {
                    result:
                        Err(FailedInvocationResult {
                            trap_type: TrapType::Interrupt(InterruptKind::Interrupt),
                            ..
                        }),
                    ..
                } => LookupResult::Interrupted,
                InvocationResult::Cached {
                    result:
                        Err(FailedInvocationResult {
                            trap_type: TrapType::Interrupt(_),
                            ..
                        }),
                    ..
                } => LookupResult::Pending,
                InvocationResult::Cached {
                    result:
                        Err(FailedInvocationResult {
                            trap_type: TrapType::Error(error),
                            stderr,
                        }),
                    ..
                } => LookupResult::Complete(Err(WorkerExecutorError::InvocationFailed {
                    error,
                    stderr,
                })),
                InvocationResult::Cached {
                    result:
                        Err(FailedInvocationResult {
                            trap_type: TrapType::Exit,
                            ..
                        }),
                    ..
                } => LookupResult::Complete(Err(WorkerExecutorError::runtime("Process exited"))),
                InvocationResult::Lazy { .. } => {
                    panic!("Unexpected lazy result after InvocationResult.cache")
                }
            }
        } else {
            let is_pending = self
                .pending_invocations()
                .await
                .iter()
                .any(|entry| entry.invocation.is_idempotency_key(key));
            if is_pending {
                LookupResult::Pending
            } else {
                LookupResult::New
            }
        }
    }

    async fn stop_internal(
        &self,
        called_from_invocation_loop: bool,
        fail_pending_invocations: Option<WorkerExecutorError>,
    ) {
        // we don't want to re-enter stop from within the invocation loop
        if self
            .stopping
            .compare_exchange(false, true, Ordering::Acquire, Ordering::Relaxed)
            == Ok(false)
        {
            let instance = self.instance.lock().await;
            self.stop_internal_running(
                instance,
                called_from_invocation_loop,
                fail_pending_invocations,
            )
            .await;
        }
    }

    async fn stop_internal_running(
        &self,
        mut instance: MutexGuard<'_, WorkerInstance>,
        called_from_invocation_loop: bool,
        fail_pending_invocations: Option<WorkerExecutorError>,
    ) {
        if let WorkerInstance::Running(running) = instance.unload() {
            debug!("Stopping running worker ({called_from_invocation_loop})");
            let queued_items = running
                .queue
                .write()
                .await
                .drain(..)
                .collect::<VecDeque<_>>();

            if let Some(fail_pending_invocations) = fail_pending_invocations {
                // Publishing the provided initialization error to all pending invocations.
                // We cannot persist these failures, so they remain pending in the oplog, and
                // on next recovery they will be retried, but we still want waiting callers
                // to get the error.
                for item in queued_items {
                    match item {
                        QueuedWorkerInvocation::External {
                            invocation: inner,
                            canceled,
                        } => {
                            if !canceled {
                                if let Some(idempotency_key) = inner.invocation.idempotency_key() {
                                    self.events().publish(Event::InvocationCompleted {
                                        worker_id: self.owned_worker_id.worker_id(),
                                        idempotency_key: idempotency_key.clone(),
                                        result: Err(fail_pending_invocations.clone()),
                                    })
                                }
                            }
                        }
                        QueuedWorkerInvocation::ListDirectory { sender, .. } => {
                            let _ = sender.send(Err(fail_pending_invocations.clone()));
                        }
                        QueuedWorkerInvocation::ReadFile { sender, .. } => {
                            let _ = sender.send(Err(fail_pending_invocations.clone()));
                        }
                    }
                }
            } else {
                *self.queue.write().await = queued_items;
            }

            if !called_from_invocation_loop {
                // If stop was called from outside, we wait until the invocation queue stops
                // (it happens by `running` getting dropped)
                let run_loop_handle = running.stop(); // this drops `running`
                run_loop_handle.await.expect("Worker run loop failed");
            }
        } else {
            debug!("Worker was already stopped");
        }
        self.stopping.store(false, Ordering::Release);
    }

    async fn restart_on_oom(
        this: Arc<Worker<Ctx>>,
        called_from_invocation_loop: bool,
        delay: Option<Duration>,
        oom_retry_count: u64,
    ) -> Result<bool, WorkerExecutorError> {
        this.stop_internal(called_from_invocation_loop, None).await;
        if let Some(delay) = delay {
            tokio::time::sleep(delay).await;
        }
        Self::start_if_needed_internal(this, oom_retry_count).await
    }

    async fn get_or_create_worker_metadata<
        T: HasWorkerService + HasComponentService + HasConfig + HasOplogService + Sync,
    >(
        this: &T,
        account_id: &AccountId,
        owned_worker_id: &OwnedWorkerId,
        component_version: Option<ComponentVersion>,
        worker_args: Option<Vec<String>>,
        worker_env: Option<Vec<(String, String)>>,
        parent: Option<WorkerId>,
    ) -> Result<(WorkerMetadata, Arc<std::sync::RwLock<ExecutionStatus>>), WorkerExecutorError>
    {
        let component_id = owned_worker_id.component_id();
        let component_metadata = this
            .component_service()
            .get_metadata(
                &owned_worker_id.project_id,
                &component_id,
                component_version,
            )
            .await?;

        let worker_env = merge_worker_env_with_component_env(worker_env, component_metadata.env);

        match this.worker_service().get(owned_worker_id).await {
            None => {
                let initial_status =
                    calculate_last_known_status(this, owned_worker_id, &None).await?;
                let worker_metadata = WorkerMetadata {
                    worker_id: owned_worker_id.worker_id(),
                    args: worker_args.unwrap_or_default(),
                    env: worker_env,
                    project_id: owned_worker_id.project_id(),
                    created_by: account_id.clone(),
                    created_at: Timestamp::now_utc(),
                    parent,
                    last_known_status: WorkerStatusRecord {
                        component_version: component_metadata.version,
                        component_version_for_replay: component_metadata.version,
                        component_size: component_metadata.size,
                        total_linear_memory_size: component_metadata
                            .memories
                            .iter()
                            .map(|m| m.initial)
                            .sum(),
                        active_plugins: component_metadata
                            .plugin_installations
                            .iter()
                            .map(|i| i.id.clone())
                            .collect(),
                        ..initial_status
                    },
                };
                let execution_status = this
                    .worker_service()
                    .add(&worker_metadata, component_metadata.component_type)
                    .await?;
                Ok((worker_metadata, execution_status))
            }
            Some(previous_metadata) => {
                let worker_metadata = WorkerMetadata {
                    last_known_status: calculate_last_known_status(
                        this,
                        owned_worker_id,
                        &Some(previous_metadata.clone()),
                    )
                    .await?,
                    ..previous_metadata
                };
                let execution_status =
                    Arc::new(std::sync::RwLock::new(ExecutionStatus::Suspended {
                        last_known_status: worker_metadata.last_known_status.clone(),
                        component_type: component_metadata.component_type,
                        timestamp: Timestamp::now_utc(),
                    }));
                Ok((worker_metadata, execution_status))
            }
        }
    }
}

pub fn merge_worker_env_with_component_env(
    worker_env: Option<Vec<(String, String)>>,
    component_env: HashMap<String, String>,
) -> Vec<(String, String)> {
    let mut seen_keys = HashSet::new();
    let mut result = Vec::new();

    if let Some(worker_env) = worker_env {
        for (key, value) in worker_env {
            seen_keys.insert(key.clone());
            result.push((key, value));
        }
    }

    for (key, value) in component_env {
        // Prioritise per worker environment variables all the time
        if !seen_keys.contains(&key) {
            result.push((key, value));
        }
    }

    result
}

enum WorkerInstance {
    Unloaded,
    #[allow(dead_code)]
    WaitingForPermit(WaitingWorker),
    Running(RunningWorker),
}

impl WorkerInstance {
    pub fn is_unloaded(&self) -> bool {
        matches!(self, WorkerInstance::Unloaded)
    }

    #[allow(unused)]
    pub fn is_running(&self) -> bool {
        matches!(self, WorkerInstance::Running(_))
    }

    #[allow(unused)]
    pub fn is_waiting_for_permit(&self) -> bool {
        matches!(self, WorkerInstance::WaitingForPermit(_))
    }

    pub fn unload(&mut self) -> WorkerInstance {
        mem::replace(self, WorkerInstance::Unloaded)
    }
}

struct WaitingWorker {
    handle: Option<JoinHandle<()>>,
}

impl WaitingWorker {
    pub fn new<Ctx: WorkerCtx>(
        parent: Arc<Worker<Ctx>>,
        memory_requirement: u64,
        oom_retry_count: u64,
    ) -> Self {
        let span = span!(
            Level::INFO,
            "waiting-for-permits",
            worker_id = parent.owned_worker_id.worker_id.to_string(),
        );
        let handle = tokio::task::spawn(
            async move {
                let permit = parent.active_workers().acquire(memory_requirement).await;
                Worker::start_with_permit(parent, permit, oom_retry_count).await;
            }
            .instrument(span),
        );
        WaitingWorker {
            handle: Some(handle),
        }
    }
}

impl Drop for WaitingWorker {
    fn drop(&mut self) {
        if let Some(handle) = self.handle.take() {
            handle.abort();
        }
    }
}

struct RunningWorker {
    handle: Option<JoinHandle<()>>,
    sender: UnboundedSender<WorkerCommand>,
    queue: Arc<RwLock<VecDeque<QueuedWorkerInvocation>>>,
    execution_status: Arc<std::sync::RwLock<ExecutionStatus>>,

    oplog: Arc<dyn Oplog>,

    permit: OwnedSemaphorePermit,
    waiting_for_command: Arc<AtomicBool>,
}

impl RunningWorker {
    pub async fn new<Ctx: WorkerCtx>(
        owned_worker_id: OwnedWorkerId,
        queue: Arc<RwLock<VecDeque<QueuedWorkerInvocation>>>,
        parent: Arc<Worker<Ctx>>,
        oplog: Arc<dyn Oplog>,
        execution_status: Arc<std::sync::RwLock<ExecutionStatus>>,
        permit: OwnedSemaphorePermit,
        oom_retry_count: u64,
    ) -> Self {
        let (sender, receiver) = tokio::sync::mpsc::unbounded_channel();

        // Preload
        for _ in 0..queue.read().await.len() {
            sender.send(WorkerCommand::Invocation).unwrap();
        }

        let active_clone = queue.clone();
        let owned_worker_id_clone = owned_worker_id.clone();
        let waiting_for_command = Arc::new(AtomicBool::new(false));
        let waiting_for_command_clone = waiting_for_command.clone();

        let span = span!(
            Level::INFO,
            "invocation-loop",
            worker_id = parent.owned_worker_id.worker_id.to_string(),
        );
        let handle = tokio::task::spawn(
            async move {
                RunningWorker::invocation_loop(
                    receiver,
                    active_clone,
                    owned_worker_id_clone,
                    parent,
                    waiting_for_command_clone,
                    oom_retry_count,
                )
                .instrument(span)
                .await;
            }
            .in_current_span(),
        );

        RunningWorker {
            handle: Some(handle),
            sender,
            queue,
            oplog,
            execution_status,
            permit,
            waiting_for_command,
        }
    }

    pub fn merge_extra_permits(&mut self, extra_permit: OwnedSemaphorePermit) {
        self.permit.merge(extra_permit);
    }

    pub fn stop(mut self) -> JoinHandle<()> {
        self.handle.take().unwrap()
    }

    pub async fn enqueue(
        &self,
        idempotency_key: IdempotencyKey,
        full_function_name: String,
        function_input: Vec<Value>,
        invocation_context: InvocationContextStack,
    ) {
        let invocation = WorkerInvocation::ExportedFunction {
            idempotency_key,
            full_function_name,
            function_input,
            invocation_context,
        };
        self.enqueue_worker_invocation(invocation).await;
    }

    pub async fn enqueue_manual_update(&self, target_version: ComponentVersion) {
        let invocation = WorkerInvocation::ManualUpdate { target_version };
        self.enqueue_worker_invocation(invocation).await;
    }

    async fn enqueue_worker_invocation(&self, invocation: WorkerInvocation) {
        let entry = OplogEntry::pending_worker_invocation(invocation.clone());
        let timestamped_invocation = TimestampedWorkerInvocation {
            timestamp: entry.timestamp(),
            invocation,
        };
        if self.execution_status.read().unwrap().is_running() {
            debug!("Worker is busy, persisting pending invocation",);
            // The worker is currently busy, so we write the pending worker invocation to the oplog
            self.oplog.add_and_commit(entry).await;
        }
        self.queue
            .write()
            .await
            .push_back(QueuedWorkerInvocation::External {
                invocation: timestamped_invocation,
                canceled: false,
            });
        self.sender.send(WorkerCommand::Invocation).unwrap()
    }

    fn interrupt(&self, kind: InterruptKind) {
        // In some cases it is possible that the invocation loop is already quitting and the receiver gets
        // dropped when we get here. In this case the send fails, but we ignore it as the running worker got
        // interrupted anyway.
        let _ = self.sender.send(WorkerCommand::Interrupt(kind));
    }

    async fn create_instance<Ctx: WorkerCtx>(
        parent: Arc<Worker<Ctx>>,
<<<<<<< HEAD
    ) -> Result<(Instance, async_mutex::Mutex<Store<Ctx>>), GolemError> {
        let project_id = parent.owned_worker_id.project_id();
=======
    ) -> Result<(Instance, async_mutex::Mutex<Store<Ctx>>), WorkerExecutorError> {
        let account_id = parent.owned_worker_id.account_id();
>>>>>>> e292e4a0
        let component_id = parent.owned_worker_id.component_id();
        let worker_metadata = parent.get_metadata()?;

        let (component, component_metadata) = {
            let component_version = worker_metadata
                .last_known_status
                .pending_updates
                .front()
                .map_or(
                    worker_metadata.last_known_status.component_version,
                    |update| {
                        let target_version = *update.description.target_version();
                        info!(
                            "Attempting {} update from {} to version {target_version}",
                            match update.description {
                                UpdateDescription::Automatic { .. } => "automatic",
                                UpdateDescription::SnapshotBased { .. } => "snapshot based",
                            },
                            worker_metadata.last_known_status.component_version
                        );
                        target_version
                    },
                );

            match parent
                .component_service()
                .get(
                    &parent.engine(),
                    &project_id,
                    &component_id,
                    component_version,
                )
                .await
            {
                Ok((component, component_metadata)) => Ok((component, component_metadata)),
                Err(error) => {
                    if component_version != worker_metadata.last_known_status.component_version {
                        // An update was attempted but the targeted version does not exist
                        warn!(
                            "Attempting update to version {component_version} failed with {error}"
                        );

                        parent.pop_pending_update().await;
                        Ctx::on_worker_update_failed_to_start(
                            &parent.deps,
                            &parent.initial_worker_metadata.created_by,
                            &parent.owned_worker_id,
                            component_version,
                            Some(error.to_string()),
                        )
                        .await?;

                        parent
                            .component_service()
                            .get(
                                &parent.engine(),
                                &project_id,
                                &component_id,
                                worker_metadata.last_known_status.component_version,
                            )
                            .await
                    } else {
                        Err(error)
                    }
                }
            }?
        };

        let component_env = component_metadata.env.clone();

        let worker_env =
            merge_worker_env_with_component_env(Some(worker_metadata.env), component_env);

        let component_version_for_replay = worker_metadata
            .last_known_status
            .pending_updates
            .front()
            .and_then(|update| match update.description {
                UpdateDescription::SnapshotBased { target_version, .. } => Some(target_version),
                _ => None,
            })
            .unwrap_or(
                worker_metadata
                    .last_known_status
                    .component_version_for_replay,
            );

        let context = Ctx::create(
            worker_metadata.created_by,
            OwnedWorkerId::new(&worker_metadata.project_id, &worker_metadata.worker_id),
            parent.promise_service(),
            parent.worker_service(),
            parent.worker_enumeration_service(),
            parent.key_value_service(),
            parent.blob_store_service(),
            parent.rdbms_service(),
            parent.worker_event_service.clone(),
            parent.active_workers(),
            parent.oplog_service(),
            parent.oplog.clone(),
            Arc::downgrade(&parent),
            parent.scheduler_service(),
            parent.rpc(),
            parent.worker_proxy(),
            parent.component_service(),
            parent.extra_deps(),
            parent.config(),
            WorkerConfig::new(
                worker_metadata.worker_id.clone(),
                component_metadata.version,
                worker_metadata.args.clone(),
                worker_env,
                worker_metadata.last_known_status.skipped_regions.clone(),
                worker_metadata.last_known_status.total_linear_memory_size,
                component_version_for_replay,
                parent.initial_worker_metadata.created_by.clone(),
            ),
            parent.execution_status.clone(),
            parent.file_loader(),
            parent.plugins(),
            parent.worker_fork_service(),
            parent.resource_limits(),
            parent.project_service(),
        )
        .await?;

        let engine = parent.engine();
        let mut store = Store::new(&engine, context);
        store.set_epoch_deadline(parent.config().limits.epoch_ticks);
        let worker_id_clone = worker_metadata.worker_id.clone();
        store.epoch_deadline_callback(move |mut store| {
            let current_level = store.get_fuel().unwrap_or(0);
            if store.data().is_out_of_fuel(current_level as i64) {
                debug!("{worker_id_clone} ran out of fuel, borrowing more");
                store.data_mut().borrow_fuel_sync();
            }

            match store.data_mut().check_interrupt() {
                Some(kind) => Err(kind.into()),
                None => Ok(UpdateDeadline::Yield(1)),
            }
        });

        store.set_fuel(i64::MAX as u64)?;
        store.data_mut().borrow_fuel().await?; // Borrowing fuel for initialization and also to make sure account is in cache

        store.limiter_async(|ctx| ctx.resource_limiter());

        let mut linker = (*parent.linker()).clone(); // fresh linker
        store
            .data_mut()
            .link(&engine, &mut linker, &component, &component_metadata)?;

        let instance_pre = linker.instantiate_pre(&component).map_err(|e| {
            WorkerExecutorError::worker_creation_failed(
                parent.owned_worker_id.worker_id(),
                format!(
                    "Failed to pre-instantiate worker {}: {e}",
                    parent.owned_worker_id
                ),
            )
        })?;

        let instance = instance_pre
            .instantiate_async(&mut store)
            .await
            .map_err(|e| {
                WorkerExecutorError::worker_creation_failed(
                    parent.owned_worker_id.worker_id(),
                    format!(
                        "Failed to instantiate worker {}: {e}",
                        parent.owned_worker_id
                    ),
                )
            })?;
        let store = async_mutex::Mutex::new(store);
        Ok((instance, store))
    }

    async fn invocation_loop<Ctx: WorkerCtx>(
        receiver: UnboundedReceiver<WorkerCommand>,
        active: Arc<RwLock<VecDeque<QueuedWorkerInvocation>>>,
        owned_worker_id: OwnedWorkerId,
        parent: Arc<Worker<Ctx>>, // parent must not be dropped until the invocation_loop is running
        waiting_for_command: Arc<AtomicBool>,
        oom_retry_count: u64,
    ) {
        let mut invocation_loop = InvocationLoop {
            receiver,
            active,
            owned_worker_id,
            parent,
            waiting_for_command,
            oom_retry_count,
        };
        invocation_loop.run().await;
    }
}

#[derive(Debug, Clone)]
struct FailedInvocationResult {
    pub trap_type: TrapType,
    pub stderr: String,
}

#[derive(Debug, Clone)]
enum InvocationResult {
    Cached {
        result: Result<Option<ValueAndType>, FailedInvocationResult>,
        oplog_idx: OplogIndex,
    },
    Lazy {
        oplog_idx: OplogIndex,
    },
}

impl InvocationResult {
    pub fn oplog_idx(&self) -> OplogIndex {
        match self {
            Self::Cached { oplog_idx, .. } | Self::Lazy { oplog_idx } => *oplog_idx,
        }
    }

    pub async fn cache<T: HasOplog + HasOplogService + HasConfig>(
        &mut self,
        owned_worker_id: &OwnedWorkerId,
        services: &T,
    ) {
        if let Self::Lazy { oplog_idx } = self {
            let oplog_idx = *oplog_idx;
            let entry = services.oplog().read(oplog_idx).await;

            let result = match entry {
                OplogEntry::ExportedFunctionCompleted { .. } => {
                    let value: Option<ValueAndType> =
                        services.oplog().get_payload_of_entry(&entry).await.expect("failed to deserialize function response payload").unwrap();

                    Ok(value)
                }
                OplogEntry::Error { error, .. } => {
                    let stderr = recover_stderr_logs(services, owned_worker_id, oplog_idx).await;
                    Err(FailedInvocationResult { trap_type: TrapType::Error(error), stderr })
                }
                OplogEntry::Interrupted { .. } => Err(FailedInvocationResult { trap_type: TrapType::Interrupt(InterruptKind::Interrupt), stderr: "".to_string() }),
                OplogEntry::Exited { .. } => Err(FailedInvocationResult { trap_type: TrapType::Exit, stderr: "".to_string() }),
                _ => panic!("Unexpected oplog entry pointed by invocation result at index {oplog_idx} for {owned_worker_id:?}")
            };

            *self = Self::Cached { result, oplog_idx }
        }
    }
}

#[derive(Clone, Debug, Eq, PartialEq, Hash)]
pub enum RetryDecision {
    /// Immediately retry by recreating the instance using the existing permits
    Immediate,
    /// Retry after a given delay by recreating the instance using the existing permits
    Delayed(Duration),
    /// No retry possible
    None,
    /// Retry immediately but drop and reacquire permits
    ReacquirePermits,
}

#[derive(Debug)]
enum WorkerCommand {
    Invocation,
    ResumeReplay,
    Interrupt(InterruptKind),
}

pub fn is_worker_error_retriable(
    retry_config: &RetryConfig,
    error: &WorkerError,
    retry_count: u64,
) -> bool {
    match error {
        WorkerError::Unknown(_) => retry_count < (retry_config.max_attempts as u64),
        WorkerError::InvalidRequest(_) => false,
        WorkerError::StackOverflow => false,
        WorkerError::OutOfMemory => true,
    }
}

async fn is_running_worker_idle(running: &RunningWorker) -> bool {
    running.waiting_for_command.load(Ordering::Acquire) && running.queue.read().await.is_empty()
}

#[derive(Debug)]
pub enum QueuedWorkerInvocation {
    /// 'Real' invocations that make sense from a domain model point of view and should be exposed to the user.
    /// All other cases here are used for concurrency control and should not be exposed to the user.
    External {
        invocation: TimestampedWorkerInvocation,
        canceled: bool,
    },
    ListDirectory {
        path: ComponentFilePath,
        sender: oneshot::Sender<Result<ListDirectoryResult, WorkerExecutorError>>,
    },
    // The worker will suspend execution until the stream is dropped, so consume in a timely manner.
    ReadFile {
        path: ComponentFilePath,
        sender: oneshot::Sender<Result<ReadFileResult, WorkerExecutorError>>,
    },
}

impl QueuedWorkerInvocation {
    fn as_external_active(&self) -> Option<&TimestampedWorkerInvocation> {
        match self {
            Self::External {
                invocation,
                canceled: false,
            } => Some(invocation),
            _ => None,
        }
    }

    fn matches_idempotency_key(&self, idempotency_key: &IdempotencyKey) -> bool {
        match self {
            Self::External { invocation, .. } => {
                invocation.invocation.idempotency_key() == Some(idempotency_key)
            }
            _ => false,
        }
    }
}

pub enum ResultOrSubscription {
    Finished(Result<Option<ValueAndType>, WorkerExecutorError>),
    Pending(EventsSubscription),
}

pub fn interpret_function_result(
    function_results: Option<Value>,
    expected_types: Option<AnalysedFunctionResult>,
) -> Result<Option<ValueAndType>, Vec<String>> {
    match (function_results, expected_types) {
        (None, None) => Ok(None),
        (Some(_), None) => Err(vec![
            "Unexpected result value (got some, expected: none)".to_string()
        ]),
        (None, Some(_)) => Err(vec![
            "Unexpected result value (got none, expected: some)".to_string()
        ]),
        (Some(value), Some(expected)) => Ok(Some(ValueAndType::new(value, expected.typ))),
    }
}<|MERGE_RESOLUTION|>--- conflicted
+++ resolved
@@ -1562,13 +1562,8 @@
 
     async fn create_instance<Ctx: WorkerCtx>(
         parent: Arc<Worker<Ctx>>,
-<<<<<<< HEAD
-    ) -> Result<(Instance, async_mutex::Mutex<Store<Ctx>>), GolemError> {
+    ) -> Result<(Instance, async_mutex::Mutex<Store<Ctx>>), WorkerExecutorError> {
         let project_id = parent.owned_worker_id.project_id();
-=======
-    ) -> Result<(Instance, async_mutex::Mutex<Store<Ctx>>), WorkerExecutorError> {
-        let account_id = parent.owned_worker_id.account_id();
->>>>>>> e292e4a0
         let component_id = parent.owned_worker_id.component_id();
         let worker_metadata = parent.get_metadata()?;
 

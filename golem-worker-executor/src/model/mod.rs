// Copyright 2024-2025 Golem Cloud
//
// Licensed under the Golem Source License v1.0 (the "License");
// you may not use this file except in compliance with the License.
// You may obtain a copy of the License at
//
//     http://license.golem.cloud/LICENSE
//
// Unless required by applicable law or agreed to in writing, software
// distributed under the License is distributed on an "AS IS" BASIS,
// WITHOUT WARRANTIES OR CONDITIONS OF ANY KIND, either express or implied.
// See the License for the specific language governing permissions and
// limitations under the License.

use crate::workerctx::WorkerCtx;
use bytes::Bytes;
use futures::Stream;
use golem_common::model::agent::AgentId;
use golem_common::model::invocation_context::{
    AttributeValue, InvocationContextSpan, InvocationContextStack, SpanId, TraceId,
};
use golem_common::model::oplog::{PersistenceLevel, WorkerError};
use golem_common::model::regions::DeletedRegions;
use golem_common::model::{
<<<<<<< HEAD
    AccountId, ComponentType, OplogIndex, ShardAssignment, ShardId, Timestamp, WorkerId,
    WorkerStatusRecord,
=======
    AccountId, ComponentType, ShardAssignment, ShardId, Timestamp, WorkerId,
>>>>>>> cd9c4f9c
};
use golem_service_base::error::worker_executor::{
    GolemSpecificWasmTrap, InterruptKind, WorkerExecutorError,
};
use golem_wasm_rpc::ValueAndType;
use nonempty_collections::NEVec;
use std::collections::{BTreeMap, HashMap, HashSet};
use std::fmt::{Debug, Display, Formatter};
use std::pin::Pin;
use std::sync::Arc;
use wasmtime::Trap;

pub mod event;
pub mod public_oplog;

pub trait ShardAssignmentCheck {
    fn check_worker(&self, worker_id: &WorkerId) -> Result<(), WorkerExecutorError>;
}

impl ShardAssignmentCheck for ShardAssignment {
    fn check_worker(&self, worker_id: &WorkerId) -> Result<(), WorkerExecutorError> {
        let shard_id = ShardId::from_worker_id(worker_id, self.number_of_shards);
        if self.shard_ids.contains(&shard_id) {
            Ok(())
        } else {
            Err(WorkerExecutorError::invalid_shard_id(
                shard_id,
                self.shard_ids.clone(),
            ))
        }
    }
}

/// Worker-specific configuration. These values are used to initialize the worker, and they can
/// be different for each worker.
#[derive(Clone, Debug)]
pub struct WorkerConfig {
    pub args: Vec<String>,
    pub env: Vec<(String, String)>,
    pub deleted_regions: DeletedRegions,
    pub total_linear_memory_size: u64,
    pub component_version_for_replay: u64,
    pub created_by: AccountId,
    pub initial_wasi_config_vars: BTreeMap<String, String>,
}

impl WorkerConfig {
    pub fn new(
        worker_id: WorkerId,
        agent_id: &Option<AgentId>,
        target_component_version: u64,
        worker_args: Vec<String>,
        mut worker_env: Vec<(String, String)>,
        deleted_regions: DeletedRegions,
        total_linear_memory_size: u64,
        component_version_for_replay: u64,
        created_by: AccountId,
        initial_wasi_config_vars: BTreeMap<String, String>,
    ) -> WorkerConfig {
        let worker_name = worker_id.worker_name.clone();
        let component_id = worker_id.component_id;
        let component_version = target_component_version.to_string();
        worker_env.retain(|(key, _)| {
            key != "GOLEM_AGENT_ID"
                && key != "GOLEM_AGENT_TYPE"
                && key != "GOLEM_WORKER_NAME"
                && key != "GOLEM_COMPONENT_ID"
                && key != "GOLEM_COMPONENT_VERSION"
        });
        worker_env.push((String::from("GOLEM_AGENT_ID"), worker_name.clone()));
        worker_env.push((String::from("GOLEM_WORKER_NAME"), worker_name)); // kept for backward compatibility temporarily
        worker_env.push((String::from("GOLEM_COMPONENT_ID"), component_id.to_string()));
        worker_env.push((String::from("GOLEM_COMPONENT_VERSION"), component_version));
        if let Some(agent_id) = agent_id {
            worker_env.push((
                String::from("GOLEM_AGENT_TYPE"),
                agent_id.agent_type.clone(),
            ));
        }
        WorkerConfig {
            args: worker_args,
            env: worker_env,
            deleted_regions,
            total_linear_memory_size,
            component_version_for_replay,
            created_by,
            initial_wasi_config_vars,
        }
    }
}

/// Information about the available resources for the worker.
#[derive(Debug, Clone)]
pub struct CurrentResourceLimits {
    /// The available fuel to borrow
    pub fuel: i64,
    /// The maximum amount of memory that can be used by the worker
    pub max_memory: usize,
}

impl From<golem_api_grpc::proto::golem::common::ResourceLimits> for CurrentResourceLimits {
    fn from(value: golem_api_grpc::proto::golem::common::ResourceLimits) -> Self {
        Self {
            fuel: value.available_fuel,
            max_memory: value.max_memory_per_worker as usize,
        }
    }
}

#[derive(Clone, Debug)]
pub enum ExecutionStatus {
    Loading {
        component_type: ComponentType,
        timestamp: Timestamp,
    },
    Running {
        component_type: ComponentType,
        timestamp: Timestamp,
    },
    Suspended {
        component_type: ComponentType,
        timestamp: Timestamp,
    },
    Interrupting {
        interrupt_kind: InterruptKind,
        await_interruption: Arc<tokio::sync::broadcast::Sender<()>>,
        component_type: ComponentType,
        timestamp: Timestamp,
    },
}

impl ExecutionStatus {
    pub fn is_running(&self) -> bool {
        matches!(self, ExecutionStatus::Running { .. })
    }

    pub fn timestamp(&self) -> Timestamp {
        match self {
            ExecutionStatus::Loading { timestamp, .. } => *timestamp,
            ExecutionStatus::Running { timestamp, .. } => *timestamp,
            ExecutionStatus::Suspended { timestamp, .. } => *timestamp,
            ExecutionStatus::Interrupting { timestamp, .. } => *timestamp,
        }
    }

    pub fn component_type(&self) -> ComponentType {
        match self {
            ExecutionStatus::Loading { component_type, .. } => *component_type,
            ExecutionStatus::Running { component_type, .. } => *component_type,
            ExecutionStatus::Suspended { component_type, .. } => *component_type,
            ExecutionStatus::Interrupting { component_type, .. } => *component_type,
        }
    }

    pub fn set_component_type(&mut self, new_component_type: ComponentType) {
        match self {
            ExecutionStatus::Loading { component_type, .. } => *component_type = new_component_type,
            ExecutionStatus::Running { component_type, .. } => *component_type = new_component_type,
            ExecutionStatus::Suspended { component_type, .. } => {
                *component_type = new_component_type
            }
            ExecutionStatus::Interrupting { component_type, .. } => {
                *component_type = new_component_type
            }
        }
    }
}

/// Describes the various reasons a worker can run into a trap
#[derive(Clone, Debug)]
pub enum TrapType {
    /// Interrupted through Golem (including user interrupts, suspends, jumps, etc.)
    Interrupt(InterruptKind),
    /// Called the WASI exit function
    Exit,
    /// Failed with an error
    Error {
        error: WorkerError,
        retry_from: OplogIndex,
    },
}

impl TrapType {
    pub fn from_error<Ctx: WorkerCtx>(error: &anyhow::Error, retry_from: OplogIndex) -> TrapType {
        match error.root_cause().downcast_ref::<InterruptKind>() {
            Some(kind) => TrapType::Interrupt(kind.clone()),
            None => match Ctx::is_exit(error) {
                Some(_) => TrapType::Exit,
                None => match error.root_cause().downcast_ref::<Trap>() {
                    Some(&Trap::StackOverflow) => TrapType::Error {
                        error: WorkerError::StackOverflow,
                        retry_from,
                    },
                    _ => match error.root_cause().downcast_ref::<GolemSpecificWasmTrap>() {
                        Some(GolemSpecificWasmTrap::WorkerOutOfMemory) => TrapType::Error {
                            error: WorkerError::OutOfMemory,
                            retry_from,
                        },
                        Some(GolemSpecificWasmTrap::WorkerExceededMemoryLimit) => TrapType::Error {
                            error: WorkerError::ExceededMemoryLimit,
                            retry_from,
                        },
                        None => match error.root_cause().downcast_ref::<WorkerExecutorError>() {
                            Some(WorkerExecutorError::InvalidRequest { details }) => {
                                TrapType::Error {
                                    error: WorkerError::InvalidRequest(details.clone()),
                                    retry_from,
                                }
                            }
                            Some(WorkerExecutorError::ParamTypeMismatch { details }) => {
                                TrapType::Error {
                                    error: WorkerError::InvalidRequest(details.clone()),
                                    retry_from,
                                }
                            }
                            Some(WorkerExecutorError::ValueMismatch { details }) => {
                                TrapType::Error {
                                    error: WorkerError::InvalidRequest(details.clone()),
                                    retry_from,
                                }
                            }
                            _ => TrapType::Error {
                                error: WorkerError::Unknown(format!("{error:#}")),
                                retry_from,
                            },
                        },
                    },
                },
            },
        }
    }

    pub fn as_golem_error(&self, error_logs: &str) -> Option<WorkerExecutorError> {
        match self {
            TrapType::Interrupt(InterruptKind::Interrupt) => Some(WorkerExecutorError::runtime(
                "Interrupted via the Golem API",
            )),
            TrapType::Error { error, .. } => match error {
                WorkerError::InvalidRequest(msg) => {
                    Some(WorkerExecutorError::invalid_request(msg.clone()))
                }
                _ => Some(WorkerExecutorError::InvocationFailed {
                    error: error.clone(),
                    stderr: error_logs.to_string(),
                }),
            },
            TrapType::Exit => Some(WorkerExecutorError::runtime("Process exited")),
            _ => None,
        }
    }
}

/// Encapsulates a worker error with the number of retries already attempted.
///
/// This can be calculated by reading the (end of the) oplog, and passed around for making
/// decisions about retries/recovery.
#[derive(Clone, Debug)]
pub struct LastError {
    pub error: WorkerError,
    pub stderr: String,
}

impl Display for LastError {
    fn fmt(&self, f: &mut Formatter<'_>) -> std::fmt::Result {
        write!(f, "{}", self.error.to_string(&self.stderr))
    }
}

impl From<crate::preview2::golem_api_1_x::host::PersistenceLevel> for PersistenceLevel {
    fn from(value: crate::preview2::golem_api_1_x::host::PersistenceLevel) -> Self {
        match value {
            crate::preview2::golem_api_1_x::host::PersistenceLevel::PersistNothing => {
                PersistenceLevel::PersistNothing
            }
            crate::preview2::golem_api_1_x::host::PersistenceLevel::PersistRemoteSideEffects => {
                PersistenceLevel::PersistRemoteSideEffects
            }
            crate::preview2::golem_api_1_x::host::PersistenceLevel::Smart => {
                PersistenceLevel::Smart
            }
        }
    }
}

impl From<PersistenceLevel> for crate::preview2::golem_api_1_x::host::PersistenceLevel {
    fn from(value: PersistenceLevel) -> Self {
        match value {
            PersistenceLevel::PersistNothing => {
                crate::preview2::golem_api_1_x::host::PersistenceLevel::PersistNothing
            }
            PersistenceLevel::PersistRemoteSideEffects => {
                crate::preview2::golem_api_1_x::host::PersistenceLevel::PersistRemoteSideEffects
            }
            PersistenceLevel::Smart => {
                crate::preview2::golem_api_1_x::host::PersistenceLevel::Smart
            }
        }
    }
}

#[derive(Clone, Debug, PartialEq)]
pub enum LookupResult {
    New,
    Pending,
    Interrupted,
    Complete(Result<Option<ValueAndType>, WorkerExecutorError>),
}

pub enum ReadFileResult {
    Ok(Pin<Box<dyn Stream<Item = Result<Bytes, WorkerExecutorError>> + Send + 'static>>),
    NotFound,
    NotAFile,
}

pub struct InvocationContext {
    pub trace_id: TraceId,
    pub spans: HashMap<SpanId, Arc<InvocationContextSpan>>,
    pub root: Arc<InvocationContextSpan>,
    pub trace_states: Vec<String>,
}

impl InvocationContext {
    pub fn new(trace_id: Option<TraceId>) -> Self {
        let trace_id = trace_id.unwrap_or(TraceId::generate());
        let root = InvocationContextSpan::local().build();
        let mut spans = HashMap::new();
        spans.insert(root.span_id().clone(), root.clone());
        Self {
            trace_id,
            spans,
            root,
            trace_states: Vec::new(),
        }
    }

    pub fn from_stack(value: InvocationContextStack) -> Result<(Self, SpanId), String> {
        let root = value.spans.last().clone();
        let current_span_id = value.spans.first().span_id().clone();

        let mut spans = HashMap::new();
        for span in value.spans {
            spans.insert(span.span_id().clone(), span);
        }

        let result = Self {
            trace_id: value.trace_id,
            spans,
            root,
            trace_states: value.trace_states,
        };

        Ok((result, current_span_id))
    }

    /// Switch to the new invocation context but keep the existing open spans
    pub fn switch_to(&mut self, new_invocation_context: InvocationContext) {
        self.trace_id = new_invocation_context.trace_id;
        self.trace_states = new_invocation_context.trace_states;

        let root_span_id = new_invocation_context.root.span_id();
        let mut reassigned = HashSet::new();
        let mut to_update = Vec::new();
        for (span_id, new_span) in &new_invocation_context.spans {
            // If we already have one of the new spans, we keep the old one and update the links
            // This can happen with circular RPC invocations.

            if !self.spans.contains_key(span_id) {
                to_update.push(new_span.clone()); // parent reference in this span may have to be replaced
                self.spans.insert(span_id.clone(), new_span.clone());
            } else {
                reassigned.insert(span_id); // references to this span must be updated
            }
        }

        for span in to_update {
            if let Some(parent) = span.parent() {
                if reassigned.contains(parent.span_id()) {
                    let parent = self.spans.get(parent.span_id()).unwrap().clone();
                    span.replace_parent(Some(parent));
                }
            }
            if let Some(linked_context) = span.linked_context() {
                if reassigned.contains(linked_context.span_id()) {
                    let linked_context = self.spans.get(linked_context.span_id()).unwrap().clone();
                    span.add_link(linked_context);
                }
            }
        }

        self.root = self.spans.get(root_span_id).unwrap().clone();
    }

    /// Checks whether the span given by `look_for` is a member of the invocation context stack
    /// starting from the span given by `current_span_id`.
    ///
    /// Linked span contexts are also taken into account.
    pub fn has_in_stack(&self, current_span_id: &SpanId, look_for: &SpanId) -> bool {
        let mut linked = Vec::new();
        let mut current = self.span(current_span_id).unwrap().clone();
        loop {
            let result = loop {
                if current.span_id() == look_for {
                    break true;
                }
                if let Some(linked_context) = current.linked_context() {
                    linked.push(linked_context.clone());
                }
                match current.parent() {
                    Some(parent) => {
                        current = parent;
                    }
                    None => break false,
                }
            };

            if !result {
                if let Some(linked_context) = linked.pop() {
                    current = linked_context;
                } else {
                    break false;
                }
            } else {
                break result;
            }
        }
    }

    pub fn get(&self, span_id: &SpanId) -> Result<Arc<InvocationContextSpan>, String> {
        Ok(self.span(span_id)?.clone())
    }

    pub fn start_span(
        &mut self,
        current_span_id: &SpanId,
        new_span_id: Option<SpanId>,
    ) -> Result<Arc<InvocationContextSpan>, String> {
        let current_span = self.span(current_span_id)?;
        let span = current_span.start_span(new_span_id);
        self.add_span(span.clone());
        Ok(span)
    }

    pub fn add_span(&mut self, span: Arc<InvocationContextSpan>) {
        self.spans.insert(span.span_id().clone(), span);
    }

    pub fn finish_span(&mut self, span_id: &SpanId) -> Result<Option<SpanId>, String> {
        let span = self.span(span_id)?;
        let parent_id = span
            .parent()
            .as_ref()
            .map(|parent| parent.span_id().clone());
        self.spans.remove(span_id);
        Ok(parent_id)
    }

    pub fn add_link(&self, span_id: &SpanId, target_span_id: &SpanId) -> Result<(), String> {
        let span = self.span(span_id)?;
        let target_span = self.span(target_span_id)?;
        span.add_link(target_span.clone());
        Ok(())
    }

    /// Gets the attribute value for the given key for the given span.
    ///
    /// When `inherit` is true, the attribute is looked up in the parent spans
    /// if it is not found in the current span. The first match is returned.
    ///
    /// When `inherit` is false only the current span is searched.
    ///
    /// For linked invocation contexts, if the attribute is not found
    /// in the current span and `inherit` is true, the attribute is looked
    /// up in the linked context before going up the parent chain. The linked
    /// context's parent chain is not searched.
    pub fn get_attribute(
        &self,
        span_id: &SpanId,
        key: &str,
        inherit: bool,
    ) -> Result<Option<AttributeValue>, String> {
        let span = self.span(span_id)?;
        Ok(span.get_attribute(key, inherit))
    }

    pub fn get_attribute_chain(
        &self,
        span_id: &SpanId,
        key: &str,
    ) -> Result<Option<Vec<AttributeValue>>, String> {
        let span = self.span(span_id)?;
        Ok(span.get_attribute_chain(key))
    }

    pub fn get_attributes(
        &self,
        span_id: &SpanId,
        inherit: bool,
    ) -> Result<HashMap<String, Vec<AttributeValue>>, String> {
        let span = self.span(span_id)?;
        Ok(span.get_attributes(inherit))
    }

    pub fn set_attribute(
        &self,
        span_id: &SpanId,
        key: String,
        value: AttributeValue,
    ) -> Result<(), String> {
        let span = self.span(span_id)?;
        span.set_attribute(key, value);
        Ok(())
    }

    pub fn get_stack(&self, current_span_id: &SpanId) -> Result<InvocationContextStack, String> {
        let mut result = Vec::new();
        let mut current = self.span(current_span_id)?.clone();
        loop {
            result.push(current.clone());
            match current.parent() {
                Some(parent) => {
                    current = parent;
                }
                None => break,
            }
        }
        Ok(InvocationContextStack {
            trace_id: self.trace_id.clone(),
            spans: NEVec::try_from_vec(result).unwrap(), // result is always non-empty
            trace_states: self.trace_states.clone(),
        })
    }

    /// Clones every element of the stack belonging to the given current span id, and sets
    /// the inherited flag to true on them, without changing the spans in this invocation context.
    pub fn clone_as_inherited_stack(&self, current_span_id: &SpanId) -> InvocationContextStack {
        let mut clones = HashMap::new();
        let mut result = Vec::new();
        let mut current = self.span(current_span_id).unwrap().clone();
        loop {
            let clone = current.as_inherited();
            clones.insert(clone.span_id().clone(), clone.clone());
            result.push(clone);

            match current.parent() {
                Some(parent) => {
                    current = parent;
                }
                None => break,
            }
        }
        for span in &result {
            if let Some(parent) = span.parent() {
                let parent_id = parent.span_id();
                let parent_clone = clones.get(parent_id).unwrap();
                span.replace_parent(Some(parent_clone.clone()));
            }
        }
        InvocationContextStack {
            trace_id: self.trace_id.clone(),
            spans: NEVec::try_from_vec(result).unwrap(), // result is always non-empty
            trace_states: self.trace_states.clone(),
        }
    }

    fn span(&self, span_id: &SpanId) -> Result<&Arc<InvocationContextSpan>, String> {
        self.spans
            .get(span_id)
            .ok_or_else(|| format!("Span {span_id} not found"))
    }
}

impl Debug for InvocationContext {
    fn fmt(&self, f: &mut Formatter<'_>) -> std::fmt::Result {
        writeln!(f, "InvocationContext trace_id={}", self.trace_id)?;
        writeln!(f, "  root span id={}", self.root.span_id())?;
        for span in self.spans.values() {
            writeln!(
                f,
                "  span {} parent={}: {}",
                span.span_id(),
                span.parent()
                    .map(|parent| parent.span_id().to_string())
                    .unwrap_or("none".to_string()),
                span.get_attributes(true)
                    .iter()
                    .map(|(key, values)| format!(
                        "{key}=[{}]",
                        values
                            .iter()
                            .map(|v| v.to_string())
                            .collect::<Vec<_>>()
                            .join(", ")
                    ))
                    .collect::<Vec<_>>()
                    .join(", ")
            )?;
        }
        Ok(())
    }
}

#[cfg(test)]
mod tests {
    use super::*;
    use golem_common::model::ComponentId;
    use test_r::test;
    use tracing::info;
    use uuid::Uuid;

    fn example_trace_id_1() -> TraceId {
        TraceId::from_string("4bf92f3577b34da6a3ce929d0e0e4736").unwrap()
    }

    fn example_trace_id_2() -> TraceId {
        TraceId::from_string("4bf92f3577b34da6a3ce929d0e0e4737").unwrap()
    }

    fn example_span_id_1() -> SpanId {
        SpanId::from_string("cddd89c618fb7bf3").unwrap()
    }

    fn example_span_id_2() -> SpanId {
        SpanId::from_string("00f067aa0ba902b7").unwrap()
    }

    fn example_span_id_3() -> SpanId {
        SpanId::from_string("d0fa4a9110f2dcab").unwrap()
    }

    fn example_span_id_4() -> SpanId {
        SpanId::from_string("4a840260c6879c88").unwrap()
    }

    fn example_span_id_5() -> SpanId {
        SpanId::from_string("04d81050b3163556").unwrap()
    }

    fn example_span_id_6() -> SpanId {
        SpanId::from_string("b7027ded25941641").unwrap()
    }

    fn example_span_id_7() -> SpanId {
        SpanId::from_string("b7027ded25941642").unwrap()
    }

    fn s(s: &str) -> AttributeValue {
        AttributeValue::String(s.to_string())
    }

    // span1 -> span2 -> span5 -> span6
    // span3 -> span4 /
    fn example_stack_1() -> InvocationContextStack {
        let timestamp = Timestamp::from(1724701930000);

        let root_span = InvocationContextSpan::external_parent(example_span_id_1());
        let trace_states = vec!["state1=x".to_string(), "state2=y".to_string()];

        let span2 = InvocationContextSpan::local()
            .with_start(timestamp)
            .with_span_id(example_span_id_2())
            .with_parent(root_span.clone())
            .with_inherited(true)
            .build();
        span2.set_attribute("x".to_string(), AttributeValue::String("1".to_string()));
        span2.set_attribute("y".to_string(), AttributeValue::String("2".to_string()));

        let span3 = InvocationContextSpan::local()
            .with_start(timestamp)
            .with_span_id(example_span_id_3())
            .build();
        span3.set_attribute("w".to_string(), AttributeValue::String("4".to_string()));

        let span4 = InvocationContextSpan::local()
            .with_start(timestamp)
            .with_span_id(example_span_id_4())
            .with_parent(span3)
            .build();
        span4.set_attribute("y".to_string(), AttributeValue::String("22".to_string()));

        let span5 = InvocationContextSpan::local()
            .with_start(timestamp)
            .with_span_id(example_span_id_5())
            .with_parent(span2.clone())
            .with_linked_context(span4)
            .build();
        span5.set_attribute("x".to_string(), AttributeValue::String("11".to_string()));
        span5.set_attribute("z".to_string(), AttributeValue::String("3".to_string()));

        let span6 = InvocationContextSpan::local()
            .with_start(timestamp)
            .with_span_id(example_span_id_6())
            .with_parent(span5.clone())
            .build();
        span6.set_attribute("z".to_string(), AttributeValue::String("33".to_string()));
        span6.set_attribute("a".to_string(), AttributeValue::String("0".to_string()));

        let mut stack = InvocationContextStack::new(example_trace_id_1(), root_span, trace_states);
        stack.push(span2);
        stack.push(span5);
        stack.push(span6);

        stack
    }

    #[test]
    fn test_hash() {
        let uuid = Uuid::parse_str("96c12379-4fff-4fa2-aa09-a4d96c029ac2").unwrap();

        let component_id = ComponentId(uuid);
        let worker_id = WorkerId {
            component_id,
            worker_name: "instanceName".to_string(),
        };
        let hash = ShardId::hash_worker_id(&worker_id);
        info!("hash: {:?}", hash);
        assert_eq!(hash, -6692039695739768661);
    }

    #[test]
    fn has_in_stack() {
        let stack = example_stack_1();
        let (ctx, current_id) = InvocationContext::from_stack(stack).unwrap();

        assert!(ctx.has_in_stack(&current_id, &example_span_id_1()));
        assert!(ctx.has_in_stack(&current_id, &example_span_id_2()));
        assert!(ctx.has_in_stack(&current_id, &example_span_id_3()));
        assert!(ctx.has_in_stack(&current_id, &example_span_id_4()));
        assert!(ctx.has_in_stack(&current_id, &example_span_id_5()));
        assert!(ctx.has_in_stack(&current_id, &example_span_id_6()));
        assert!(!ctx.has_in_stack(&current_id, &example_span_id_7()));
    }

    #[test]
    fn start_span() {
        let stack = example_stack_1();
        let (mut ctx, current_id) = InvocationContext::from_stack(stack).unwrap();

        let span7 = ctx
            .start_span(&current_id, Some(example_span_id_7()))
            .unwrap();
        assert_eq!(span7.span_id(), &example_span_id_7());
        assert_eq!(span7.parent().unwrap().span_id(), &example_span_id_6());
    }

    #[test]
    fn finish_span() {
        let stack = example_stack_1();
        let (mut ctx, current_id) = InvocationContext::from_stack(stack).unwrap();

        let span7 = ctx
            .start_span(&current_id, Some(example_span_id_7()))
            .unwrap();
        ctx.finish_span(span7.span_id()).unwrap();
        assert!(ctx.get_stack(span7.span_id()).is_err());
    }

    #[test]
    fn get_attribute_no_inherited() {
        let stack = example_stack_1();
        let (ctx, current_id) = InvocationContext::from_stack(stack).unwrap();

        let x = ctx.get_attribute(&current_id, "x", false).unwrap();
        let y = ctx.get_attribute(&current_id, "y", false).unwrap();
        let z = ctx.get_attribute(&current_id, "z", false).unwrap();
        let w = ctx.get_attribute(&current_id, "w", false).unwrap();
        let a = ctx.get_attribute(&current_id, "a", false).unwrap();

        assert_eq!(x, None);
        assert_eq!(y, None);
        assert_eq!(z, Some(AttributeValue::String("33".to_string())));
        assert_eq!(w, None);
        assert_eq!(a, Some(AttributeValue::String("0".to_string())));
    }

    #[test]
    fn get_attribute() {
        let stack = example_stack_1();
        let (ctx, current_id) = InvocationContext::from_stack(stack).unwrap();

        let x = ctx.get_attribute(&current_id, "x", true).unwrap();
        let y = ctx.get_attribute(&current_id, "y", true).unwrap();
        let z = ctx.get_attribute(&current_id, "z", true).unwrap();
        let w = ctx.get_attribute(&current_id, "w", true).unwrap();
        let a = ctx.get_attribute(&current_id, "a", true).unwrap();

        assert_eq!(x, Some(s("11"))); // found in the parent chain
        assert_eq!(y, Some(s("22"))); // overridden by the linked context
        assert_eq!(z, Some(s("33"))); // found in current
        assert_eq!(w, None); // defined in the linked context's parent span, not returned here
        assert_eq!(a, Some(s("0"))); // found in current
    }

    #[test]
    fn get_attribute_chain() {
        let stack = example_stack_1();
        let (ctx, current_id) = InvocationContext::from_stack(stack).unwrap();

        let x = ctx.get_attribute_chain(&current_id, "x").unwrap();
        let y = ctx.get_attribute_chain(&current_id, "y").unwrap();
        let z = ctx.get_attribute_chain(&current_id, "z").unwrap();
        let w = ctx.get_attribute_chain(&current_id, "w").unwrap();
        let a = ctx.get_attribute_chain(&current_id, "a").unwrap();

        assert_eq!(x, Some(vec![s("11"), s("1")]));
        assert_eq!(y, Some(vec![s("22"), s("2")]));
        assert_eq!(z, Some(vec![s("33"), s("3")]));
        assert_eq!(w, None);
        assert_eq!(a, Some(vec![s("0")]));
    }

    #[test]
    fn get_attributes() {
        let stack = example_stack_1();
        let (ctx, current_id) = InvocationContext::from_stack(stack).unwrap();

        let attributes = ctx.get_attributes(&current_id, true).unwrap();

        assert_eq!(attributes.len(), 4);
        assert_eq!(attributes.get("x").unwrap(), &[s("11"), s("1")]);
        assert_eq!(attributes.get("y").unwrap(), &[s("22"), s("2")]);
        assert_eq!(attributes.get("z").unwrap(), &[s("33"), s("3")]);
        assert_eq!(attributes.get("a").unwrap(), &[s("0")]);
    }

    #[test]
    fn get_stack() {
        let stack = example_stack_1();
        let (ctx, current_id) = InvocationContext::from_stack(stack).unwrap();

        let stack = ctx.get_stack(&current_id).unwrap();

        assert_eq!(stack.spans.len().get(), 4);
        assert_eq!(stack.spans[0].span_id(), &example_span_id_6());
        assert_eq!(stack.spans[1].span_id(), &example_span_id_5());
        assert_eq!(stack.spans[2].span_id(), &example_span_id_2());
        assert_eq!(stack.spans[3].span_id(), &example_span_id_1());
    }

    #[test]
    fn clone_as_inherited_stack() {
        let stack = example_stack_1();
        let (ctx, current_id) = InvocationContext::from_stack(stack).unwrap();

        let inherited_stack = ctx.clone_as_inherited_stack(&current_id);
        let original_stack = ctx.get_stack(&current_id).unwrap();

        assert_eq!(inherited_stack.spans.len().get(), 4);
        assert_eq!(inherited_stack.spans[0].span_id(), &example_span_id_6());
        assert!(inherited_stack.spans[0].inherited());
        assert_eq!(inherited_stack.spans[1].span_id(), &example_span_id_5());
        assert!(inherited_stack.spans[1].inherited());
        assert_eq!(inherited_stack.spans[2].span_id(), &example_span_id_2());
        assert!(inherited_stack.spans[2].inherited());
        assert_eq!(inherited_stack.spans[3].span_id(), &example_span_id_1());
        assert!(inherited_stack.spans[3].inherited());

        assert_eq!(original_stack.spans.len().get(), 4);
        assert!(!original_stack.spans[0].inherited());
        assert!(!original_stack.spans[1].inherited());
        assert!(original_stack.spans[2].inherited());
        assert!(original_stack.spans[3].inherited());
    }

    #[test]
    fn switch_to() {
        let stack1 = example_stack_1();
        let (mut ctx, _current_id) = InvocationContext::from_stack(stack1.clone()).unwrap();

        let mut stack2 = InvocationContextStack::new(
            example_trace_id_2(),
            stack1.spans.last().clone(),
            vec!["state3=z".to_string()],
        );
        let span7 = InvocationContextSpan::local()
            .with_span_id(example_span_id_7())
            .with_parent(stack1.spans.first().clone())
            .build();
        span7.set_attribute("a".to_string(), AttributeValue::String("00".to_string()));
        stack2.push(span7);

        let (ctx2, current_id2) = InvocationContext::from_stack(stack2).unwrap();
        ctx.switch_to(ctx2);

        assert_eq!(ctx.trace_id, example_trace_id_2());
        assert_eq!(ctx.trace_states, vec!["state3=z".to_string()]);
        assert_eq!(ctx.root.span_id(), &example_span_id_1());

        let x = ctx.get_attribute_chain(&current_id2, "x").unwrap();
        let y = ctx.get_attribute_chain(&current_id2, "y").unwrap();
        let z = ctx.get_attribute_chain(&current_id2, "z").unwrap();
        let w = ctx.get_attribute_chain(&current_id2, "w").unwrap();
        let a = ctx.get_attribute_chain(&current_id2, "a").unwrap();

        assert_eq!(x, Some(vec![s("11"), s("1")]));
        assert_eq!(y, Some(vec![s("22"), s("2")]));
        assert_eq!(z, Some(vec![s("33"), s("3")]));
        assert_eq!(w, None);
        assert_eq!(a, Some(vec![s("00"), s("0")]));
    }
}<|MERGE_RESOLUTION|>--- conflicted
+++ resolved
@@ -22,12 +22,7 @@
 use golem_common::model::oplog::{PersistenceLevel, WorkerError};
 use golem_common::model::regions::DeletedRegions;
 use golem_common::model::{
-<<<<<<< HEAD
     AccountId, ComponentType, OplogIndex, ShardAssignment, ShardId, Timestamp, WorkerId,
-    WorkerStatusRecord,
-=======
-    AccountId, ComponentType, ShardAssignment, ShardId, Timestamp, WorkerId,
->>>>>>> cd9c4f9c
 };
 use golem_service_base::error::worker_executor::{
     GolemSpecificWasmTrap, InterruptKind, WorkerExecutorError,
@@ -288,6 +283,7 @@
 pub struct LastError {
     pub error: WorkerError,
     pub stderr: String,
+    pub retry_from: OplogIndex,
 }
 
 impl Display for LastError {

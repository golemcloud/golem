--- conflicted
+++ resolved
@@ -439,23 +439,7 @@
                     function_type: durable_function_type,
                     oplog_entry_version: OplogEntryVersion::V2,
                 }),
-<<<<<<< HEAD
-                _ => Err(GolemError::unexpected_oplog_entry(
-=======
-                OplogEntry::ImportedFunctionInvokedV1 {
-                    timestamp,
-                    function_name,
-                    wrapped_function_type,
-                    ..
-                } => Ok(PersistedDurableFunctionInvocation {
-                    timestamp,
-                    function_name,
-                    response: bytes.to_vec(),
-                    function_type: wrapped_function_type,
-                    oplog_entry_version: OplogEntryVersion::V1,
-                }),
                 _ => Err(WorkerExecutorError::unexpected_oplog_entry(
->>>>>>> e292e4a0
                     "ImportedFunctionInvoked",
                     format!("{oplog_entry:?}"),
                 )),

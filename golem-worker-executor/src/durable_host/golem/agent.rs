// Copyright 2024-2025 Golem Cloud
//
// Licensed under the Golem Source License v1.0 (the "License");
// you may not use this file except in compliance with the License.
// You may obtain a copy of the License at
//
//     http://license.golem.cloud/LICENSE
//
// Unless required by applicable law or agreed to in writing, software
// distributed under the License is distributed on an "AS IS" BASIS,
// WITHOUT WARRANTIES OR CONDITIONS OF ANY KIND, either express or implied.
// See the License for the specific language governing permissions and
// limitations under the License.

use crate::durable_host::{Durability, DurabilityHost, DurableWorkerCtx};
use crate::workerctx::WorkerCtx;
use anyhow::anyhow;
use golem_common::model::agent::bindings::golem::agent::common::AgentError;
use golem_common::model::agent::bindings::golem::agent::host;
use golem_common::model::agent::bindings::golem::agent::host::{DataValue, Host};
use golem_common::model::agent::wit_naming::ToWitNaming;
use golem_common::model::agent::AgentId;
use golem_common::model::oplog::host_functions::{
    GolemAgentGetAgentType, GolemAgentGetAllAgentTypes,
};
use golem_common::model::oplog::{
    DurableFunctionType, HostRequestGolemAgentGetAgentType, HostRequestNoInput,
    HostResponseGolemAgentAgentType, HostResponseGolemAgentAgentTypes,
};

impl<Ctx: WorkerCtx> Host for DurableWorkerCtx<Ctx> {
    async fn get_all_agent_types(&mut self) -> anyhow::Result<Vec<host::RegisteredAgentType>> {
        let durability =
            Durability::<GolemAgentGetAllAgentTypes>::new(self, DurableFunctionType::ReadRemote)
                .await?;
        let result = if durability.is_live() {
<<<<<<< HEAD
            let environment_id = &self.owned_worker_id.environment_id;
            let result = self.agent_types_service().get_all(environment_id).await;
=======
            let project_id = &self.owned_worker_id.project_id;
            let result = self
                .agent_types_service()
                .get_all(project_id)
                .await
                .map_err(|err| err.to_string());
>>>>>>> 3b984e4a
            durability.try_trigger_retry(self, &result).await?;
            durability
                .persist(
                    self,
                    HostRequestNoInput {},
                    HostResponseGolemAgentAgentTypes { result },
                )
                .await
        } else {
            durability.replay(self).await
        }?;

        match result.result {
            Ok(result) => Ok(result.into_iter().map(|r| r.into()).collect()),
            Err(err) => Err(anyhow!(err)),
        }
    }

    async fn get_agent_type(
        &mut self,
        agent_type_name: String,
    ) -> anyhow::Result<Option<host::RegisteredAgentType>> {
        let durability =
            Durability::<GolemAgentGetAgentType>::new(self, DurableFunctionType::ReadRemote)
                .await?;
        let result = if durability.is_live() {
            let result = self
                .agent_types_service()
<<<<<<< HEAD
                .get(&self.owned_worker_id.environment_id, &agent_type_name)
                .await;
=======
                .get(project_id, &agent_type_name)
                .await
                .map_err(|err| err.to_string());
>>>>>>> 3b984e4a
            durability.try_trigger_retry(self, &result).await?;
            durability
                .persist(
                    self,
<<<<<<< HEAD
                    agent_type_name.clone(),
                    self.agent_types_service()
                        .get(&self.owned_worker_id.environment_id, &agent_type_name)
                        .await,
=======
                    HostRequestGolemAgentGetAgentType { agent_type_name },
                    HostResponseGolemAgentAgentType { result },
>>>>>>> 3b984e4a
                )
                .await
        } else {
            durability.replay(self).await
        }?;

        match result.result {
            Ok(result) => Ok(result.map(|r| r.into())),
            Err(err) => Err(anyhow!(err)),
        }
    }

    async fn make_agent_id(
        &mut self,
        agent_type_name: String,
        input: DataValue,
    ) -> anyhow::Result<Result<String, AgentError>> {
        DurabilityHost::observe_function_call(self, "golem_agent", "make_agent_id");

        if let Some(agent_type) = self.get_agent_type(agent_type_name.clone()).await? {
            match golem_common::model::agent::DataValue::try_from_bindings(
                input,
                agent_type.agent_type.constructor.input_schema,
            ) {
                Ok(input) => {
                    let agent_id = AgentId::new(agent_type_name.to_wit_naming(), input);
                    Ok(Ok(agent_id.to_string()))
                }
                Err(err) => Ok(Err(AgentError::InvalidInput(err))),
            }
        } else {
            Ok(Err(AgentError::InvalidType(agent_type_name)))
        }
    }

    async fn parse_agent_id(
        &mut self,
        agent_id: String,
    ) -> anyhow::Result<Result<(String, DataValue), AgentError>> {
        DurabilityHost::observe_function_call(self, "golem_agent", "parse_agent_id");

        let component_metadata = &self.component_metadata().metadata;
        match AgentId::parse(agent_id, component_metadata) {
            Ok(agent_id) => Ok(Ok((agent_id.agent_type, agent_id.parameters.into()))),
            Err(error) => Ok(Err(AgentError::InvalidAgentId(error))),
        }
    }
}<|MERGE_RESOLUTION|>--- conflicted
+++ resolved
@@ -34,17 +34,12 @@
             Durability::<GolemAgentGetAllAgentTypes>::new(self, DurableFunctionType::ReadRemote)
                 .await?;
         let result = if durability.is_live() {
-<<<<<<< HEAD
             let environment_id = &self.owned_worker_id.environment_id;
-            let result = self.agent_types_service().get_all(environment_id).await;
-=======
-            let project_id = &self.owned_worker_id.project_id;
             let result = self
                 .agent_types_service()
-                .get_all(project_id)
+                .get_all(environment_id)
                 .await
                 .map_err(|err| err.to_string());
->>>>>>> 3b984e4a
             durability.try_trigger_retry(self, &result).await?;
             durability
                 .persist(
@@ -73,27 +68,15 @@
         let result = if durability.is_live() {
             let result = self
                 .agent_types_service()
-<<<<<<< HEAD
                 .get(&self.owned_worker_id.environment_id, &agent_type_name)
-                .await;
-=======
-                .get(project_id, &agent_type_name)
                 .await
                 .map_err(|err| err.to_string());
->>>>>>> 3b984e4a
             durability.try_trigger_retry(self, &result).await?;
             durability
                 .persist(
                     self,
-<<<<<<< HEAD
-                    agent_type_name.clone(),
-                    self.agent_types_service()
-                        .get(&self.owned_worker_id.environment_id, &agent_type_name)
-                        .await,
-=======
                     HostRequestGolemAgentGetAgentType { agent_type_name },
                     HostResponseGolemAgentAgentType { result },
->>>>>>> 3b984e4a
                 )
                 .await
         } else {

// Copyright 2024-2025 Golem Cloud
//
// Licensed under the Golem Source License v1.0 (the "License");
// you may not use this file except in compliance with the License.
// You may obtain a copy of the License at
//
//     http://license.golem.cloud/LICENSE
//
// Unless required by applicable law or agreed to in writing, software
// distributed under the License is distributed on an "AS IS" BASIS,
// WITHOUT WARRANTIES OR CONDITIONS OF ANY KIND, either express or implied.
// See the License for the specific language governing permissions and
// limitations under the License.

pub mod container;
pub mod types;

use futures::TryFutureExt;
use golem_common::model::oplog::{
    DurableFunctionType, HostRequestBlobStoreContainer, HostRequestBlobStoreCopyOrMove,
    HostResponseBlobStoreContains, HostResponseBlobStoreOptionalTimestamp,
    HostResponseBlobStoreTimestamp, HostResponseBlobStoreUnit,
};
use wasmtime::component::Resource;
use wasmtime_wasi::IoView;

use crate::durable_host::blobstore::types::ContainerEntry;
use crate::durable_host::{Durability, DurableWorkerCtx};
use crate::preview2::wasi::blobstore::blobstore::{
    Container, ContainerName, Error, Host, ObjectId,
};
use crate::workerctx::WorkerCtx;
use golem_common::model::oplog::host_functions;

impl<Ctx: WorkerCtx> Host for DurableWorkerCtx<Ctx> {
    async fn create_container(
        &mut self,
        name: ContainerName,
    ) -> anyhow::Result<Result<Resource<Container>, Error>> {
<<<<<<< HEAD
        let environment_id = self.state.owned_worker_id.environment_id();
        let durability = Durability::<u64, SerializableError>::new(
=======
        let account_id = self.state.owned_worker_id.project_id();
        let durability = Durability::<host_functions::BlobstoreBlobstoreCreateContainer>::new(
>>>>>>> 3b984e4a
            self,
            DurableFunctionType::WriteRemote,
        )
        .await?;
        let result = if durability.is_live() {
            let svc = self.state.blob_store_service.clone();
            let result = svc
                .create_container(environment_id.clone(), name.clone())
                .and_then(|_| svc.get_container(environment_id, name.clone()))
                .await
                .map(|r| r.unwrap())
                .map_err(|err| err.to_string());
            durability.try_trigger_retry(self, &result).await?;

            let result = HostResponseBlobStoreTimestamp { result };

            durability
                .persist(
                    self,
                    HostRequestBlobStoreContainer {
                        container: name.clone(),
                    },
                    result,
                )
                .await
        } else {
            durability.replay(self).await
        }?;

        match result.result {
            Ok(created_at) => {
                let container = self
                    .as_wasi_view()
                    .table()
                    .push(ContainerEntry::new(name, created_at))?;
                Ok(Ok(container))
            }
            Err(err) => Ok(Err(err)),
        }
    }

    async fn get_container(
        &mut self,
        name: ContainerName,
    ) -> anyhow::Result<Result<Resource<Container>, Error>> {
<<<<<<< HEAD
        let environment_id = self.state.owned_worker_id.environment_id();
        let durability = Durability::<Option<u64>, SerializableError>::new(
=======
        let account_id = self.state.owned_worker_id.project_id();
        let durability = Durability::<host_functions::BlobstoreBlobstoreGetContainer>::new(
>>>>>>> 3b984e4a
            self,
            DurableFunctionType::ReadRemote,
        )
        .await?;
        let result = if durability.is_live() {
            let result = self
                .state
                .blob_store_service
<<<<<<< HEAD
                .get_container(environment_id, name.clone())
                .await;
=======
                .get_container(account_id, name.clone())
                .await
                .map_err(|err| err.to_string());
>>>>>>> 3b984e4a
            durability.try_trigger_retry(self, &result).await?;

            let result = HostResponseBlobStoreOptionalTimestamp { result };

            durability
                .persist(
                    self,
                    HostRequestBlobStoreContainer {
                        container: name.clone(),
                    },
                    result,
                )
                .await
        } else {
            durability.replay(self).await
        }?;

        match result.result {
            Ok(Some(created_at)) => {
                let container = self
                    .as_wasi_view()
                    .table()
                    .push(ContainerEntry::new(name, created_at))?;
                Ok(Ok(container))
            }
            Ok(None) => Ok(Err("Container not found".to_string())),
            Err(err) => Ok(Err(err)),
        }
    }

    async fn delete_container(&mut self, name: ContainerName) -> anyhow::Result<Result<(), Error>> {
<<<<<<< HEAD
        let environment_id = self.state.owned_worker_id.environment_id();
        let durability = Durability::<(), SerializableError>::new(
=======
        let account_id = self.state.owned_worker_id.project_id();
        let durability = Durability::<host_functions::BlobstoreBlobstoreDeleteContainer>::new(
>>>>>>> 3b984e4a
            self,
            DurableFunctionType::WriteRemote,
        )
        .await?;
        let result = if durability.is_live() {
            let result = self
                .state
                .blob_store_service
<<<<<<< HEAD
                .delete_container(environment_id, name.clone())
                .await;
=======
                .delete_container(account_id, name.clone())
                .await
                .map_err(|err| err.to_string());

>>>>>>> 3b984e4a
            durability.try_trigger_retry(self, &result).await?;

            let result = HostResponseBlobStoreUnit { result };

            durability
                .persist(
                    self,
                    HostRequestBlobStoreContainer { container: name },
                    result,
                )
                .await
        } else {
            durability.replay(self).await
        }?;

        Ok(result.result)
    }

    async fn container_exists(
        &mut self,
        name: ContainerName,
    ) -> anyhow::Result<Result<bool, Error>> {
<<<<<<< HEAD
        let environment_id = self.state.owned_worker_id.environment_id();
        let durability = Durability::<bool, SerializableError>::new(
=======
        let account_id = self.state.owned_worker_id.project_id();
        let durability = Durability::<host_functions::BlobstoreBlobstoreContainerExists>::new(
>>>>>>> 3b984e4a
            self,
            DurableFunctionType::ReadRemote,
        )
        .await?;
        let result = if durability.is_live() {
            let result = self
                .state
                .blob_store_service
<<<<<<< HEAD
                .container_exists(environment_id, name.clone())
                .await;
=======
                .container_exists(account_id, name.clone())
                .await
                .map_err(|err| err.to_string());

>>>>>>> 3b984e4a
            durability.try_trigger_retry(self, &result).await?;

            let result = HostResponseBlobStoreContains { result };

            durability
                .persist(
                    self,
                    HostRequestBlobStoreContainer { container: name },
                    result,
                )
                .await
        } else {
            durability.replay(self).await
        }?;

        Ok(result.result)
    }

    async fn copy_object(
        &mut self,
        src: ObjectId,
        dest: ObjectId,
    ) -> anyhow::Result<Result<(), Error>> {
<<<<<<< HEAD
        let environment_id = self.state.owned_worker_id.environment_id();
        let durability = Durability::<(), SerializableError>::new(
=======
        let account_id = self.state.owned_worker_id.project_id();
        let durability = Durability::<host_functions::BlobstoreBlobstoreCopyObject>::new(
>>>>>>> 3b984e4a
            self,
            DurableFunctionType::WriteRemote,
        )
        .await?;
        let result = if durability.is_live() {
            let input = HostRequestBlobStoreCopyOrMove {
                source_container: src.container.clone(),
                source_object: src.object.clone(),
                target_container: dest.container.clone(),
                target_object: dest.object.clone(),
            };
            let result = self
                .state
                .blob_store_service
                .copy_object(
                    environment_id,
                    src.container,
                    src.object,
                    dest.container,
                    dest.object,
                )
                .await
                .map_err(|err| err.to_string());

            durability.try_trigger_retry(self, &result).await?;

            let result = HostResponseBlobStoreUnit { result };

            durability.persist(self, input, result).await
        } else {
            durability.replay(self).await
        }?;

        Ok(result.result)
    }

    async fn move_object(
        &mut self,
        src: ObjectId,
        dest: ObjectId,
    ) -> anyhow::Result<Result<(), Error>> {
<<<<<<< HEAD
        let environment_id = self.state.owned_worker_id.environment_id();
        let durability = Durability::<(), SerializableError>::new(
=======
        let account_id = self.state.owned_worker_id.project_id();
        let durability = Durability::<host_functions::BlobstoreBlobstoreMoveObject>::new(
>>>>>>> 3b984e4a
            self,
            DurableFunctionType::WriteRemote,
        )
        .await?;
        let result = if durability.is_live() {
            let input = HostRequestBlobStoreCopyOrMove {
                source_container: src.container.clone(),
                source_object: src.object.clone(),
                target_container: dest.container.clone(),
                target_object: dest.object.clone(),
            };
            let result = self
                .state
                .blob_store_service
                .move_object(
                    environment_id,
                    src.container,
                    src.object,
                    dest.container,
                    dest.object,
                )
                .await
                .map_err(|err| err.to_string());

            durability.try_trigger_retry(self, &result).await?;

            let result = HostResponseBlobStoreUnit { result };

            durability.persist(self, input, result).await
        } else {
            durability.replay(self).await
        }?;

        Ok(result.result)
    }
}<|MERGE_RESOLUTION|>--- conflicted
+++ resolved
@@ -37,13 +37,8 @@
         &mut self,
         name: ContainerName,
     ) -> anyhow::Result<Result<Resource<Container>, Error>> {
-<<<<<<< HEAD
-        let environment_id = self.state.owned_worker_id.environment_id();
-        let durability = Durability::<u64, SerializableError>::new(
-=======
-        let account_id = self.state.owned_worker_id.project_id();
+        let environment_id = self.state.owned_worker_id.environment_id();
         let durability = Durability::<host_functions::BlobstoreBlobstoreCreateContainer>::new(
->>>>>>> 3b984e4a
             self,
             DurableFunctionType::WriteRemote,
         )
@@ -89,13 +84,8 @@
         &mut self,
         name: ContainerName,
     ) -> anyhow::Result<Result<Resource<Container>, Error>> {
-<<<<<<< HEAD
-        let environment_id = self.state.owned_worker_id.environment_id();
-        let durability = Durability::<Option<u64>, SerializableError>::new(
-=======
-        let account_id = self.state.owned_worker_id.project_id();
+        let environment_id = self.state.owned_worker_id.environment_id();
         let durability = Durability::<host_functions::BlobstoreBlobstoreGetContainer>::new(
->>>>>>> 3b984e4a
             self,
             DurableFunctionType::ReadRemote,
         )
@@ -104,14 +94,9 @@
             let result = self
                 .state
                 .blob_store_service
-<<<<<<< HEAD
                 .get_container(environment_id, name.clone())
-                .await;
-=======
-                .get_container(account_id, name.clone())
-                .await
-                .map_err(|err| err.to_string());
->>>>>>> 3b984e4a
+                .await
+                .map_err(|err| err.to_string());
             durability.try_trigger_retry(self, &result).await?;
 
             let result = HostResponseBlobStoreOptionalTimestamp { result };
@@ -143,30 +128,19 @@
     }
 
     async fn delete_container(&mut self, name: ContainerName) -> anyhow::Result<Result<(), Error>> {
-<<<<<<< HEAD
-        let environment_id = self.state.owned_worker_id.environment_id();
-        let durability = Durability::<(), SerializableError>::new(
-=======
-        let account_id = self.state.owned_worker_id.project_id();
+        let environment_id = self.state.owned_worker_id.environment_id();
         let durability = Durability::<host_functions::BlobstoreBlobstoreDeleteContainer>::new(
->>>>>>> 3b984e4a
-            self,
-            DurableFunctionType::WriteRemote,
-        )
-        .await?;
-        let result = if durability.is_live() {
-            let result = self
-                .state
-                .blob_store_service
-<<<<<<< HEAD
+            self,
+            DurableFunctionType::WriteRemote,
+        )
+        .await?;
+        let result = if durability.is_live() {
+            let result = self
+                .state
+                .blob_store_service
                 .delete_container(environment_id, name.clone())
-                .await;
-=======
-                .delete_container(account_id, name.clone())
-                .await
-                .map_err(|err| err.to_string());
-
->>>>>>> 3b984e4a
+                .await
+                .map_err(|err| err.to_string());
             durability.try_trigger_retry(self, &result).await?;
 
             let result = HostResponseBlobStoreUnit { result };
@@ -189,13 +163,8 @@
         &mut self,
         name: ContainerName,
     ) -> anyhow::Result<Result<bool, Error>> {
-<<<<<<< HEAD
-        let environment_id = self.state.owned_worker_id.environment_id();
-        let durability = Durability::<bool, SerializableError>::new(
-=======
-        let account_id = self.state.owned_worker_id.project_id();
+        let environment_id = self.state.owned_worker_id.environment_id();
         let durability = Durability::<host_functions::BlobstoreBlobstoreContainerExists>::new(
->>>>>>> 3b984e4a
             self,
             DurableFunctionType::ReadRemote,
         )
@@ -204,15 +173,9 @@
             let result = self
                 .state
                 .blob_store_service
-<<<<<<< HEAD
                 .container_exists(environment_id, name.clone())
-                .await;
-=======
-                .container_exists(account_id, name.clone())
-                .await
-                .map_err(|err| err.to_string());
-
->>>>>>> 3b984e4a
+                .await
+                .map_err(|err| err.to_string());
             durability.try_trigger_retry(self, &result).await?;
 
             let result = HostResponseBlobStoreContains { result };
@@ -236,13 +199,8 @@
         src: ObjectId,
         dest: ObjectId,
     ) -> anyhow::Result<Result<(), Error>> {
-<<<<<<< HEAD
-        let environment_id = self.state.owned_worker_id.environment_id();
-        let durability = Durability::<(), SerializableError>::new(
-=======
-        let account_id = self.state.owned_worker_id.project_id();
+        let environment_id = self.state.owned_worker_id.environment_id();
         let durability = Durability::<host_functions::BlobstoreBlobstoreCopyObject>::new(
->>>>>>> 3b984e4a
             self,
             DurableFunctionType::WriteRemote,
         )
@@ -284,13 +242,8 @@
         src: ObjectId,
         dest: ObjectId,
     ) -> anyhow::Result<Result<(), Error>> {
-<<<<<<< HEAD
-        let environment_id = self.state.owned_worker_id.environment_id();
-        let durability = Durability::<(), SerializableError>::new(
-=======
-        let account_id = self.state.owned_worker_id.project_id();
+        let environment_id = self.state.owned_worker_id.environment_id();
         let durability = Durability::<host_functions::BlobstoreBlobstoreMoveObject>::new(
->>>>>>> 3b984e4a
             self,
             DurableFunctionType::WriteRemote,
         )

// Copyright 2024-2025 Golem Cloud
//
// Licensed under the Golem Source License v1.0 (the "License");
// you may not use this file except in compliance with the License.
// You may obtain a copy of the License at
//
//     http://license.golem.cloud/LICENSE
//
// Unless required by applicable law or agreed to in writing, software
// distributed under the License is distributed on an "AS IS" BASIS,
// WITHOUT WARRANTIES OR CONDITIONS OF ANY KIND, either express or implied.
// See the License for the specific language governing permissions and
// limitations under the License.

use crate::durable_host::keyvalue::error::ErrorEntry;
use crate::durable_host::keyvalue::types::{BucketEntry, IncomingValueEntry, OutgoingValueEntry};
use crate::durable_host::{Durability, DurableWorkerCtx};
use crate::preview2::wasi::keyvalue::eventual_batch::{
    Bucket, Error, Host, IncomingValue, Key, OutgoingValue,
};
use crate::workerctx::WorkerCtx;
use golem_common::model::oplog::host_functions::{
    KeyvalueEventualBatchDeleteMany, KeyvalueEventualBatchGetKeys, KeyvalueEventualBatchGetMany,
    KeyvalueEventualBatchSetMany,
};
use golem_common::model::oplog::{
    DurableFunctionType, HostRequestKVBucket, HostRequestKVBucketAndKeySizePairs,
    HostRequestKVBucketAndKeys, HostResponseKVGetMany, HostResponseKVKeys, HostResponseKVUnit,
};
use wasmtime::component::Resource;
use wasmtime_wasi::{IoView, ResourceTableError};

impl<Ctx: WorkerCtx> Host for DurableWorkerCtx<Ctx> {
    async fn get_many(
        &mut self,
        bucket: Resource<Bucket>,
        keys: Vec<Key>,
    ) -> anyhow::Result<Result<Vec<Option<Resource<IncomingValue>>>, Resource<Error>>> {
        let environment_id = self.owned_worker_id.environment_id();
        let bucket = self
            .as_wasi_view()
            .table()
            .get::<BucketEntry>(&bucket)?
            .name
            .clone();

        let durability =
            Durability::<KeyvalueEventualBatchGetMany>::new(self, DurableFunctionType::ReadRemote)
                .await?;
        let result = if durability.is_live() {
            let input = HostRequestKVBucketAndKeys {
                bucket: bucket.clone(),
                keys: keys.clone(),
            };
            let result = self
                .state
                .key_value_service
<<<<<<< HEAD
                .get_many(environment_id, bucket, keys)
                .await;
=======
                .get_many(project_id, bucket, keys)
                .await
                .map_err(|err| err.to_string());
>>>>>>> 3b984e4a
            durability.try_trigger_retry(self, &result).await?;
            durability
                .persist(self, input, HostResponseKVGetMany { result })
                .await
        } else {
            durability.replay(self).await
        }?;

        match result.result {
            Ok(values) => {
                let mut result = Vec::new();
                for maybe_incoming_value in values {
                    match maybe_incoming_value {
                        Some(incoming_value) => {
                            let value = self
                                .as_wasi_view()
                                .table()
                                .push(IncomingValueEntry::new(incoming_value))?;
                            result.push(Some(value));
                        }
                        None => {
                            result.push(None);
                        }
                    }
                }
                Ok(Ok(result))
            }
            Err(e) => {
                let error = self.as_wasi_view().table().push(ErrorEntry::new(e))?;
                Ok(Err(error))
            }
        }
    }

    async fn keys(
        &mut self,
        bucket: Resource<Bucket>,
    ) -> anyhow::Result<Result<Vec<Key>, Resource<Error>>> {
        let environment_id = self.owned_worker_id.environment_id();
        let bucket = self
            .as_wasi_view()
            .table()
            .get::<BucketEntry>(&bucket)?
            .name
            .clone();

        let durability =
            Durability::<KeyvalueEventualBatchGetKeys>::new(self, DurableFunctionType::ReadRemote)
                .await?;
        let result = if durability.is_live() {
            let result = self
                .state
                .key_value_service
<<<<<<< HEAD
                .get_keys(environment_id, bucket.clone())
                .await;
=======
                .get_keys(project_id, bucket.clone())
                .await
                .map_err(|err| err.to_string());
>>>>>>> 3b984e4a
            durability.try_trigger_retry(self, &result).await?;
            durability
                .persist(
                    self,
                    HostRequestKVBucket { bucket },
                    HostResponseKVKeys { result },
                )
                .await
        } else {
            durability.replay(self).await
        }?;

        match result.result {
            Ok(keys) => Ok(Ok(keys)),
            Err(e) => {
                let error = self.as_wasi_view().table().push(ErrorEntry::new(e))?;
                Ok(Err(error))
            }
        }
    }

    async fn set_many(
        &mut self,
        bucket: Resource<Bucket>,
        key_values: Vec<(Key, Resource<OutgoingValue>)>,
    ) -> anyhow::Result<Result<(), Resource<Error>>> {
        let environment_id = self.owned_worker_id.environment_id();
        let bucket = self
            .as_wasi_view()
            .table()
            .get::<BucketEntry>(&bucket)?
            .name
            .clone();
        let key_values = key_values
            .into_iter()
            .map(|(key, outgoing_value)| {
                let outgoing_value = self
                    .as_wasi_view()
                    .table()
                    .get::<OutgoingValueEntry>(&outgoing_value)?
                    .body
                    .read()
                    .unwrap()
                    .clone();
                Ok((key, outgoing_value))
            })
            .collect::<Result<Vec<(String, Vec<u8>)>, ResourceTableError>>()?;

        let durability =
            Durability::<KeyvalueEventualBatchSetMany>::new(self, DurableFunctionType::WriteRemote)
                .await?;

        let result = if durability.is_live() {
            let input = HostRequestKVBucketAndKeySizePairs {
                bucket: bucket.clone(),
                keys: key_values
                    .iter()
                    .map(|(k, v)| (k.clone(), v.len()))
                    .collect(),
            };
            let result = self
                .state
                .key_value_service
<<<<<<< HEAD
                .set_many(environment_id, bucket, key_values)
                .await;
=======
                .set_many(project_id, bucket, key_values)
                .await
                .map_err(|err| err.to_string());
>>>>>>> 3b984e4a
            durability.try_trigger_retry(self, &result).await?;
            durability
                .persist(self, input, HostResponseKVUnit { result })
                .await
        } else {
            durability.replay(self).await
        }?;

        match result.result {
            Ok(()) => Ok(Ok(())),
            Err(e) => {
                let error = self.as_wasi_view().table().push(ErrorEntry::new(e))?;
                Ok(Err(error))
            }
        }
    }

    async fn delete_many(
        &mut self,
        bucket: Resource<Bucket>,
        keys: Vec<Key>,
    ) -> anyhow::Result<Result<(), Resource<Error>>> {
        let project_id = self.owned_worker_id.environment_id();
        let bucket = self
            .as_wasi_view()
            .table()
            .get::<BucketEntry>(&bucket)?
            .name
            .clone();

        let durability = Durability::<KeyvalueEventualBatchDeleteMany>::new(
            self,
            DurableFunctionType::WriteRemote,
        )
        .await?;

        let result = if durability.is_live() {
            let input = HostRequestKVBucketAndKeys {
                bucket: bucket.clone(),
                keys: keys.clone(),
            };
            let result = self
                .state
                .key_value_service
                .delete_many(project_id, bucket, keys)
                .await
                .map_err(|err| err.to_string());
            durability.try_trigger_retry(self, &result).await?;
            durability
                .persist(self, input, HostResponseKVUnit { result })
                .await
        } else {
            durability.replay(self).await
        }?;

        match result.result {
            Ok(()) => Ok(Ok(())),
            Err(e) => {
                let error = self.as_wasi_view().table().push(ErrorEntry::new(e))?;
                Ok(Err(error))
            }
        }
    }
}<|MERGE_RESOLUTION|>--- conflicted
+++ resolved
@@ -55,14 +55,9 @@
             let result = self
                 .state
                 .key_value_service
-<<<<<<< HEAD
                 .get_many(environment_id, bucket, keys)
-                .await;
-=======
-                .get_many(project_id, bucket, keys)
-                .await
-                .map_err(|err| err.to_string());
->>>>>>> 3b984e4a
+                .await
+                .map_err(|err| err.to_string());
             durability.try_trigger_retry(self, &result).await?;
             durability
                 .persist(self, input, HostResponseKVGetMany { result })
@@ -116,14 +111,9 @@
             let result = self
                 .state
                 .key_value_service
-<<<<<<< HEAD
                 .get_keys(environment_id, bucket.clone())
-                .await;
-=======
-                .get_keys(project_id, bucket.clone())
-                .await
-                .map_err(|err| err.to_string());
->>>>>>> 3b984e4a
+                .await
+                .map_err(|err| err.to_string());
             durability.try_trigger_retry(self, &result).await?;
             durability
                 .persist(
@@ -187,14 +177,9 @@
             let result = self
                 .state
                 .key_value_service
-<<<<<<< HEAD
                 .set_many(environment_id, bucket, key_values)
-                .await;
-=======
-                .set_many(project_id, bucket, key_values)
-                .await
-                .map_err(|err| err.to_string());
->>>>>>> 3b984e4a
+                .await
+                .map_err(|err| err.to_string());
             durability.try_trigger_retry(self, &result).await?;
             durability
                 .persist(self, input, HostResponseKVUnit { result })

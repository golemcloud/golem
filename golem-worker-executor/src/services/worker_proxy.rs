--- conflicted
+++ resolved
@@ -216,14 +216,9 @@
 }
 
 pub struct RemoteWorkerProxy {
-<<<<<<< HEAD
-    worker_service_client: GrpcClient<WorkerServiceClient<Channel>>,
+    worker_service_client: GrpcClient<WorkerServiceClient<OtelGrpcService<Channel>>>,
     registry_service_client: Arc<dyn RegistryService>,
     auth_cache: Cache<AccountId, (), AuthCtx, WorkerProxyError>,
-=======
-    client: GrpcClient<WorkerServiceClient<OtelGrpcService<Channel>>>,
-    access_token: Uuid,
->>>>>>> 86f9cd79
 }
 
 impl RemoteWorkerProxy {

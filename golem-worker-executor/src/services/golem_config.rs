// Copyright 2024-2025 Golem Cloud
//
// Licensed under the Golem Source License v1.0 (the "License");
// you may not use this file except in compliance with the License.
// You may obtain a copy of the License at
//
//     http://license.golem.cloud/LICENSE
//
// Unless required by applicable law or agreed to in writing, software
// distributed under the License is distributed on an "AS IS" BASIS,
// WITHOUT WARRANTIES OR CONDITIONS OF ANY KIND, either express or implied.
// See the License for the specific language governing permissions and
// limitations under the License.

use anyhow::Context;
use figment::providers::{Format, Toml};
use figment::Figment;
use golem_common::config::{
    ConfigExample, ConfigLoader, DbSqliteConfig, HasConfigExamples, RedisConfig,
};
<<<<<<< HEAD
use golem_common::model::RetryConfig;
=======
use golem_common::model::{AccountId, RetryConfig};
>>>>>>> 86f9cd79
use golem_common::tracing::TracingConfig;
use golem_common::SafeDisplay;
use golem_service_base::clients::RegistryServiceConfig;
use golem_service_base::config::BlobStorageConfig;
use golem_service_base::service::compiled_component::CompiledComponentServiceConfig;
use http::Uri;
use serde::{Deserialize, Serialize};
use std::fmt::Write;
use std::net::{Ipv4Addr, SocketAddr, SocketAddrV4};
use std::path::Path;
use std::time::Duration;
use url::Url;

/// The shared global Golem executor configuration
#[derive(Clone, Debug, Serialize, Deserialize)]
pub struct GolemConfig {
    pub tracing: TracingConfig,
    pub tracing_file_name_with_port: bool,
    pub key_value_storage: KeyValueStorageConfig,
    pub indexed_storage: IndexedStorageConfig,
    pub blob_storage: BlobStorageConfig,
    pub limits: Limits,
    pub retry: RetryConfig,
    pub compiled_component_service: CompiledComponentServiceConfig,
    pub shard_manager_service: ShardManagerServiceConfig,
    pub plugin_service: PluginServiceConfig,
    pub oplog: OplogConfig,
    pub suspend: SuspendConfig,
    pub active_workers: ActiveWorkersConfig,
    pub scheduler: SchedulerConfig,
    pub public_worker_api: WorkerServiceGrpcConfig,
    pub memory: MemoryConfig,
    pub rdbms: RdbmsConfig,
    pub resource_limits: ResourceLimitsConfig,
    pub component_cache: ComponentCacheConfig,
    pub agent_types_service: AgentTypesServiceConfig,
<<<<<<< HEAD
    pub registry_service: RegistryServiceConfig,
=======
>>>>>>> 86f9cd79
    pub engine: EngineConfig,
    pub grpc_address: String,
    pub port: u16,
    pub http_address: String,
    pub http_port: u16,
}

impl SafeDisplay for GolemConfig {
    fn to_safe_string(&self) -> String {
        use std::fmt::Write;

        let mut result = String::new();

        let _ = writeln!(&mut result, "tracing:");
        let _ = writeln!(&mut result, "{}", self.tracing.to_safe_string_indented());
        let _ = writeln!(
            &mut result,
            "tracing file name with port: {}",
            self.tracing_file_name_with_port
        );
        let _ = writeln!(&mut result, "key-value storage:");
        let _ = writeln!(
            &mut result,
            "{}",
            self.key_value_storage.to_safe_string_indented()
        );
        let _ = writeln!(&mut result, "indexed storage:");
        let _ = writeln!(
            &mut result,
            "{}",
            self.indexed_storage.to_safe_string_indented()
        );
        let _ = writeln!(&mut result, "blob storage:");
        let _ = writeln!(
            &mut result,
            "{}",
            self.blob_storage.to_safe_string_indented()
        );
        let _ = writeln!(&mut result, "limits:");
        let _ = writeln!(&mut result, "{}", self.limits.to_safe_string_indented());
        let _ = writeln!(&mut result, "retry:");
        let _ = writeln!(&mut result, "{}", self.retry.to_safe_string_indented());
        let _ = writeln!(&mut result, "compiled component service:");
        let _ = writeln!(
            &mut result,
            "{}",
            self.compiled_component_service.to_safe_string_indented()
        );
        let _ = writeln!(&mut result, "shard manager service:");
        let _ = writeln!(
            &mut result,
            "{}",
            self.shard_manager_service.to_safe_string_indented()
        );
        let _ = writeln!(&mut result, "plugin service:");
        let _ = writeln!(
            &mut result,
            "{}",
            self.plugin_service.to_safe_string_indented()
        );
        let _ = writeln!(&mut result, "oplog:");
        let _ = writeln!(&mut result, "{}", self.oplog.to_safe_string_indented());
        let _ = writeln!(&mut result, "suspend:");
        let _ = writeln!(&mut result, "{}", self.suspend.to_safe_string_indented());
        let _ = writeln!(&mut result, "active_workers:");
        let _ = writeln!(
            &mut result,
            "{}",
            self.active_workers.to_safe_string_indented()
        );
        let _ = writeln!(&mut result, "scheduler:");
        let _ = writeln!(&mut result, "{}", self.scheduler.to_safe_string_indented());
        let _ = writeln!(&mut result, "public worker api:");
        let _ = writeln!(
            &mut result,
            "{}",
            self.public_worker_api.to_safe_string_indented()
        );
        let _ = writeln!(&mut result, "memory:");
        let _ = writeln!(&mut result, "{}", self.memory.to_safe_string_indented());
        let _ = writeln!(&mut result, "rdbms:");
        let _ = writeln!(&mut result, "{}", self.rdbms.to_safe_string_indented());
        let _ = writeln!(&mut result, "resource limits:");
        let _ = writeln!(
            &mut result,
            "{}",
            self.resource_limits.to_safe_string_indented()
        );
        let _ = writeln!(&mut result, "registry service:");
        let _ = writeln!(
            &mut result,
            "{}",
            self.registry_service.to_safe_string_indented()
        );
        let _ = writeln!(&mut result, "component cache:");
        let _ = writeln!(
            &mut result,
            "{}",
            self.component_cache.to_safe_string_indented()
        );
        let _ = writeln!(&mut result, "project service:");
        let _ = writeln!(&mut result, "agent types service:");
        let _ = writeln!(
            &mut result,
            "{}",
            self.agent_types_service.to_safe_string_indented()
        );
        let _ = writeln!(&mut result, "engine:");
        let _ = writeln!(&mut result, "{}", self.engine.to_safe_string_indented());
        let _ = writeln!(&mut result, "gRPC address: {}", self.grpc_address);
        let _ = writeln!(&mut result, "gRPC port: {}", self.port);
        let _ = writeln!(&mut result, "HTTP address: {}", self.http_address);
        let _ = writeln!(&mut result, "HTTP port: {}", self.http_port);

        result
    }
}

#[derive(Clone, Debug, Serialize, Deserialize)]
pub struct Limits {
    pub max_active_workers: usize,
    pub invocation_result_broadcast_capacity: usize,
    pub max_concurrent_streams: u32,
    pub event_broadcast_capacity: usize,
    pub event_history_size: usize,
    pub fuel_to_borrow: i64,
    #[serde(with = "humantime_serde")]
    pub epoch_interval: Duration,
    pub epoch_ticks: u64,
    pub max_oplog_query_pages_size: usize,
}

impl SafeDisplay for Limits {
    fn to_safe_string(&self) -> String {
        let mut result = String::new();

        let _ = writeln!(
            &mut result,
            "max active workers: {}",
            self.max_active_workers
        );
        let _ = writeln!(
            &mut result,
            "invocation result broadcast capacity: {}",
            self.invocation_result_broadcast_capacity
        );
        let _ = writeln!(
            &mut result,
            "max concurrent streams: {}",
            self.max_concurrent_streams
        );
        let _ = writeln!(
            &mut result,
            "event broadcast capacity: {}",
            self.event_broadcast_capacity
        );
        let _ = writeln!(
            &mut result,
            "event history size: {}",
            self.event_history_size
        );
        let _ = writeln!(&mut result, "fuel to borrow: {}", self.fuel_to_borrow);
        let _ = writeln!(
            &mut result,
            "epoch interval: {}",
            self.epoch_interval.as_secs()
        );
        let _ = writeln!(&mut result, "epoch ticks: {}", self.epoch_ticks);
        let _ = writeln!(
            &mut result,
            "max oplog query pages: {}",
            self.max_oplog_query_pages_size
        );

        result
    }
}

#[derive(Clone, Debug, Serialize, Deserialize)]
pub struct PluginServiceConfig {
    pub plugin_cache_size: usize,
}

impl SafeDisplay for PluginServiceConfig {
    fn to_safe_string(&self) -> String {
        let mut result = String::new();
        let _ = writeln!(&mut result, "plugin cache size: {}", self.plugin_cache_size);
        result
    }
}

#[derive(Clone, Debug, Serialize, Deserialize)]
#[serde(tag = "type", content = "config")]
pub enum ShardManagerServiceConfig {
    Grpc(ShardManagerServiceGrpcConfig),
    SingleShard(ShardManagerServiceSingleShardConfig),
}

impl SafeDisplay for ShardManagerServiceConfig {
    fn to_safe_string(&self) -> String {
        let mut result = String::new();
        match self {
            ShardManagerServiceConfig::Grpc(grpc) => {
                let _ = writeln!(&mut result, "grpc:");
                let _ = writeln!(&mut result, "{}", grpc.to_safe_string_indented());
            }
            ShardManagerServiceConfig::SingleShard(_) => {
                let _ = writeln!(&mut result, "single shard");
            }
        }
        result
    }
}

#[derive(Clone, Debug, Serialize, Deserialize)]
pub struct ShardManagerServiceGrpcConfig {
    pub host: String,
    pub port: u16,
    pub retries: RetryConfig,
}

impl SafeDisplay for ShardManagerServiceGrpcConfig {
    fn to_safe_string(&self) -> String {
        let mut result = String::new();
        let _ = writeln!(&mut result, "host: {}", self.host);
        let _ = writeln!(&mut result, "port: {}", self.port);
        let _ = writeln!(&mut result, "retries:",);
        let _ = writeln!(&mut result, "{}", self.retries.to_safe_string_indented());
        result
    }
}

#[derive(Clone, Debug, Serialize, Deserialize)]
pub struct ShardManagerServiceSingleShardConfig {}

#[derive(Clone, Debug, Serialize, Deserialize)]
pub struct WorkerServiceGrpcConfig {
    pub host: String,
    pub port: u16,
    pub retries: RetryConfig,
    #[serde(with = "humantime_serde")]
    pub connect_timeout: Duration,
    pub auth_cache_size: usize,
    #[serde(with = "humantime_serde")]
    pub auth_cache_ttl: Duration,
    #[serde(with = "humantime_serde")]
    pub auth_cache_eviction_period: Duration,
}

impl SafeDisplay for WorkerServiceGrpcConfig {
    fn to_safe_string(&self) -> String {
        let mut result = String::new();
        let _ = writeln!(&mut result, "host: {}", self.host);
        let _ = writeln!(&mut result, "port: {}", self.port);
        let _ = writeln!(&mut result, "access token: ****");
        let _ = writeln!(&mut result, "connect timeout: {:?}", self.connect_timeout);
        let _ = writeln!(&mut result, "retries:");
        let _ = writeln!(&mut result, "{}", self.retries.to_safe_string_indented());
        let _ = writeln!(&mut result, "auth cache size: {}", self.auth_cache_size);
        let _ = writeln!(&mut result, "auth cache ttl: {:?}", self.auth_cache_ttl);
        let _ = writeln!(
            &mut result,
            "auth cache eviction period: {:?}",
            self.auth_cache_eviction_period
        );
        result
    }
}

impl GolemConfig {
    pub fn from_file(path: &str) -> Self {
        Figment::new()
            .merge(Toml::file(path))
            .extract()
            .expect("Failed to parse config")
    }

    pub fn grpc_addr(&self) -> anyhow::Result<SocketAddr> {
        format!("{}:{}", self.grpc_address, self.port)
            .parse::<SocketAddr>()
            .context("grpc_address configuration")
    }

    pub fn http_addr(&self) -> anyhow::Result<SocketAddrV4> {
        Ok(SocketAddrV4::new(
            self.http_address
                .parse::<Ipv4Addr>()
                .context("http_address configuration")?,
            self.http_port,
        ))
    }

    pub fn add_port_to_tracing_file_name_if_enabled(&mut self) {
        if self.tracing_file_name_with_port {
            if let Some(file_name) = &self.tracing.file_name {
                let elems: Vec<&str> = file_name.split('.').collect();
                self.tracing.file_name = {
                    if elems.len() == 2 {
                        Some(format!("{}.{}.{}", elems[0], self.port, elems[1]))
                    } else {
                        Some(format!("{}.{}", file_name, self.port))
                    }
                }
            }
        }
    }
}

impl ShardManagerServiceGrpcConfig {
    pub fn url(&self) -> Url {
        build_url("shard manager", &self.host, self.port)
    }

    pub fn uri(&self) -> Uri {
        build_uri("shard manager", &self.host, self.port)
    }
}

impl WorkerServiceGrpcConfig {
    pub fn url(&self) -> Url {
        build_url("worker service", &self.host, self.port)
    }

    pub fn uri(&self) -> Uri {
        build_uri("worker service", &self.host, self.port)
    }
}

#[derive(Clone, Debug, Serialize, Deserialize)]
pub struct SuspendConfig {
    #[serde(with = "humantime_serde")]
    pub suspend_after: Duration,
}

impl SafeDisplay for SuspendConfig {
    fn to_safe_string(&self) -> String {
        format!("suspend after: {:?}", self.suspend_after)
    }
}

#[derive(Clone, Debug, Serialize, Deserialize)]
pub struct ActiveWorkersConfig {
    pub drop_when_full: f64,
    #[serde(with = "humantime_serde")]
    pub ttl: Duration,
}

impl SafeDisplay for ActiveWorkersConfig {
    fn to_safe_string(&self) -> String {
        let mut result = String::new();
        let _ = writeln!(&mut result, "drop when full: {}", self.drop_when_full);
        let _ = writeln!(&mut result, "ttl: {:?}", self.ttl);
        result
    }
}

#[derive(Clone, Debug, Serialize, Deserialize)]
pub struct SchedulerConfig {
    #[serde(with = "humantime_serde")]
    pub refresh_interval: Duration,
}

impl SafeDisplay for SchedulerConfig {
    fn to_safe_string(&self) -> String {
        let mut result = String::new();
        let _ = writeln!(&mut result, "refresh interval: {:?}", self.refresh_interval);
        result
    }
}

#[derive(Clone, Debug, Serialize, Deserialize)]
pub struct OplogConfig {
    pub max_operations_before_commit: u64,
    pub max_operations_before_commit_ephemeral: u64,
    pub max_payload_size: usize,
    pub indexed_storage_layers: usize,
    pub blob_storage_layers: usize,
    pub entry_count_limit: u64,
    #[serde(with = "humantime_serde")]
    pub archive_interval: Duration,
}

impl SafeDisplay for OplogConfig {
    fn to_safe_string(&self) -> String {
        let mut result = String::new();
        let _ = writeln!(
            &mut result,
            "max operations before commit: {}",
            self.max_operations_before_commit
        );
        let _ = writeln!(
            &mut result,
            "max operations before commit for ephemerals: {}",
            self.max_operations_before_commit_ephemeral
        );
        let _ = writeln!(&mut result, "max payload size: {}", self.max_payload_size);
        let _ = writeln!(
            &mut result,
            "indexed storage layers: {}",
            self.indexed_storage_layers
        );
        let _ = writeln!(
            &mut result,
            "blob storage layers: {}",
            self.blob_storage_layers
        );
        let _ = writeln!(&mut result, "entry count limit: {}", self.entry_count_limit);
        let _ = writeln!(&mut result, "archive interval: {:?}", self.archive_interval);
        result
    }
}

#[derive(Clone, Debug, Serialize, Deserialize)]
#[serde(tag = "type", content = "config")]
pub enum KeyValueStorageConfig {
    Redis(RedisConfig),
    Sqlite(DbSqliteConfig),
    InMemory(KeyValueStorageInMemoryConfig),
}

impl SafeDisplay for KeyValueStorageConfig {
    fn to_safe_string(&self) -> String {
        let mut result = String::new();
        match self {
            KeyValueStorageConfig::Redis(inner) => {
                let _ = writeln!(&mut result, "redis:");
                let _ = writeln!(&mut result, "{}", inner.to_safe_string_indented());
            }
            KeyValueStorageConfig::Sqlite(inner) => {
                let _ = writeln!(&mut result, "sqlite:");
                let _ = writeln!(&mut result, "{}", inner.to_safe_string_indented());
            }
            KeyValueStorageConfig::InMemory(inner) => {
                let _ = writeln!(&mut result, "in-memory:");
                let _ = writeln!(&mut result, "{}", inner.to_safe_string_indented());
            }
        }
        result
    }
}

#[derive(Clone, Debug, Serialize, Deserialize)]
pub struct KeyValueStorageInMemoryConfig {}

impl SafeDisplay for KeyValueStorageInMemoryConfig {
    fn to_safe_string(&self) -> String {
        "".to_string()
    }
}

#[derive(Clone, Debug, Serialize, Deserialize)]
#[serde(tag = "type", content = "config")]
pub enum IndexedStorageConfig {
    KVStoreRedis(IndexedStorageKVStoreRedisConfig),
    Redis(RedisConfig),
    KVStoreSqlite(IndexedStorageKVStoreSqliteConfig),
    Sqlite(DbSqliteConfig),
    InMemory(IndexedStorageInMemoryConfig),
}

impl SafeDisplay for IndexedStorageConfig {
    fn to_safe_string(&self) -> String {
        let mut result = String::new();
        match self {
            IndexedStorageConfig::KVStoreRedis(inner) => {
                let _ = writeln!(&mut result, "redis kv-store:");
                let _ = writeln!(&mut result, "{}", inner.to_safe_string_indented());
            }
            IndexedStorageConfig::Redis(inner) => {
                let _ = writeln!(&mut result, "redis:");
                let _ = writeln!(&mut result, "{}", inner.to_safe_string_indented());
            }
            IndexedStorageConfig::KVStoreSqlite(inner) => {
                let _ = writeln!(&mut result, "sqlite kv-store:");
                let _ = writeln!(&mut result, "{}", inner.to_safe_string_indented());
            }
            IndexedStorageConfig::Sqlite(inner) => {
                let _ = writeln!(&mut result, "sqlite:");
                let _ = writeln!(&mut result, "{}", inner.to_safe_string_indented());
            }
            IndexedStorageConfig::InMemory(inner) => {
                let _ = writeln!(&mut result, "in-memory:");
                let _ = writeln!(&mut result, "{}", inner.to_safe_string_indented());
            }
        }
        result
    }
}

#[derive(Clone, Debug, Serialize, Deserialize)]
pub struct IndexedStorageKVStoreRedisConfig {}

impl SafeDisplay for IndexedStorageKVStoreRedisConfig {
    fn to_safe_string(&self) -> String {
        "".to_string()
    }
}

#[derive(Clone, Debug, Serialize, Deserialize)]
pub struct IndexedStorageKVStoreSqliteConfig {}

impl SafeDisplay for IndexedStorageKVStoreSqliteConfig {
    fn to_safe_string(&self) -> String {
        "".to_string()
    }
}

#[derive(Clone, Debug, Serialize, Deserialize)]
pub struct IndexedStorageInMemoryConfig {}

impl SafeDisplay for IndexedStorageInMemoryConfig {
    fn to_safe_string(&self) -> String {
        "".to_string()
    }
}

#[derive(Clone, Debug, Serialize, Deserialize)]
pub struct MemoryConfig {
    pub system_memory_override: Option<u64>,
    pub worker_memory_ratio: f64,
    pub worker_estimate_coefficient: f64,
    #[serde(with = "humantime_serde")]
    pub acquire_retry_delay: Duration,
    pub oom_retry_config: RetryConfig,
}

impl MemoryConfig {
    pub fn total_system_memory(&self) -> u64 {
        self.system_memory_override.unwrap_or_else(|| {
            let mut sysinfo = sysinfo::System::new();
            sysinfo.refresh_memory();
            sysinfo.total_memory()
        })
    }

    pub fn system_memory(&self) -> u64 {
        let mut sysinfo = sysinfo::System::new();
        sysinfo.refresh_memory();
        sysinfo.available_memory()
    }

    pub fn worker_memory(&self) -> usize {
        (self.total_system_memory() as f64 * self.worker_memory_ratio) as usize
    }
}

impl SafeDisplay for MemoryConfig {
    fn to_safe_string(&self) -> String {
        let mut result = String::new();
        if let Some(ovrd) = &self.system_memory_override {
            let _ = writeln!(&mut result, "system memory override: {ovrd}");
        }
        let _ = writeln!(
            &mut result,
            "worker memory ratio: {}",
            self.worker_memory_ratio
        );
        let _ = writeln!(
            &mut result,
            "worker estimate coefficient: {}",
            self.worker_estimate_coefficient
        );
        let _ = writeln!(
            &mut result,
            "acquire retry delay: {:?}",
            self.acquire_retry_delay
        );
        let _ = writeln!(&mut result, "oom retry config:");
        let _ = writeln!(
            &mut result,
            "{}",
            self.oom_retry_config.to_safe_string_indented()
        );

        result
    }
}

#[derive(Clone, Copy, Debug, Default, Serialize, Deserialize)]
pub struct RdbmsConfig {
    pub pool: RdbmsPoolConfig,
    pub query: RdbmsQueryConfig,
}

impl SafeDisplay for RdbmsConfig {
    fn to_safe_string(&self) -> String {
        let mut result = String::new();
        let _ = writeln!(&mut result, "pool:");
        let _ = writeln!(&mut result, "{}", self.pool.to_safe_string_indented());
        let _ = writeln!(&mut result, "query:");
        let _ = writeln!(&mut result, "{}", self.query.to_safe_string_indented());
        result
    }
}

#[derive(Clone, Copy, Debug, Serialize, Deserialize)]
pub struct RdbmsQueryConfig {
    pub query_batch: usize,
}

impl SafeDisplay for RdbmsQueryConfig {
    fn to_safe_string(&self) -> String {
        let mut result = String::new();
        let _ = writeln!(&mut result, "batch size: {}", self.query_batch);
        result
    }
}

#[derive(Clone, Copy, Debug, Serialize, Deserialize)]
pub struct RdbmsPoolConfig {
    pub max_connections: u32,
    #[serde(with = "humantime_serde")]
    pub eviction_ttl: Duration,
    #[serde(with = "humantime_serde")]
    pub eviction_period: Duration,
    #[serde(with = "humantime_serde")]
    pub acquire_timeout: Duration,
}

impl SafeDisplay for RdbmsPoolConfig {
    fn to_safe_string(&self) -> String {
        let mut result = String::new();
        let _ = writeln!(&mut result, "max connections: {}", self.max_connections);
        let _ = writeln!(&mut result, "eviction ttl: {:?}", self.eviction_ttl);
        let _ = writeln!(&mut result, "eviction period: {:?}", self.eviction_period);
        let _ = writeln!(&mut result, "acquire timeout: {:?}", self.acquire_timeout);
        result
    }
}

#[derive(Clone, Debug, Serialize, Deserialize)]
#[serde(tag = "type", content = "config")]
pub enum ResourceLimitsConfig {
    Grpc(ResourceLimitsGrpcConfig),
    Disabled(ResourceLimitsDisabledConfig),
}

impl SafeDisplay for ResourceLimitsConfig {
    fn to_safe_string(&self) -> String {
        let mut result = String::new();
        match self {
            ResourceLimitsConfig::Grpc(grpc) => {
                let _ = writeln!(&mut result, "grpc:");
                let _ = writeln!(&mut result, "{}", grpc.to_safe_string_indented());
            }
            ResourceLimitsConfig::Disabled(_) => {
                let _ = writeln!(&mut result, "disabled");
            }
        }
        result
    }
}

#[derive(Clone, Debug, Serialize, Deserialize)]
pub struct ResourceLimitsGrpcConfig {
    #[serde(with = "humantime_serde")]
    pub batch_update_interval: Duration,
}

impl SafeDisplay for ResourceLimitsGrpcConfig {
    fn to_safe_string(&self) -> String {
        let mut result = String::new();
        let _ = writeln!(
            &mut result,
            "batch update interval: {:?}",
            self.batch_update_interval
        );
        result
    }
}

#[derive(Clone, Debug, Serialize, Deserialize)]
pub struct ResourceLimitsDisabledConfig {}

#[derive(Clone, Debug, Serialize, Deserialize)]
pub struct ComponentCacheConfig {
    pub max_capacity: usize,
    pub max_metadata_capacity: usize,
    pub max_resolved_component_capacity: usize,
    #[serde(with = "humantime_serde")]
    pub time_to_idle: Duration,
}

impl SafeDisplay for ComponentCacheConfig {
    fn to_safe_string(&self) -> String {
        let mut result = String::new();
        let _ = writeln!(&mut result, "max capacity: {}", self.max_capacity);
        let _ = writeln!(
            &mut result,
            "max metadata capacity: {}",
            self.max_metadata_capacity
        );
        let _ = writeln!(
            &mut result,
            "max resolved component capacity: {}",
            self.max_resolved_component_capacity
        );
        let _ = writeln!(&mut result, "time to idle: {:?}", self.time_to_idle);
        result
    }
}

#[derive(Clone, Debug, Serialize, Deserialize)]
#[serde(tag = "type", content = "config")]
<<<<<<< HEAD
=======
pub enum ProjectServiceConfig {
    Grpc(ProjectServiceGrpcConfig),
    Disabled(ProjectServiceDisabledConfig),
}

impl SafeDisplay for ProjectServiceConfig {
    fn to_safe_string(&self) -> String {
        let mut result = String::new();
        match self {
            ProjectServiceConfig::Grpc(grpc) => {
                let _ = writeln!(&mut result, "grpc:");
                let _ = writeln!(&mut result, "{}", grpc.to_safe_string_indented());
            }
            ProjectServiceConfig::Disabled(disabled) => {
                let _ = writeln!(&mut result, "disabled:");
                let _ = writeln!(&mut result, "{}", disabled.to_safe_string_indented());
            }
        }
        result
    }
}

#[derive(Clone, Debug, Serialize, Deserialize)]
pub struct ProjectServiceGrpcConfig {
    pub host: String,
    pub port: u16,
    pub access_token: String,
    pub retries: RetryConfig,
    #[serde(with = "humantime_serde")]
    pub connect_timeout: Duration,
    pub max_resolved_project_cache_capacity: usize,
    #[serde(with = "humantime_serde")]
    pub cache_time_to_idle: Duration,
}

impl ProjectServiceGrpcConfig {
    pub fn url(&self) -> Url {
        build_url("project", &self.host, self.port)
    }

    pub fn uri(&self) -> Uri {
        build_uri("project", &self.host, self.port)
    }
}

impl SafeDisplay for ProjectServiceGrpcConfig {
    fn to_safe_string(&self) -> String {
        let mut result = String::new();
        let _ = writeln!(&mut result, "host: {}", self.host);
        let _ = writeln!(&mut result, "port: {}", self.port);
        let _ = writeln!(&mut result, "access token: ****");
        let _ = writeln!(&mut result, "connect timeout: {:?}", self.connect_timeout);
        let _ = writeln!(
            &mut result,
            "max resolved project cache capacity: {}",
            self.max_resolved_project_cache_capacity
        );
        let _ = writeln!(
            &mut result,
            "cache time to idle: {:?}",
            self.cache_time_to_idle
        );
        let _ = writeln!(&mut result, "retries:");
        let _ = writeln!(&mut result, "{}", self.retries.to_safe_string_indented());
        result
    }
}

#[derive(Clone, Debug, Serialize, Deserialize)]
pub struct ProjectServiceDisabledConfig {
    pub account_id: AccountId,
}

impl SafeDisplay for ProjectServiceDisabledConfig {
    fn to_safe_string(&self) -> String {
        let mut result = String::new();
        let _ = writeln!(&mut result, "account_id: {}", self.account_id);
        result
    }
}

#[derive(Clone, Debug, Serialize, Deserialize)]
#[serde(tag = "type", content = "config")]
>>>>>>> 86f9cd79
pub enum AgentTypesServiceConfig {
    Grpc(AgentTypesServiceGrpcConfig),
    Local(AgentTypesServiceLocalConfig),
}

impl SafeDisplay for AgentTypesServiceConfig {
    fn to_safe_string(&self) -> String {
        let mut result = String::new();
        match self {
            AgentTypesServiceConfig::Grpc(grpc) => {
                let _ = writeln!(&mut result, "grpc:");
                let _ = writeln!(&mut result, "{}", grpc.to_safe_string_indented());
            }
            AgentTypesServiceConfig::Local(_) => {
                let _ = writeln!(&mut result, "local");
            }
        }
        result
    }
}

#[derive(Clone, Debug, Serialize, Deserialize)]
pub struct AgentTypesServiceGrpcConfig {
    #[serde(with = "humantime_serde")]
    pub cache_time_to_idle: Duration,
}

impl SafeDisplay for AgentTypesServiceGrpcConfig {
    fn to_safe_string(&self) -> String {
        let mut result = String::new();
        let _ = writeln!(
            &mut result,
            "cache time to idle: {:?}",
            self.cache_time_to_idle
        );
        result
    }
}

#[derive(Clone, Debug, Serialize, Deserialize)]
pub struct AgentTypesServiceLocalConfig {}

#[derive(Clone, Debug, Serialize, Deserialize, Default)]
pub struct EngineConfig {
    pub enable_fs_cache: bool,
}

impl SafeDisplay for EngineConfig {
    fn to_safe_string(&self) -> String {
        let mut result = String::new();
        let _ = writeln!(&mut result, "enable fs cache: {}", self.enable_fs_cache);
        result
    }
}

#[derive(Clone, Debug, Serialize, Deserialize, Default)]
pub struct EngineConfig {
    pub enable_fs_cache: bool,
}

impl SafeDisplay for EngineConfig {
    fn to_safe_string(&self) -> String {
        let mut result = String::new();
        let _ = writeln!(&mut result, "enable fs cache: {}", self.enable_fs_cache);
        result
    }
}

impl Default for GolemConfig {
    fn default() -> Self {
        Self {
            tracing: TracingConfig::local_dev("worker-executor"),
            tracing_file_name_with_port: true,
            key_value_storage: KeyValueStorageConfig::default(),
            indexed_storage: IndexedStorageConfig::default(),
            blob_storage: BlobStorageConfig::default(),
            limits: Limits::default(),
            retry: RetryConfig::max_attempts_3(),
            compiled_component_service: CompiledComponentServiceConfig::default(),
            shard_manager_service: ShardManagerServiceConfig::default(),
            plugin_service: PluginServiceConfig::default(),
            oplog: OplogConfig::default(),
            suspend: SuspendConfig::default(),
            scheduler: SchedulerConfig::default(),
            active_workers: ActiveWorkersConfig::default(),
            public_worker_api: WorkerServiceGrpcConfig::default(),
            memory: MemoryConfig::default(),
            rdbms: RdbmsConfig::default(),
            resource_limits: ResourceLimitsConfig::default(),
            component_cache: ComponentCacheConfig::default(),
            agent_types_service: AgentTypesServiceConfig::default(),
<<<<<<< HEAD
            registry_service: RegistryServiceConfig::default(),
=======
>>>>>>> 86f9cd79
            engine: EngineConfig::default(),
            grpc_address: "0.0.0.0".to_string(),
            port: 9000,
            http_address: "0.0.0.0".to_string(),
            http_port: 8082,
        }
    }
}

impl HasConfigExamples<GolemConfig> for GolemConfig {
    fn examples() -> Vec<ConfigExample<GolemConfig>> {
        vec![
            (
                "with redis indexed_storage, s3 blob storage, single shard manager service",
                Self {
                    key_value_storage: KeyValueStorageConfig::InMemory(
                        KeyValueStorageInMemoryConfig {},
                    ),
                    indexed_storage: IndexedStorageConfig::Redis(RedisConfig::default()),
                    blob_storage: BlobStorageConfig::default_s3(),
                    shard_manager_service: ShardManagerServiceConfig::SingleShard(
                        ShardManagerServiceSingleShardConfig {},
                    ),
                    ..Self::default()
                },
            ),
            (
                "with in-memory key value storage, indexed storage and blob storage",
                Self {
                    key_value_storage: KeyValueStorageConfig::InMemory(
                        KeyValueStorageInMemoryConfig {},
                    ),
                    indexed_storage: IndexedStorageConfig::InMemory(
                        IndexedStorageInMemoryConfig {},
                    ),
                    blob_storage: BlobStorageConfig::default_in_memory(),
                    ..Self::default()
                },
            ),
        ]
    }
}

impl Default for Limits {
    fn default() -> Self {
        Self {
            max_active_workers: 1024,
            invocation_result_broadcast_capacity: 100000,
            max_concurrent_streams: 1024,
            event_broadcast_capacity: 1024,
            event_history_size: 128,
            fuel_to_borrow: 10000,
            epoch_interval: Duration::from_millis(10),
            epoch_ticks: 1,
            max_oplog_query_pages_size: 100,
        }
    }
}

impl Default for PluginServiceConfig {
    fn default() -> Self {
        Self {
            plugin_cache_size: 1024,
        }
    }
}

impl Default for ShardManagerServiceConfig {
    fn default() -> Self {
        Self::Grpc(ShardManagerServiceGrpcConfig::default())
    }
}

impl Default for ShardManagerServiceGrpcConfig {
    fn default() -> Self {
        Self {
            host: "localhost".to_string(),
            port: 9002,
            retries: RetryConfig::default(),
        }
    }
}

impl Default for OplogConfig {
    fn default() -> Self {
        Self {
            max_operations_before_commit: 128,
            max_operations_before_commit_ephemeral: 1024,
            max_payload_size: 64 * 1024,
            indexed_storage_layers: 2,
            blob_storage_layers: 1,
            entry_count_limit: 1024,
            archive_interval: Duration::from_secs(60 * 60 * 24), // 24 hours
        }
    }
}

impl Default for SuspendConfig {
    fn default() -> Self {
        Self {
            suspend_after: Duration::from_secs(10),
        }
    }
}

impl Default for ActiveWorkersConfig {
    fn default() -> Self {
        Self {
            drop_when_full: 0.25,
            ttl: Duration::from_secs(60 * 60 * 8),
        }
    }
}

impl Default for SchedulerConfig {
    fn default() -> Self {
        Self {
            refresh_interval: Duration::from_secs(2),
        }
    }
}

impl Default for WorkerServiceGrpcConfig {
    fn default() -> Self {
        Self {
            host: "localhost".to_string(),
            port: 9007,
            retries: RetryConfig::max_attempts_5(),
            connect_timeout: Duration::from_secs(10),
            auth_cache_size: 1024,
            auth_cache_ttl: Duration::from_mins(10),
            auth_cache_eviction_period: Duration::from_mins(1),
        }
    }
}

impl Default for KeyValueStorageConfig {
    fn default() -> Self {
        Self::default_redis()
    }
}

impl KeyValueStorageConfig {
    pub fn default_redis() -> Self {
        Self::Redis(RedisConfig::default())
    }
}

impl Default for IndexedStorageConfig {
    fn default() -> Self {
        Self::KVStoreRedis(IndexedStorageKVStoreRedisConfig {})
    }
}

impl Default for MemoryConfig {
    fn default() -> Self {
        Self {
            system_memory_override: None,
            worker_memory_ratio: 0.8,
            worker_estimate_coefficient: 1.1,
            acquire_retry_delay: Duration::from_millis(500),
            oom_retry_config: RetryConfig {
                max_attempts: u32::MAX,
                min_delay: Duration::from_millis(100),
                max_delay: Duration::from_secs(5),
                multiplier: 2.0,
                max_jitter_factor: None, // TODO: should we add jitter here?
            },
        }
    }
}

impl Default for RdbmsQueryConfig {
    fn default() -> Self {
        Self { query_batch: 50 }
    }
}

impl Default for RdbmsPoolConfig {
    fn default() -> Self {
        Self {
            max_connections: 20,
            eviction_ttl: Duration::from_secs(10 * 60),
            eviction_period: Duration::from_secs(2 * 60),
            acquire_timeout: Duration::from_secs(3),
        }
    }
}

impl Default for ResourceLimitsConfig {
    fn default() -> Self {
        Self::Grpc(ResourceLimitsGrpcConfig {
            batch_update_interval: Duration::from_secs(60),
        })
    }
}

impl Default for ComponentCacheConfig {
    fn default() -> Self {
        Self {
            max_capacity: 32,
            max_metadata_capacity: 16384,
            max_resolved_component_capacity: 1024,
            time_to_idle: Duration::from_secs(12 * 60 * 60),
        }
    }
}

impl Default for AgentTypesServiceConfig {
    fn default() -> Self {
        Self::Grpc(AgentTypesServiceGrpcConfig::default())
    }
}

impl Default for AgentTypesServiceGrpcConfig {
    fn default() -> Self {
        Self {
            cache_time_to_idle: Duration::from_secs(60),
        }
    }
}

fn build_url(name: &str, host: &str, port: u16) -> Url {
    Url::parse(&format!("http://{host}:{port}"))
        .unwrap_or_else(|_| panic!("Failed to parse {name} service URL"))
}

fn build_uri(name: &str, host: &str, port: u16) -> Uri {
    Uri::builder()
        .scheme("http")
        .authority(format!("{host}:{port}").as_str())
        .path_and_query("/")
        .build()
        .unwrap_or_else(|_| panic!("Failed to build {name} service URI"))
}

pub fn make_config_loader() -> ConfigLoader<GolemConfig> {
    ConfigLoader::new_with_examples(Path::new("config/worker-executor.toml"))
}<|MERGE_RESOLUTION|>--- conflicted
+++ resolved
@@ -18,11 +18,7 @@
 use golem_common::config::{
     ConfigExample, ConfigLoader, DbSqliteConfig, HasConfigExamples, RedisConfig,
 };
-<<<<<<< HEAD
 use golem_common::model::RetryConfig;
-=======
-use golem_common::model::{AccountId, RetryConfig};
->>>>>>> 86f9cd79
 use golem_common::tracing::TracingConfig;
 use golem_common::SafeDisplay;
 use golem_service_base::clients::RegistryServiceConfig;
@@ -59,10 +55,7 @@
     pub resource_limits: ResourceLimitsConfig,
     pub component_cache: ComponentCacheConfig,
     pub agent_types_service: AgentTypesServiceConfig,
-<<<<<<< HEAD
     pub registry_service: RegistryServiceConfig,
-=======
->>>>>>> 86f9cd79
     pub engine: EngineConfig,
     pub grpc_address: String,
     pub port: u16,
@@ -767,92 +760,6 @@
 
 #[derive(Clone, Debug, Serialize, Deserialize)]
 #[serde(tag = "type", content = "config")]
-<<<<<<< HEAD
-=======
-pub enum ProjectServiceConfig {
-    Grpc(ProjectServiceGrpcConfig),
-    Disabled(ProjectServiceDisabledConfig),
-}
-
-impl SafeDisplay for ProjectServiceConfig {
-    fn to_safe_string(&self) -> String {
-        let mut result = String::new();
-        match self {
-            ProjectServiceConfig::Grpc(grpc) => {
-                let _ = writeln!(&mut result, "grpc:");
-                let _ = writeln!(&mut result, "{}", grpc.to_safe_string_indented());
-            }
-            ProjectServiceConfig::Disabled(disabled) => {
-                let _ = writeln!(&mut result, "disabled:");
-                let _ = writeln!(&mut result, "{}", disabled.to_safe_string_indented());
-            }
-        }
-        result
-    }
-}
-
-#[derive(Clone, Debug, Serialize, Deserialize)]
-pub struct ProjectServiceGrpcConfig {
-    pub host: String,
-    pub port: u16,
-    pub access_token: String,
-    pub retries: RetryConfig,
-    #[serde(with = "humantime_serde")]
-    pub connect_timeout: Duration,
-    pub max_resolved_project_cache_capacity: usize,
-    #[serde(with = "humantime_serde")]
-    pub cache_time_to_idle: Duration,
-}
-
-impl ProjectServiceGrpcConfig {
-    pub fn url(&self) -> Url {
-        build_url("project", &self.host, self.port)
-    }
-
-    pub fn uri(&self) -> Uri {
-        build_uri("project", &self.host, self.port)
-    }
-}
-
-impl SafeDisplay for ProjectServiceGrpcConfig {
-    fn to_safe_string(&self) -> String {
-        let mut result = String::new();
-        let _ = writeln!(&mut result, "host: {}", self.host);
-        let _ = writeln!(&mut result, "port: {}", self.port);
-        let _ = writeln!(&mut result, "access token: ****");
-        let _ = writeln!(&mut result, "connect timeout: {:?}", self.connect_timeout);
-        let _ = writeln!(
-            &mut result,
-            "max resolved project cache capacity: {}",
-            self.max_resolved_project_cache_capacity
-        );
-        let _ = writeln!(
-            &mut result,
-            "cache time to idle: {:?}",
-            self.cache_time_to_idle
-        );
-        let _ = writeln!(&mut result, "retries:");
-        let _ = writeln!(&mut result, "{}", self.retries.to_safe_string_indented());
-        result
-    }
-}
-
-#[derive(Clone, Debug, Serialize, Deserialize)]
-pub struct ProjectServiceDisabledConfig {
-    pub account_id: AccountId,
-}
-
-impl SafeDisplay for ProjectServiceDisabledConfig {
-    fn to_safe_string(&self) -> String {
-        let mut result = String::new();
-        let _ = writeln!(&mut result, "account_id: {}", self.account_id);
-        result
-    }
-}
-
-#[derive(Clone, Debug, Serialize, Deserialize)]
-#[serde(tag = "type", content = "config")]
->>>>>>> 86f9cd79
 pub enum AgentTypesServiceConfig {
     Grpc(AgentTypesServiceGrpcConfig),
     Local(AgentTypesServiceLocalConfig),
@@ -894,19 +801,6 @@
 
 #[derive(Clone, Debug, Serialize, Deserialize)]
 pub struct AgentTypesServiceLocalConfig {}
-
-#[derive(Clone, Debug, Serialize, Deserialize, Default)]
-pub struct EngineConfig {
-    pub enable_fs_cache: bool,
-}
-
-impl SafeDisplay for EngineConfig {
-    fn to_safe_string(&self) -> String {
-        let mut result = String::new();
-        let _ = writeln!(&mut result, "enable fs cache: {}", self.enable_fs_cache);
-        result
-    }
-}
 
 #[derive(Clone, Debug, Serialize, Deserialize, Default)]
 pub struct EngineConfig {
@@ -944,10 +838,7 @@
             resource_limits: ResourceLimitsConfig::default(),
             component_cache: ComponentCacheConfig::default(),
             agent_types_service: AgentTypesServiceConfig::default(),
-<<<<<<< HEAD
             registry_service: RegistryServiceConfig::default(),
-=======
->>>>>>> 86f9cd79
             engine: EngineConfig::default(),
             grpc_address: "0.0.0.0".to_string(),
             port: 9000,

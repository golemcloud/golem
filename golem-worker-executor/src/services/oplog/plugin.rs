--- conflicted
+++ resolved
@@ -26,25 +26,15 @@
 use async_lock::{RwLock, RwLockUpgradableReadGuard};
 use async_mutex::Mutex;
 use async_trait::async_trait;
-<<<<<<< HEAD
-use bytes::Bytes;
 use golem_common::model::account::AccountId;
 use golem_common::model::component::{ComponentId, ComponentRevision, PluginPriority};
 use golem_common::model::environment::EnvironmentId;
-use golem_common::model::invocation_context::InvocationContextStack;
-use golem_common::model::oplog::{OplogEntry, OplogIndex, OplogPayload, PersistenceLevel};
-use golem_common::model::plugin_registration::OplogProcessorPluginSpec;
-use golem_common::model::public_oplog::PublicOplogEntry;
-=======
 use golem_common::model::invocation_context::InvocationContextStack;
 use golem_common::model::oplog::types::AgentMetadataForGuests;
 use golem_common::model::oplog::{
     OplogEntry, OplogIndex, PayloadId, PersistenceLevel, PublicOplogEntry, RawOplogPayload,
 };
-use golem_common::model::plugin::{
-    OplogProcessorDefinition, PluginDefinition, PluginTypeSpecificDefinition,
-};
->>>>>>> 3b984e4a
+use golem_common::model::plugin_registration::OplogProcessorPluginSpec;
 use golem_common::model::{
     IdempotencyKey, OwnedWorkerId, ScanCursor, ShardId, WorkerId, WorkerMetadata,
     WorkerStatusRecord,
@@ -239,7 +229,7 @@
             .resolve_plugin_worker(
                 &worker_metadata.environment_id,
                 &worker_metadata.worker_id.component_id,
-                worker_metadata.last_known_status.component_version,
+                worker_metadata.last_known_status.component_revision,
                 plugin_priority,
             )
             .await?;
@@ -801,7 +791,7 @@
                 self.components.clone(),
                 self.plugins.clone(),
                 &metadata.owned_worker_id(),
-                metadata.last_known_status.component_version, // NOTE: this is only safe if the component version is not changing within one batch
+                metadata.last_known_status.component_revision, // NOTE: this is only safe if the component version is not changing within one batch
             )
             .await
             .map_err(|err| {

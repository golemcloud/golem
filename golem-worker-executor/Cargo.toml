--- conflicted
+++ resolved
@@ -72,12 +72,8 @@
 prometheus = { workspace = true }
 prost = { workspace = true }
 rand = { workspace = true }
-<<<<<<< HEAD
 regex = { workspace = true }
-ringbuf = "0.4.7"
-=======
 ringbuf = { workspace = true }
->>>>>>> c8946cf2
 serde = { workspace = true }
 serde_json = { workspace = true }
 sqlx = { workspace = true }

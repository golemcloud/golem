--- conflicted
+++ resolved
@@ -20,11 +20,7 @@
 async-trait = { workspace = true }
 bincode = { workspace = true }
 bytes = { workspace = true }
-<<<<<<< HEAD
-combine = "4.6.7"
 console-subscriber = { workspace = true }
-=======
->>>>>>> 8bb7ab3c
 dashmap = { workspace = true }
 derive_more = { workspace = true }
 figment = { workspace = true }

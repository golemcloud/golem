// Copyright 2024-2025 Golem Cloud
//
// Licensed under the Golem Source License v1.0 (the "License");
// you may not use this file except in compliance with the License.
// You may obtain a copy of the License at
//
//     http://license.golem.cloud/LICENSE
//
// Unless required by applicable law or agreed to in writing, software
// distributed under the License is distributed on an "AS IS" BASIS,
// WITHOUT WARRANTIES OR CONDITIONS OF ANY KIND, either express or implied.
// See the License for the specific language governing permissions and
// limitations under the License.

use super::agent::AgentType;
use super::component_metadata::DynamicLinkedInstance;
use super::environment::EnvironmentId;
use super::environment_plugin_grant::EnvironmentPluginGrantId;
use super::plugin_registration::PluginRegistrationId;
use crate::model::component_metadata::ComponentMetadata;
use crate::{
    declare_enums, declare_revision, declare_structs, declare_transparent_newtypes, declare_unions,
    newtype_uuid,
};
use bincode::{Decode, Encode};
use derive_more::Display;
use serde::{Deserialize, Deserializer, Serialize, Serializer};
use std::collections::BTreeMap;
use std::collections::HashMap;
use std::fmt::{Debug, Display, Formatter};
use std::str::FromStr;
use strum_macros::FromRepr;
use typed_path::Utf8UnixPathBuf;
use uuid::Uuid;

<<<<<<< HEAD
newtype_uuid!(
    ComponentId,
    golem_api_grpc::proto::golem::component::ComponentId
);

newtype_uuid!(
    PluginInstallationId,
    golem_api_grpc::proto::golem::common::PluginInstallationId
);

declare_revision!(ComponentRevision);

declare_transparent_newtypes! {
    #[derive(Display)]
    pub struct ComponentName(pub String);

    /// Key that can be used to identify a component file.
    /// All files with the same content will have the same key.
    #[derive(Display, Eq, Hash)]
    pub struct InitialComponentFileKey(pub String);
}

impl TryFrom<&str> for ComponentName {
    type Error = String;

    fn try_from(value: &str) -> Result<Self, Self::Error> {
        value.to_string().try_into()
    }
=======
#[derive(Debug, Clone, PartialEq, Eq, Serialize, Deserialize)]
#[serde(rename_all = "camelCase")]
#[derive(poem_openapi::Object)]
#[oai(rename_all = "camelCase")]
pub struct ComponentOwner {
    pub project_id: ProjectId,
    pub account_id: AccountId,
>>>>>>> 78f23786
}

impl TryFrom<String> for ComponentName {
    type Error = String;

    fn try_from(value: String) -> Result<Self, Self::Error> {
        // TODO: Add validations (non-empty, no "/", no " ", ...)
        Ok(ComponentName(value.to_string()))
    }
}

impl FromStr for ComponentName {
    type Err = String;

    fn from_str(s: &str) -> Result<Self, Self::Err> {
        Self::try_from(s)
    }
}

declare_structs! {
    pub struct ComponentCreation {
        pub component_name: ComponentName,
        pub component_type: Option<ComponentType>,
        #[serde(default)]
        #[cfg_attr(feature = "poem", oai(default))]
        pub file_options: BTreeMap<ComponentFilePath, ComponentFileOptions>,
        #[serde(default)]
        #[cfg_attr(feature = "poem", oai(default))]
        pub dynamic_linking: HashMap<String, DynamicLinkedInstance>,
        #[serde(default)]
        #[cfg_attr(feature = "poem", oai(default))]
        pub env: BTreeMap<String, String>,
        #[serde(default)]
        #[cfg_attr(feature = "poem", oai(default))]
        pub agent_types: Vec<AgentType>,
        #[serde(default)]
        #[cfg_attr(feature = "poem", oai(default))]
        pub plugins: Vec<PluginInstallation>,
    }

    pub struct ComponentUpdate {
        pub current_revision: ComponentRevision,
        pub component_type: Option<ComponentType>,
        #[serde(default)]
        #[cfg_attr(feature = "poem", oai(default))]
        pub removed_files: Vec<ComponentFilePath>,
        #[serde(default)]
        #[cfg_attr(feature = "poem", oai(default))]
        pub new_file_options: BTreeMap<ComponentFilePath, ComponentFileOptions>,
        pub dynamic_linking: Option<HashMap<String, DynamicLinkedInstance>>,
        pub env: Option<BTreeMap<String, String>>,
        pub agent_types: Option<Vec<AgentType>>,
        #[serde(default)]
        #[cfg_attr(feature = "poem", oai(default))]
        pub plugin_updates: Vec<PluginInstallationAction>,
    }

    pub struct ComponentDto {
        pub id: ComponentId,
        pub revision: ComponentRevision,
        pub environment_id: EnvironmentId,
        pub component_name: ComponentName,
        pub component_size: u64,
        pub metadata: ComponentMetadata,
        pub created_at: chrono::DateTime<chrono::Utc>,
        pub component_type: ComponentType,
        pub files: Vec<InitialComponentFile>,
        pub installed_plugins: Vec<InstalledPlugin>,
        pub env: BTreeMap<String, String>,
        pub wasm_hash: crate::model::diff::Hash,
    }

    #[derive(Default)]
    pub struct ComponentFileOptions {
        /// Path of the file in the uploaded archive
        pub permissions: ComponentFilePermissions,
    }

    pub struct InstalledPlugin {
        pub plugin_id: PluginRegistrationId,
        pub priority: i32,
        pub parameters: BTreeMap<String, String>,
    }

    pub struct PluginInstallation {
        pub environment_plugin_grant_id: EnvironmentPluginGrantId,
        /// Plugins will be applied in order of increasing priority
        pub priority: i32,
        pub parameters: BTreeMap<String, String>,
    }

    pub struct PluginInstallationUpdate {
        /// Priority will be used to identify the plugin to update
        pub plugin_priority: i32,
        pub new_priority: Option<i32>,
        pub new_parameters: Option<BTreeMap<String, String>>,
    }

    pub struct PluginUninstallation {
        /// Priority will be used to identify the plugin to delete
        pub plugin_priority: i32
    }

    pub struct InitialComponentFile {
        pub key: InitialComponentFileKey,
        pub path: ComponentFilePath,
        pub permissions: ComponentFilePermissions,
    }
}

impl InitialComponentFile {
    pub fn is_read_only(&self) -> bool {
        self.permissions == ComponentFilePermissions::ReadOnly
    }
}

declare_enums! {
    #[derive(Encode, Decode, FromRepr)]
    #[repr(i32)]
    pub enum ComponentType {
        Durable = 0,
        Ephemeral = 1,
    }

    pub enum ComponentFilePermissions {
        ReadOnly,
        ReadWrite,
    }
}

impl Display for ComponentType {
    fn fmt(&self, f: &mut Formatter<'_>) -> std::fmt::Result {
        let s = match self {
            ComponentType::Durable => "Durable",
            ComponentType::Ephemeral => "Ephemeral",
        };
        write!(f, "{s}")
    }
}

impl FromStr for ComponentType {
    type Err = String;

    fn from_str(s: &str) -> Result<Self, Self::Err> {
        match s {
            "Durable" => Ok(ComponentType::Durable),
            "Ephemeral" => Ok(ComponentType::Ephemeral),
            _ => Err(format!("Unknown Component Type: {s}")),
        }
    }
}

impl ComponentFilePermissions {
    pub fn as_compact_str(&self) -> &'static str {
        match self {
            ComponentFilePermissions::ReadOnly => "ro",
            ComponentFilePermissions::ReadWrite => "rw",
        }
    }
    pub fn from_compact_str(s: &str) -> Result<Self, String> {
        match s {
            "ro" => Ok(ComponentFilePermissions::ReadOnly),
            "rw" => Ok(ComponentFilePermissions::ReadWrite),
            _ => Err(format!("Unknown permissions: {s}")),
        }
    }
}

impl Default for ComponentFilePermissions {
    fn default() -> Self {
        Self::ReadOnly
    }
}

<<<<<<< HEAD
declare_unions! {

    pub enum PluginInstallationAction {
        Install(PluginInstallation),
        Uninstall(PluginUninstallation),
        Update(PluginInstallationUpdate),
    }

=======
#[derive(
    Debug, Clone, PartialEq, Eq, Hash, Ord, PartialOrd, Serialize, Deserialize, Encode, Decode,
)]
#[serde(rename_all = "camelCase")]
#[derive(poem_openapi::Object)]
#[oai(rename_all = "camelCase")]
pub struct VersionedComponentId {
    pub component_id: ComponentId,
    pub version: ComponentVersion,
>>>>>>> 78f23786
}

/// Path inside a component filesystem. Must be
/// - absolute (start with '/')
/// - not contain ".." components
/// - not contain "." components
/// - use '/' as a separator
#[derive(Clone, Debug, Eq, PartialEq, PartialOrd, Ord, Hash, derive_more::Display)]
pub struct ComponentFilePath(Utf8UnixPathBuf);

impl ComponentFilePath {
    pub fn from_abs_str(s: &str) -> Result<Self, String> {
        let buf: Utf8UnixPathBuf = s.into();
        if !buf.is_absolute() {
            return Err("Path must be absolute".to_string());
        }

        Ok(ComponentFilePath(buf.normalize()))
    }

    pub fn from_rel_str(s: &str) -> Result<Self, String> {
        Self::from_abs_str(&format!("/{s}"))
    }

    pub fn from_either_str(s: &str) -> Result<Self, String> {
        if s.starts_with('/') {
            Self::from_abs_str(s)
        } else {
            Self::from_rel_str(s)
        }
    }

    pub fn as_path(&self) -> &Utf8UnixPathBuf {
        &self.0
    }

    pub fn to_abs_string(&self) -> String {
        self.0.to_string()
    }

    pub fn to_rel_string(&self) -> String {
        self.0.strip_prefix("/").unwrap().to_string()
    }

    pub fn extend(&mut self, path: &str) -> Result<(), String> {
        self.0.push_checked(path).map_err(|e| e.to_string())
    }
}

<<<<<<< HEAD
impl Serialize for ComponentFilePath {
    fn serialize<S>(&self, serializer: S) -> Result<S::Ok, S::Error>
    where
        S: Serializer,
    {
        String::serialize(&self.to_string(), serializer)
    }
}
=======
mod protobuf {
    use crate::model::component::VersionedComponentId;
>>>>>>> 78f23786

impl<'de> Deserialize<'de> for ComponentFilePath {
    fn deserialize<D>(deserializer: D) -> Result<ComponentFilePath, D::Error>
    where
        D: Deserializer<'de>,
    {
        let str = String::deserialize(deserializer)?;
        Self::from_abs_str(&str).map_err(serde::de::Error::custom)
    }
}

impl FromStr for ComponentFilePath {
    type Err = String;
    fn from_str(s: &str) -> Result<Self, Self::Err> {
        Self::from_either_str(s)
    }
}

impl From<golem_wasm_rpc::ComponentId> for ComponentId {
    fn from(host: golem_wasm_rpc::ComponentId) -> Self {
        let high_bits = host.uuid.high_bits;
        let low_bits = host.uuid.low_bits;

        Self(Uuid::from_u64_pair(high_bits, low_bits))
    }
}

impl From<ComponentId> for golem_wasm_rpc::ComponentId {
    fn from(component_id: ComponentId) -> Self {
        let (high_bits, low_bits) = component_id.0.as_u64_pair();

        golem_wasm_rpc::ComponentId {
            uuid: golem_wasm_rpc::Uuid {
                high_bits,
                low_bits,
            },
        }
    }
}

// #[derive(
//     Debug, Clone, PartialEq, Eq, Hash, Ord, PartialOrd, Serialize, Deserialize, Encode, Decode,
// )]
// #[serde(rename_all = "camelCase")]
// #[cfg_attr(feature = "poem", derive(poem_openapi::Object))]
// #[cfg_attr(feature = "poem", oai(rename_all = "camelCase"))]

// pub struct VersionedComponentId {
//     pub component_id: ComponentId,
//     pub version: ComponentRevision,
// }

// impl Display for VersionedComponentId {
//     fn fmt(&self, f: &mut std::fmt::Formatter<'_>) -> std::fmt::Result {
//         write!(f, "{}#{}", self.component_id, self.version)
//     }
// }

// #[cfg(feature = "protobuf")]
// mod protobuf {
//     use super::ComponentRevision;
//     use crate::model::component::VersionedComponentId;

//     impl TryFrom<golem_api_grpc::proto::golem::component::VersionedComponentId>
//         for VersionedComponentId
//     {
//         type Error = String;

//         fn try_from(
//             value: golem_api_grpc::proto::golem::component::VersionedComponentId,
//         ) -> Result<Self, Self::Error> {
//             Ok(Self {
//                 component_id: value
//                     .component_id
//                     .ok_or("Missing component_id")?
//                     .try_into()?,
//                 version: ComponentRevision(value.version),
//             })
//         }
//     }

//     impl From<VersionedComponentId> for golem_api_grpc::proto::golem::component::VersionedComponentId {
//         fn from(value: VersionedComponentId) -> Self {
//             Self {
//                 component_id: Some(value.component_id.into()),
//                 version: value.version.0,
//             }
//         }
//     }
// }<|MERGE_RESOLUTION|>--- conflicted
+++ resolved
@@ -33,7 +33,6 @@
 use typed_path::Utf8UnixPathBuf;
 use uuid::Uuid;
 
-<<<<<<< HEAD
 newtype_uuid!(
     ComponentId,
     golem_api_grpc::proto::golem::component::ComponentId
@@ -62,15 +61,6 @@
     fn try_from(value: &str) -> Result<Self, Self::Error> {
         value.to_string().try_into()
     }
-=======
-#[derive(Debug, Clone, PartialEq, Eq, Serialize, Deserialize)]
-#[serde(rename_all = "camelCase")]
-#[derive(poem_openapi::Object)]
-#[oai(rename_all = "camelCase")]
-pub struct ComponentOwner {
-    pub project_id: ProjectId,
-    pub account_id: AccountId,
->>>>>>> 78f23786
 }
 
 impl TryFrom<String> for ComponentName {
@@ -245,7 +235,6 @@
     }
 }
 
-<<<<<<< HEAD
 declare_unions! {
 
     pub enum PluginInstallationAction {
@@ -254,17 +243,6 @@
         Update(PluginInstallationUpdate),
     }
 
-=======
-#[derive(
-    Debug, Clone, PartialEq, Eq, Hash, Ord, PartialOrd, Serialize, Deserialize, Encode, Decode,
-)]
-#[serde(rename_all = "camelCase")]
-#[derive(poem_openapi::Object)]
-#[oai(rename_all = "camelCase")]
-pub struct VersionedComponentId {
-    pub component_id: ComponentId,
-    pub version: ComponentVersion,
->>>>>>> 78f23786
 }
 
 /// Path inside a component filesystem. Must be
@@ -314,7 +292,6 @@
     }
 }
 
-<<<<<<< HEAD
 impl Serialize for ComponentFilePath {
     fn serialize<S>(&self, serializer: S) -> Result<S::Ok, S::Error>
     where
@@ -323,10 +300,6 @@
         String::serialize(&self.to_string(), serializer)
     }
 }
-=======
-mod protobuf {
-    use crate::model::component::VersionedComponentId;
->>>>>>> 78f23786
 
 impl<'de> Deserialize<'de> for ComponentFilePath {
     fn deserialize<D>(deserializer: D) -> Result<ComponentFilePath, D::Error>
@@ -345,8 +318,8 @@
     }
 }
 
-impl From<golem_wasm_rpc::ComponentId> for ComponentId {
-    fn from(host: golem_wasm_rpc::ComponentId) -> Self {
+impl From<golem_wasm::ComponentId> for ComponentId {
+    fn from(host: golem_wasm::ComponentId) -> Self {
         let high_bits = host.uuid.high_bits;
         let low_bits = host.uuid.low_bits;
 

// Copyright 2024-2025 Golem Cloud
//
// Licensed under the Golem Source License v1.0 (the "License");
// you may not use this file except in compliance with the License.
// You may obtain a copy of the License at
//
//     http://license.golem.cloud/LICENSE
//
// Unless required by applicable law or agreed to in writing, software
// distributed under the License is distributed on an "AS IS" BASIS,
// WITHOUT WARRANTIES OR CONDITIONS OF ANY KIND, either express or implied.
// See the License for the specific language governing permissions and
// limitations under the License.

use super::environment::EnvironmentId;
pub use crate::base_model::OplogIndex;
use crate::model::invocation_context::{AttributeValue, InvocationContextSpan, SpanId, TraceId};
use crate::model::regions::OplogRegion;
use crate::model::RetryConfig;
use crate::model::{
<<<<<<< HEAD
    AccountId, ComponentRevision, IdempotencyKey, PluginInstallationId, Timestamp, WorkerId,
    WorkerInvocation,
=======
    AccountId, ComponentVersion, IdempotencyKey, PluginInstallationId, Timestamp, TransactionId,
    WorkerId, WorkerInvocation,
>>>>>>> 9ebc395f
};
use bincode::de::read::Reader;
use bincode::de::{BorrowDecoder, Decoder};
use bincode::enc::write::Writer;
use bincode::enc::Encoder;
use bincode::error::{DecodeError, EncodeError};
use bincode::{BorrowDecode, Decode, Encode};
use golem_wasm_rpc::wasmtime::ResourceTypeId;
use golem_wasm_rpc_derive::IntoValue;
use nonempty_collections::NEVec;
use serde::{Deserialize, Serialize};
use std::collections::{BTreeMap, HashMap, HashSet};
use std::fmt::{Display, Formatter};
use std::sync::atomic::AtomicU64;
use std::sync::Arc;
use uuid::Uuid;

pub struct OplogIndexRange {
    current: u64,
    end: u64,
}

impl Iterator for OplogIndexRange {
    type Item = OplogIndex;

    fn next(&mut self) -> Option<Self::Item> {
        if self.current <= self.end {
            let current = self.current;
            self.current += 1; // Move forward
            Some(OplogIndex(current))
        } else {
            None
        }
    }
}

impl OplogIndexRange {
    pub fn new(start: OplogIndex, end: OplogIndex) -> OplogIndexRange {
        OplogIndexRange {
            current: start.0,
            end: end.0,
        }
    }
}

#[derive(Debug, Clone)]
pub struct AtomicOplogIndex(Arc<AtomicU64>);

impl AtomicOplogIndex {
    pub fn from_u64(value: u64) -> AtomicOplogIndex {
        AtomicOplogIndex(Arc::new(AtomicU64::new(value)))
    }

    pub fn get(&self) -> OplogIndex {
        OplogIndex(self.0.load(std::sync::atomic::Ordering::Acquire))
    }

    pub fn set(&self, value: OplogIndex) {
        self.0.store(value.0, std::sync::atomic::Ordering::Release);
    }

    pub fn from_oplog_index(value: OplogIndex) -> AtomicOplogIndex {
        AtomicOplogIndex(Arc::new(AtomicU64::new(value.0)))
    }

    /// Gets the previous oplog index
    pub fn previous(&self) {
        self.0.fetch_sub(1, std::sync::atomic::Ordering::AcqRel);
    }

    /// Gets the next oplog index
    pub fn next(&self) {
        self.0.fetch_add(1, std::sync::atomic::Ordering::AcqRel);
    }

    /// Gets the last oplog index belonging to an inclusive range starting at this oplog index,
    /// having `count` elements.
    pub fn range_end(&self, count: u64) {
        self.0
            .fetch_sub(count - 1, std::sync::atomic::Ordering::AcqRel);
    }
}

impl Display for AtomicOplogIndex {
    fn fmt(&self, f: &mut Formatter<'_>) -> std::fmt::Result {
        write!(f, "{}", self.0.load(std::sync::atomic::Ordering::Acquire))
    }
}

impl From<AtomicOplogIndex> for u64 {
    fn from(value: AtomicOplogIndex) -> Self {
        value.0.load(std::sync::atomic::Ordering::Acquire)
    }
}

impl From<AtomicOplogIndex> for OplogIndex {
    fn from(value: AtomicOplogIndex) -> Self {
        OplogIndex::from_u64(value.0.load(std::sync::atomic::Ordering::Acquire))
    }
}

#[derive(Debug, Clone, PartialEq, Eq)]
pub struct PayloadId(pub Uuid);

impl Default for PayloadId {
    fn default() -> Self {
        Self::new()
    }
}

impl PayloadId {
    pub fn new() -> PayloadId {
        Self(Uuid::new_v4())
    }
}

impl Display for PayloadId {
    fn fmt(&self, f: &mut Formatter<'_>) -> std::fmt::Result {
        write!(f, "{}", self.0)
    }
}

impl Encode for PayloadId {
    fn encode<E: Encoder>(&self, encoder: &mut E) -> Result<(), EncodeError> {
        encoder.writer().write(self.0.as_bytes())
    }
}

impl<Context> Decode<Context> for PayloadId {
    fn decode<D: Decoder<Context = Context>>(decoder: &mut D) -> Result<Self, DecodeError> {
        let mut bytes = [0u8; 16];
        decoder.reader().read(&mut bytes)?;
        Ok(Self(Uuid::from_bytes(bytes)))
    }
}

impl<'de, Context> BorrowDecode<'de, Context> for PayloadId {
    fn borrow_decode<D: BorrowDecoder<'de, Context = Context>>(
        decoder: &mut D,
    ) -> Result<Self, DecodeError> {
        let mut bytes = [0u8; 16];
        decoder.reader().read(&mut bytes)?;
        Ok(Self(Uuid::from_bytes(bytes)))
    }
}

#[derive(
    Debug,
    Clone,
    Copy,
    PartialOrd,
    Ord,
    PartialEq,
    Eq,
    Hash,
    Encode,
    Decode,
    Serialize,
    Deserialize,
    IntoValue,
)]
#[cfg_attr(feature = "poem", derive(poem_openapi::NewType))]
pub struct WorkerResourceId(pub u64);

impl WorkerResourceId {
    pub const INITIAL: WorkerResourceId = WorkerResourceId(0);

    pub fn next(&self) -> WorkerResourceId {
        WorkerResourceId(self.0 + 1)
    }
}

impl Display for WorkerResourceId {
    fn fmt(&self, f: &mut Formatter<'_>) -> std::fmt::Result {
        write!(f, "{}", self.0)
    }
}

/// Worker log levels including the special stdout and stderr channels
#[derive(Copy, Clone, Debug, PartialEq, Encode, Decode, Serialize, Deserialize, IntoValue)]
#[cfg_attr(feature = "poem", derive(poem_openapi::Enum))]
#[repr(u8)]
pub enum LogLevel {
    Stdout,
    Stderr,
    Trace,
    Debug,
    Info,
    Warn,
    Error,
    Critical,
}

#[derive(Clone, Debug, PartialEq, Encode, Decode)]
pub enum SpanData {
    LocalSpan {
        span_id: SpanId,
        start: Timestamp,
        parent_id: Option<SpanId>,
        linked_context: Option<Vec<SpanData>>,
        attributes: HashMap<String, AttributeValue>,
        inherited: bool,
    },
    ExternalSpan {
        span_id: SpanId,
    },
}

impl SpanData {
    pub fn from_chain(spans: &NEVec<Arc<InvocationContextSpan>>) -> Vec<SpanData> {
        let mut result_spans = Vec::new();
        for span in spans {
            let span_data = match &**span {
                InvocationContextSpan::ExternalParent { span_id } => SpanData::ExternalSpan {
                    span_id: span_id.clone(),
                },
                InvocationContextSpan::Local {
                    span_id,
                    start,
                    state,
                    inherited,
                } => {
                    let state = state.read().unwrap();
                    let parent_id = state.parent.as_ref().map(|parent| parent.span_id().clone());
                    let linked_context = state.linked_context.as_ref().map(|linked| {
                        let linked_chain = linked.to_chain();
                        SpanData::from_chain(&linked_chain)
                    });
                    SpanData::LocalSpan {
                        span_id: span_id.clone(),
                        start: *start,
                        parent_id,
                        linked_context,
                        attributes: state.attributes.clone(),
                        inherited: *inherited,
                    }
                }
            };
            result_spans.push(span_data);
        }
        result_spans
    }
}

#[derive(
    Copy, Clone, Debug, PartialOrd, PartialEq, Encode, Decode, Serialize, Deserialize, IntoValue,
)]
#[cfg_attr(feature = "poem", derive(poem_openapi::Enum))]
pub enum PersistenceLevel {
    PersistNothing,
    PersistRemoteSideEffects,
    Smart,
}

#[derive(Clone, Debug, PartialEq, Encode, Decode)]
pub enum OplogEntry {
    /// The worker has completed an invocation
    ExportedFunctionCompleted {
        timestamp: Timestamp,
        response: OplogPayload,
        consumed_fuel: i64,
    },
    /// Worker suspended
    Suspend { timestamp: Timestamp },
    /// Worker failed
    Error {
        timestamp: Timestamp,
        error: WorkerError,
        /// Points to the oplog index where the retry should start from. Normally this can be just the
        /// current oplog index (after the last persisted side-effect). When failing in an atomic region
        /// or batched remote writes, this should point to the start of the region.
        /// When counting the number of retries for a specific error, the error entries are grouped by this index.
        retry_from: OplogIndex,
    },
    /// Marker entry added when get-oplog-index is called from the worker, to make the jumping behavior
    /// more predictable.
    NoOp { timestamp: Timestamp },
    /// The worker needs to recover up to the given target oplog index and continue running from
    /// the source oplog index from there
    /// `jump` is an oplog region representing that from the end of that region we want to go back to the start and
    /// ignore all recorded operations in between.
    Jump {
        timestamp: Timestamp,
        jump: OplogRegion,
    },
    /// Indicates that the worker has been interrupted at this point.
    /// Only used to recompute the worker's (cached) status, has no effect on execution.
    Interrupted { timestamp: Timestamp },
    /// Indicates that the worker has been exited using WASI's exit function.
    Exited { timestamp: Timestamp },
    /// Overrides the worker's retry policy
    ChangeRetryPolicy {
        timestamp: Timestamp,
        new_policy: RetryConfig,
    },
    /// Begins an atomic region. All oplog entries after `BeginAtomicRegion` are to be ignored during
    /// recovery except if there is a corresponding `EndAtomicRegion` entry.
    BeginAtomicRegion { timestamp: Timestamp },
    /// Ends an atomic region. All oplog entries between the corresponding `BeginAtomicRegion` and this
    /// entry are to be considered during recovery, and the begin/end markers can be removed during oplog
    /// compaction.
    EndAtomicRegion {
        timestamp: Timestamp,
        begin_index: OplogIndex,
    },
    /// Begins a remote write operation. Only used when idempotence mode is off. In this case each
    /// remote write must be surrounded by a `BeginRemoteWrite` and `EndRemoteWrite` log pair and
    /// unfinished remote writes cannot be recovered.
    BeginRemoteWrite { timestamp: Timestamp },
    /// Marks the end of a remote write operation. Only used when idempotence mode is off.
    EndRemoteWrite {
        timestamp: Timestamp,
        begin_index: OplogIndex,
    },
    /// An invocation request arrived while the worker was busy
    PendingWorkerInvocation {
        timestamp: Timestamp,
        invocation: WorkerInvocation,
    },
    /// An update request arrived and will be applied as soon the worker restarts
    ///
    /// For automatic updates worker is expected to immediately get interrupted and restarted after inserting this entry.
    /// For manual updates, this entry is only inserted when the worker is idle, and it is also restarted.
    PendingUpdate {
        timestamp: Timestamp,
        description: UpdateDescription,
    },
    /// An update failed to be applied
    FailedUpdate {
        timestamp: Timestamp,
        target_version: ComponentRevision,
        details: Option<String>,
    },
    /// Increased total linear memory size
    GrowMemory { timestamp: Timestamp, delta: u64 },
    /// Created a resource instance
    CreateResource {
        timestamp: Timestamp,
        id: WorkerResourceId,
        resource_type_id: ResourceTypeId,
    },
    /// Dropped a resource instance
    DropResource {
        timestamp: Timestamp,
        id: WorkerResourceId,
        resource_type_id: ResourceTypeId,
    },
    /// The worker emitted a log message
    Log {
        timestamp: Timestamp,
        level: LogLevel,
        context: String,
        message: String,
    },
    /// Marks the point where the worker was restarted from clean initial state
    Restart { timestamp: Timestamp },
    /// The worker invoked a host function
    ImportedFunctionInvoked {
        timestamp: Timestamp,
        function_name: String,
        request: OplogPayload,
        response: OplogPayload,
        durable_function_type: DurableFunctionType,
    },
    /// The first entry of every oplog
    Create {
        timestamp: Timestamp,
        worker_id: WorkerId,
        component_version: ComponentRevision,
        args: Vec<String>,
        env: Vec<(String, String)>,
        environment_id: EnvironmentId,
        created_by: AccountId,
        parent: Option<WorkerId>,
        component_size: u64,
        initial_total_linear_memory_size: u64,
        initial_active_plugins: HashSet<PluginInstallationId>,
        wasi_config_vars: BTreeMap<String, String>,
    },
    /// Activates a plugin for the worker
    ActivatePlugin {
        timestamp: Timestamp,
        plugin: PluginInstallationId,
    },
    /// Deactivates a plugin for the worker
    DeactivatePlugin {
        timestamp: Timestamp,
        plugin: PluginInstallationId,
    },
    /// An update was successfully applied
    SuccessfulUpdate {
        timestamp: Timestamp,
        target_version: ComponentRevision,
        new_component_size: u64,
        new_active_plugins: HashSet<PluginInstallationId>,
    },
    /// Similar to `Jump` but caused by an external revert request. TODO: Golem 2.0 should probably merge with Jump
    Revert {
        timestamp: Timestamp,
        dropped_region: OplogRegion,
    },
    /// Removes a pending invocation from the invocation queue
    CancelPendingInvocation {
        timestamp: Timestamp,
        idempotency_key: IdempotencyKey,
    },
    /// The worker has been invoked
    ExportedFunctionInvoked {
        timestamp: Timestamp,
        function_name: String,
        request: OplogPayload,
        idempotency_key: IdempotencyKey,
        trace_id: TraceId,
        trace_states: Vec<String>,
        invocation_context: Vec<SpanData>,
    },
    /// Starts a new span in the invocation context
    StartSpan {
        timestamp: Timestamp,
        span_id: SpanId,
        parent_id: Option<SpanId>,
        linked_context_id: Option<SpanId>,
        attributes: HashMap<String, AttributeValue>,
    },
    /// Finishes an open span in the invocation context
    FinishSpan {
        timestamp: Timestamp,
        span_id: SpanId,
    },
    /// Set an attribute on an open span in the invocation contex
    SetSpanAttribute {
        timestamp: Timestamp,
        span_id: SpanId,
        key: String,
        value: AttributeValue,
    },
    /// Change persistence level
    ChangePersistenceLevel {
        timestamp: Timestamp,
        level: PersistenceLevel,
    },
    /// Marks the beginning of a remote transaction
    BeginRemoteTransaction {
        timestamp: Timestamp,
        transaction_id: TransactionId,
        /// BeginRemoteTransaction entries need to be repeated on retries, because they may need a new
        /// transaction_id. The `begin_index` field always points to the original, first entry. This makes
        /// error grouping work. When None, this is the original begin entry.
        original_begin_index: Option<OplogIndex>,
    },
    /// Marks the point before a remote transaction is committed
    PreCommitRemoteTransaction {
        timestamp: Timestamp,
        begin_index: OplogIndex,
    },
    /// Marks the point before a remote transaction is rolled back
    PreRollbackRemoteTransaction {
        timestamp: Timestamp,
        begin_index: OplogIndex,
    },
    /// Marks the point after a remote transaction is committed
    CommittedRemoteTransaction {
        timestamp: Timestamp,
        begin_index: OplogIndex,
    },
    /// Marks the point after a remote transaction is rolled back
    RolledBackRemoteTransaction {
        timestamp: Timestamp,
        begin_index: OplogIndex,
    },
}

impl OplogEntry {
    pub fn create(
        worker_id: WorkerId,
        component_version: ComponentRevision,
        args: Vec<String>,
        env: Vec<(String, String)>,
        wasi_config_vars: BTreeMap<String, String>,
        environment_id: EnvironmentId,
        created_by: AccountId,
        parent: Option<WorkerId>,
        component_size: u64,
        initial_total_linear_memory_size: u64,
        initial_active_plugins: HashSet<PluginInstallationId>,
    ) -> OplogEntry {
        OplogEntry::Create {
            timestamp: Timestamp::now_utc(),
            worker_id,
            component_version,
            args,
            env,
            environment_id,
            created_by,
            parent,
            component_size,
            initial_total_linear_memory_size,
            initial_active_plugins,
            wasi_config_vars,
        }
    }

    pub fn jump(jump: OplogRegion) -> OplogEntry {
        OplogEntry::Jump {
            timestamp: Timestamp::now_utc(),
            jump,
        }
    }

    pub fn nop() -> OplogEntry {
        OplogEntry::NoOp {
            timestamp: Timestamp::now_utc(),
        }
    }

    pub fn suspend() -> OplogEntry {
        OplogEntry::Suspend {
            timestamp: Timestamp::now_utc(),
        }
    }

    pub fn error(error: WorkerError, retry_from: OplogIndex) -> OplogEntry {
        OplogEntry::Error {
            timestamp: Timestamp::now_utc(),
            error,
            retry_from,
        }
    }

    pub fn interrupted() -> OplogEntry {
        OplogEntry::Interrupted {
            timestamp: Timestamp::now_utc(),
        }
    }

    pub fn exited() -> OplogEntry {
        OplogEntry::Exited {
            timestamp: Timestamp::now_utc(),
        }
    }

    pub fn change_retry_policy(new_policy: RetryConfig) -> OplogEntry {
        OplogEntry::ChangeRetryPolicy {
            timestamp: Timestamp::now_utc(),
            new_policy,
        }
    }

    pub fn begin_atomic_region() -> OplogEntry {
        OplogEntry::BeginAtomicRegion {
            timestamp: Timestamp::now_utc(),
        }
    }

    pub fn end_atomic_region(begin_index: OplogIndex) -> OplogEntry {
        OplogEntry::EndAtomicRegion {
            timestamp: Timestamp::now_utc(),
            begin_index,
        }
    }

    pub fn begin_remote_write() -> OplogEntry {
        OplogEntry::BeginRemoteWrite {
            timestamp: Timestamp::now_utc(),
        }
    }

    pub fn end_remote_write(begin_index: OplogIndex) -> OplogEntry {
        OplogEntry::EndRemoteWrite {
            timestamp: Timestamp::now_utc(),
            begin_index,
        }
    }

    pub fn pending_worker_invocation(invocation: WorkerInvocation) -> OplogEntry {
        OplogEntry::PendingWorkerInvocation {
            timestamp: Timestamp::now_utc(),
            invocation,
        }
    }

    pub fn pending_update(description: UpdateDescription) -> OplogEntry {
        OplogEntry::PendingUpdate {
            timestamp: Timestamp::now_utc(),
            description,
        }
    }

    pub fn successful_update(
        target_version: ComponentRevision,
        new_component_size: u64,
        new_active_plugins: HashSet<PluginInstallationId>,
    ) -> OplogEntry {
        OplogEntry::SuccessfulUpdate {
            timestamp: Timestamp::now_utc(),
            target_version,
            new_component_size,
            new_active_plugins,
        }
    }

    pub fn failed_update(target_version: ComponentRevision, details: Option<String>) -> OplogEntry {
        OplogEntry::FailedUpdate {
            timestamp: Timestamp::now_utc(),
            target_version,
            details,
        }
    }

    pub fn grow_memory(delta: u64) -> OplogEntry {
        OplogEntry::GrowMemory {
            timestamp: Timestamp::now_utc(),
            delta,
        }
    }

    pub fn create_resource(id: WorkerResourceId, resource_type_id: ResourceTypeId) -> OplogEntry {
        OplogEntry::CreateResource {
            timestamp: Timestamp::now_utc(),
            id,
            resource_type_id,
        }
    }

    pub fn drop_resource(id: WorkerResourceId, resource_type_id: ResourceTypeId) -> OplogEntry {
        OplogEntry::DropResource {
            timestamp: Timestamp::now_utc(),
            id,
            resource_type_id,
        }
    }

    pub fn log(level: LogLevel, context: String, message: String) -> OplogEntry {
        OplogEntry::Log {
            timestamp: Timestamp::now_utc(),
            level,
            context,
            message,
        }
    }

    pub fn restart() -> OplogEntry {
        OplogEntry::Restart {
            timestamp: Timestamp::now_utc(),
        }
    }

    pub fn activate_plugin(plugin: PluginInstallationId) -> OplogEntry {
        OplogEntry::ActivatePlugin {
            timestamp: Timestamp::now_utc(),
            plugin,
        }
    }

    pub fn deactivate_plugin(plugin: PluginInstallationId) -> OplogEntry {
        OplogEntry::DeactivatePlugin {
            timestamp: Timestamp::now_utc(),
            plugin,
        }
    }

    pub fn revert(dropped_region: OplogRegion) -> OplogEntry {
        OplogEntry::Revert {
            timestamp: Timestamp::now_utc(),
            dropped_region,
        }
    }

    pub fn cancel_pending_invocation(idempotency_key: IdempotencyKey) -> OplogEntry {
        OplogEntry::CancelPendingInvocation {
            timestamp: Timestamp::now_utc(),
            idempotency_key,
        }
    }

    pub fn start_span(
        timestamp: Timestamp,
        span_id: SpanId,
        parent_id: Option<SpanId>,
        linked_context_id: Option<SpanId>,
        attributes: HashMap<String, AttributeValue>,
    ) -> OplogEntry {
        OplogEntry::StartSpan {
            timestamp,
            span_id,
            parent_id,
            linked_context_id,
            attributes,
        }
    }

    pub fn finish_span(span_id: SpanId) -> OplogEntry {
        OplogEntry::FinishSpan {
            timestamp: Timestamp::now_utc(),
            span_id,
        }
    }

    pub fn set_span_attribute(span_id: SpanId, key: String, value: AttributeValue) -> OplogEntry {
        OplogEntry::SetSpanAttribute {
            timestamp: Timestamp::now_utc(),
            span_id,
            key,
            value,
        }
    }

    pub fn change_persistence_level(level: PersistenceLevel) -> OplogEntry {
        OplogEntry::ChangePersistenceLevel {
            timestamp: Timestamp::now_utc(),
            level,
        }
    }

    pub fn begin_remote_transaction(
        transaction_id: TransactionId,
        original_begin_index: Option<OplogIndex>,
    ) -> OplogEntry {
        OplogEntry::BeginRemoteTransaction {
            timestamp: Timestamp::now_utc(),
            transaction_id,
            original_begin_index,
        }
    }

    pub fn pre_commit_remote_transaction(begin_index: OplogIndex) -> OplogEntry {
        OplogEntry::PreCommitRemoteTransaction {
            timestamp: Timestamp::now_utc(),
            begin_index,
        }
    }

    pub fn pre_rollback_remote_transaction(begin_index: OplogIndex) -> OplogEntry {
        OplogEntry::PreRollbackRemoteTransaction {
            timestamp: Timestamp::now_utc(),
            begin_index,
        }
    }

    pub fn committed_remote_transaction(begin_index: OplogIndex) -> OplogEntry {
        OplogEntry::CommittedRemoteTransaction {
            timestamp: Timestamp::now_utc(),
            begin_index,
        }
    }

    pub fn rolled_back_remote_transaction(begin_index: OplogIndex) -> OplogEntry {
        OplogEntry::RolledBackRemoteTransaction {
            timestamp: Timestamp::now_utc(),
            begin_index,
        }
    }

    pub fn is_end_atomic_region(&self, idx: OplogIndex) -> bool {
        matches!(self, OplogEntry::EndAtomicRegion { begin_index, .. } if *begin_index == idx)
    }

    pub fn is_end_remote_write(&self, idx: OplogIndex) -> bool {
        matches!(self, OplogEntry::EndRemoteWrite { begin_index, .. } if *begin_index == idx)
    }

    pub fn is_end_remote_write_s<S>(&self, idx: OplogIndex, _: &S) -> bool {
        matches!(self, OplogEntry::EndRemoteWrite { begin_index, .. } if *begin_index == idx)
    }

    pub fn is_pre_commit_remote_transaction(&self, idx: OplogIndex) -> bool {
        matches!(self, OplogEntry::PreCommitRemoteTransaction { begin_index, .. } if *begin_index == idx)
    }

    pub fn is_pre_rollback_remote_transaction(&self, idx: OplogIndex) -> bool {
        matches!(self, OplogEntry::PreRollbackRemoteTransaction { begin_index, .. } if *begin_index == idx)
    }

    pub fn is_pre_remote_transaction(&self, idx: OplogIndex) -> bool {
        self.is_pre_commit_remote_transaction(idx) || self.is_pre_rollback_remote_transaction(idx)
    }

    pub fn is_pre_remote_transaction_s<S>(&self, idx: OplogIndex, _: &S) -> bool {
        self.is_pre_commit_remote_transaction(idx) || self.is_pre_rollback_remote_transaction(idx)
    }

    pub fn is_committed_remote_transaction(&self, idx: OplogIndex) -> bool {
        matches!(self, OplogEntry::CommittedRemoteTransaction { begin_index, .. } if *begin_index == idx)
    }

    pub fn is_committed_remote_transaction_s<S>(&self, idx: OplogIndex, _: &S) -> bool {
        matches!(self, OplogEntry::CommittedRemoteTransaction { begin_index, .. } if *begin_index == idx)
    }

    pub fn is_rolled_back_remote_transaction(&self, idx: OplogIndex) -> bool {
        matches!(self, OplogEntry::RolledBackRemoteTransaction { begin_index, .. } if *begin_index == idx)
    }

    pub fn is_rolled_back_remote_transaction_s<S>(&self, idx: OplogIndex, _: &S) -> bool {
        matches!(self, OplogEntry::RolledBackRemoteTransaction { begin_index, .. } if *begin_index == idx)
    }

    pub fn is_end_remote_transaction(&self, idx: OplogIndex) -> bool {
        self.is_committed_remote_transaction(idx) || self.is_rolled_back_remote_transaction(idx)
    }

    pub fn is_end_remote_transaction_s<S>(&self, idx: OplogIndex, s: &S) -> bool {
        self.is_committed_remote_transaction_s(idx, s)
            || self.is_rolled_back_remote_transaction_s(idx, s)
    }

    /// Checks that an "intermediate oplog entry" between a `BeginRemoteWrite` and an `EndRemoteWrite`
    /// is not a RemoteWrite entry which does not belong to the batched remote write started at `idx`.
    /// Side effects in a PersistenceLevel::PersistNothing region are ignored.
    pub fn no_concurrent_side_effect(
        &self,
        idx: OplogIndex,
        persistence_level: &PersistenceLevel,
    ) -> bool {
        if persistence_level == &PersistenceLevel::PersistNothing {
            true
        } else {
            match self {
                OplogEntry::ImportedFunctionInvoked {
                    durable_function_type,
                    ..
                } => match durable_function_type {
                    DurableFunctionType::WriteRemoteBatched(Some(begin_index))
                        if *begin_index == idx =>
                    {
                        true
                    }
                    DurableFunctionType::WriteRemoteTransaction(Some(begin_index))
                        if *begin_index == idx =>
                    {
                        true
                    }
                    DurableFunctionType::ReadLocal => true,
                    DurableFunctionType::WriteLocal => true,
                    DurableFunctionType::ReadRemote => true,
                    _ => false,
                },
                OplogEntry::ExportedFunctionCompleted { .. } => false,
                _ => true,
            }
        }
    }

    pub fn track_persistence_level(
        &self,
        _idx: OplogIndex,
        persistence_level: &mut PersistenceLevel,
    ) {
        if let OplogEntry::ChangePersistenceLevel { level, .. } = self {
            *persistence_level = *level
        }
    }

    /// True if the oplog entry is a "hint" that should be skipped during replay
    pub fn is_hint(&self) -> bool {
        matches!(
            self,
            OplogEntry::Suspend { .. }
                | OplogEntry::Error { .. }
                | OplogEntry::Interrupted { .. }
                | OplogEntry::Exited { .. }
                | OplogEntry::PendingWorkerInvocation { .. }
                | OplogEntry::PendingUpdate { .. }
                | OplogEntry::SuccessfulUpdate { .. }
                | OplogEntry::FailedUpdate { .. }
                | OplogEntry::GrowMemory { .. }
                | OplogEntry::CreateResource { .. }
                | OplogEntry::DropResource { .. }
                | OplogEntry::Log { .. }
                | OplogEntry::Restart { .. }
                | OplogEntry::ActivatePlugin { .. }
                | OplogEntry::DeactivatePlugin { .. }
                | OplogEntry::Revert { .. }
                | OplogEntry::CancelPendingInvocation { .. }
        )
    }

    pub fn timestamp(&self) -> Timestamp {
        match self {
            OplogEntry::Create { timestamp, .. }
            | OplogEntry::ExportedFunctionCompleted { timestamp, .. }
            | OplogEntry::Suspend { timestamp }
            | OplogEntry::Error { timestamp, .. }
            | OplogEntry::NoOp { timestamp }
            | OplogEntry::Jump { timestamp, .. }
            | OplogEntry::Interrupted { timestamp }
            | OplogEntry::Exited { timestamp }
            | OplogEntry::ChangeRetryPolicy { timestamp, .. }
            | OplogEntry::BeginAtomicRegion { timestamp }
            | OplogEntry::EndAtomicRegion { timestamp, .. }
            | OplogEntry::BeginRemoteWrite { timestamp }
            | OplogEntry::EndRemoteWrite { timestamp, .. }
            | OplogEntry::PendingWorkerInvocation { timestamp, .. }
            | OplogEntry::PendingUpdate { timestamp, .. }
            | OplogEntry::SuccessfulUpdate { timestamp, .. }
            | OplogEntry::FailedUpdate { timestamp, .. }
            | OplogEntry::GrowMemory { timestamp, .. }
            | OplogEntry::CreateResource { timestamp, .. }
            | OplogEntry::DropResource { timestamp, .. }
            | OplogEntry::Log { timestamp, .. }
            | OplogEntry::Restart { timestamp }
            | OplogEntry::ImportedFunctionInvoked { timestamp, .. }
            | OplogEntry::ActivatePlugin { timestamp, .. }
            | OplogEntry::DeactivatePlugin { timestamp, .. }
            | OplogEntry::Revert { timestamp, .. }
            | OplogEntry::CancelPendingInvocation { timestamp, .. }
            | OplogEntry::ExportedFunctionInvoked { timestamp, .. }
            | OplogEntry::StartSpan { timestamp, .. }
            | OplogEntry::FinishSpan { timestamp, .. }
            | OplogEntry::SetSpanAttribute { timestamp, .. }
            | OplogEntry::ChangePersistenceLevel { timestamp, .. }
            | OplogEntry::BeginRemoteTransaction { timestamp, .. }
            | OplogEntry::PreCommitRemoteTransaction { timestamp, .. }
            | OplogEntry::PreRollbackRemoteTransaction { timestamp, .. }
            | OplogEntry::CommittedRemoteTransaction { timestamp, .. }
            | OplogEntry::RolledBackRemoteTransaction { timestamp, .. } => *timestamp,
        }
    }

    pub fn specifies_component_version(&self) -> Option<ComponentRevision> {
        match self {
            OplogEntry::Create {
                component_version, ..
            } => Some(*component_version),
            OplogEntry::SuccessfulUpdate { target_version, .. } => Some(*target_version),
            _ => None,
        }
    }

    pub fn update_worker_id(&self, worker_id: &WorkerId) -> Option<OplogEntry> {
        match self {
            OplogEntry::Create {
                timestamp,
                component_version,
                args,
                env,
                environment_id,
                created_by,
                parent,
                component_size,
                initial_total_linear_memory_size,
                initial_active_plugins,
                wasi_config_vars,
                worker_id: _,
            } => Some(OplogEntry::Create {
                timestamp: *timestamp,
                worker_id: worker_id.clone(),
                component_version: *component_version,
                args: args.clone(),
                env: env.clone(),
                environment_id: environment_id.clone(),
                created_by: created_by.clone(),
                parent: parent.clone(),
                component_size: *component_size,
                initial_total_linear_memory_size: *initial_total_linear_memory_size,
                initial_active_plugins: initial_active_plugins.clone(),
                wasi_config_vars: wasi_config_vars.clone(),
            }),
            _ => None,
        }
    }
}

/// Describes a pending update
#[derive(Clone, Debug, PartialEq, Eq, Encode, Decode)]
pub enum UpdateDescription {
    /// Automatic update by replaying the oplog on the new version
    Automatic { target_version: ComponentRevision },

    /// Custom update by loading a given snapshot on the new version
    SnapshotBased {
        target_version: ComponentRevision,
        payload: OplogPayload,
    },
}

impl UpdateDescription {
    pub fn target_version(&self) -> &ComponentRevision {
        match self {
            UpdateDescription::Automatic { target_version } => target_version,
            UpdateDescription::SnapshotBased { target_version, .. } => target_version,
        }
    }
}

#[derive(Clone, Debug, PartialEq, Eq, Encode, Decode)]
pub struct TimestampedUpdateDescription {
    pub timestamp: Timestamp,
    pub oplog_index: OplogIndex,
    pub description: UpdateDescription,
}

#[derive(Clone, Debug, PartialEq, Eq, Encode, Decode)]
pub enum OplogPayload {
    /// Load the payload from the given byte array
    Inline(Vec<u8>),

    /// Load the payload from the blob storage
    External {
        payload_id: PayloadId,
        md5_hash: Vec<u8>,
    },
}

#[derive(Clone, Debug, PartialEq, Eq, Encode, Decode)]
pub enum DurableFunctionType {
    /// The side-effect reads from the worker's local state (for example local file system,
    /// random generator, etc.)
    ReadLocal,
    /// The side-effect writes to the worker's local state (for example local file system)
    WriteLocal,
    /// The side-effect reads from external state (for example a key-value store)
    ReadRemote,
    /// The side-effect manipulates external state (for example an RPC call)
    WriteRemote,
    /// The side-effect manipulates external state through multiple invoked functions (for example
    /// a HTTP request where reading the response involves multiple host function calls)
    ///
    /// On the first invocation of the batch, the parameter should be `None` - this triggers
    /// writing a `BeginRemoteWrite` entry in the oplog. Followup invocations should contain
    /// this entry's index as the parameter. In batched remote writes it is the caller's responsibility
    /// to manually write an `EndRemoteWrite` entry (using `end_function`) when the operation is completed.
    WriteRemoteBatched(Option<OplogIndex>),

    WriteRemoteTransaction(Option<OplogIndex>),
}

/// Describes the error that occurred in the worker
#[derive(Clone, Debug, PartialEq, Eq, Hash, Encode, Decode)]
pub enum WorkerError {
    Unknown(String),
    InvalidRequest(String),
    StackOverflow,
    OutOfMemory,
    // The worker tried to grow its memory beyond the limits of the plan
    ExceededMemoryLimit,
}

impl WorkerError {
    pub fn message(&self) -> &str {
        match self {
            Self::Unknown(message) => message,
            Self::InvalidRequest(message) => message,
            Self::StackOverflow => "Stack overflow",
            Self::OutOfMemory => "Out of memory",
            Self::ExceededMemoryLimit => "Exceeded plan memory limit",
        }
    }

    pub fn to_string(&self, error_logs: &str) -> String {
        let message = self.message();
        let error_logs = if !error_logs.is_empty() {
            format!("\n\n{error_logs}")
        } else {
            "".to_string()
        };
        format!("{message}{error_logs}")
    }
}

#[cfg(feature = "protobuf")]
mod protobuf {
    use super::WorkerError;
    use crate::model::oplog::PersistenceLevel;

    impl From<PersistenceLevel> for golem_api_grpc::proto::golem::worker::PersistenceLevel {
        fn from(value: PersistenceLevel) -> Self {
            match value {
                PersistenceLevel::PersistNothing => {
                    golem_api_grpc::proto::golem::worker::PersistenceLevel::PersistNothing
                }
                PersistenceLevel::PersistRemoteSideEffects => {
                    golem_api_grpc::proto::golem::worker::PersistenceLevel::PersistRemoteSideEffects
                }
                PersistenceLevel::Smart => {
                    golem_api_grpc::proto::golem::worker::PersistenceLevel::Smart
                }
            }
        }
    }

    impl From<golem_api_grpc::proto::golem::worker::PersistenceLevel> for PersistenceLevel {
        fn from(value: golem_api_grpc::proto::golem::worker::PersistenceLevel) -> Self {
            match value {
                golem_api_grpc::proto::golem::worker::PersistenceLevel::PersistNothing => PersistenceLevel::PersistNothing,
                golem_api_grpc::proto::golem::worker::PersistenceLevel::PersistRemoteSideEffects => PersistenceLevel::PersistRemoteSideEffects,
                golem_api_grpc::proto::golem::worker::PersistenceLevel::Smart => PersistenceLevel::Smart,
            }
        }
    }

    impl TryFrom<golem_api_grpc::proto::golem::worker::WorkerError> for WorkerError {
        type Error = String;

        fn try_from(
            value: golem_api_grpc::proto::golem::worker::WorkerError,
        ) -> Result<Self, Self::Error> {
            use golem_api_grpc::proto::golem::worker::worker_error::Error;
            match value.error.ok_or("no error field")? {
                Error::StackOverflow(_) => Ok(Self::StackOverflow),
                Error::OutOfMemory(_) => Ok(Self::OutOfMemory),
                Error::InvalidRequest(inner) => Ok(Self::InvalidRequest(inner.details)),
                Error::UnknownError(inner) => Ok(Self::Unknown(inner.details)),
                Error::ExceededMemoryLimit(_) => Ok(Self::ExceededMemoryLimit),
            }
        }
    }

    impl From<WorkerError> for golem_api_grpc::proto::golem::worker::WorkerError {
        fn from(value: WorkerError) -> Self {
            use golem_api_grpc::proto::golem::worker as grpc_worker;
            use golem_api_grpc::proto::golem::worker::worker_error::Error;
            let error = match value {
                WorkerError::StackOverflow => Error::StackOverflow(grpc_worker::StackOverflow {}),
                WorkerError::OutOfMemory => Error::OutOfMemory(grpc_worker::OutOfMemory {}),
                WorkerError::InvalidRequest(details) => {
                    Error::InvalidRequest(grpc_worker::InvalidRequest { details })
                }
                WorkerError::Unknown(details) => {
                    Error::UnknownError(grpc_worker::UnknownError { details })
                }
                WorkerError::ExceededMemoryLimit => {
                    Error::ExceededMemoryLimit(grpc_worker::ExceededMemoryLimit {})
                }
            };
            Self { error: Some(error) }
        }
    }
}<|MERGE_RESOLUTION|>--- conflicted
+++ resolved
@@ -18,13 +18,8 @@
 use crate::model::regions::OplogRegion;
 use crate::model::RetryConfig;
 use crate::model::{
-<<<<<<< HEAD
-    AccountId, ComponentRevision, IdempotencyKey, PluginInstallationId, Timestamp, WorkerId,
-    WorkerInvocation,
-=======
-    AccountId, ComponentVersion, IdempotencyKey, PluginInstallationId, Timestamp, TransactionId,
+    AccountId, ComponentRevision, IdempotencyKey, PluginInstallationId, Timestamp, TransactionId,
     WorkerId, WorkerInvocation,
->>>>>>> 9ebc395f
 };
 use bincode::de::read::Reader;
 use bincode::de::{BorrowDecoder, Decoder};

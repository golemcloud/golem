use crate::config::RetryConfig;
use crate::model::regions::OplogRegion;
use crate::model::{CallingConvention, InvocationKey, PromiseId, Timestamp};
use crate::serialization::{
    deserialize_with_version, serialize, try_deserialize, SERIALIZATION_VERSION_V1,
};
use bincode::{Decode, Encode};
use bytes::Bytes;
use serde::de::DeserializeOwned;
use serde::{Deserialize, Serialize};
use std::fmt::{Display, Formatter};

#[derive(Clone, Debug, Eq, PartialEq, Serialize, Deserialize, Encode, Decode)]
pub enum OplogEntry {
    /// The worker invoked a host function
    ImportedFunctionInvoked {
        timestamp: Timestamp,
        function_name: String,
        response: Vec<u8>,
        wrapped_function_type: WrappedFunctionType,
    },
    /// The worker has been invoked
    ExportedFunctionInvoked {
        timestamp: Timestamp,
        function_name: String,
        request: Vec<u8>,
        invocation_key: Option<InvocationKey>,
        calling_convention: Option<CallingConvention>,
    },
    /// The worker has completed an invocation
    ExportedFunctionCompleted {
        timestamp: Timestamp,
        response: Vec<u8>,
        consumed_fuel: i64,
    },
    /// Promise created
    CreatePromise {
        timestamp: Timestamp,
        promise_id: PromiseId,
    },
    /// Promise completed
    CompletePromise {
        timestamp: Timestamp,
        promise_id: PromiseId,
        data: Vec<u8>,
    },
    /// Worker suspended
    Suspend { timestamp: Timestamp },
    /// Worker failed
    Error {
        timestamp: Timestamp,
        error: WorkerError,
    },
    /// Marker entry added when get-oplog-index is called from the worker, to make the jumping behavior
    /// more predictable.
    NoOp { timestamp: Timestamp },
    /// The worker needs to recover up to the given target oplog index and continue running from
    /// the source oplog index from there
    /// `jump` is an oplog region representing that from the end of that region we want to go back to the start and
    /// ignore all recorded operations in between.
    Jump {
        timestamp: Timestamp,
        jump: OplogRegion,
    },
    /// Indicates that the worker has been interrupted at this point.
    /// Only used to recompute the worker's (cached) status, has no effect on execution.
    Interrupted { timestamp: Timestamp },
<<<<<<< HEAD
    /// Overrides the worker's retry policy
    ChangeRetryPolicy {
        timestamp: Timestamp,
        new_policy: RetryConfig,
    },
=======
    /// Indicates that the worker has been exited using WASI's exit function.
    Exited { timestamp: Timestamp },
>>>>>>> 7b5a90df
}

impl OplogEntry {
    pub fn imported_function_invoked<R: Encode>(
        timestamp: Timestamp,
        function_name: String,
        response: &R,
        wrapped_function_type: WrappedFunctionType,
    ) -> Result<OplogEntry, String> {
        let serialized_response = serialize(response)?.to_vec();

        Ok(OplogEntry::ImportedFunctionInvoked {
            timestamp,
            function_name,
            response: serialized_response,
            wrapped_function_type,
        })
    }

    pub fn exported_function_invoked<R: Encode>(
        timestamp: Timestamp,
        function_name: String,
        request: &R,
        invocation_key: Option<InvocationKey>,
        calling_convention: Option<CallingConvention>,
    ) -> Result<OplogEntry, String> {
        let serialized_request = serialize(request)?.to_vec();
        Ok(OplogEntry::ExportedFunctionInvoked {
            timestamp,
            function_name,
            request: serialized_request,
            invocation_key,
            calling_convention,
        })
    }

    pub fn exported_function_completed<R: Encode>(
        timestamp: Timestamp,
        response: &R,
        consumed_fuel: i64,
    ) -> Result<OplogEntry, String> {
        let serialized_response = serialize(response)?.to_vec();
        Ok(OplogEntry::ExportedFunctionCompleted {
            timestamp,
            response: serialized_response,
            consumed_fuel,
        })
    }

    pub fn response<T: DeserializeOwned + Decode>(&self) -> Result<Option<T>, String> {
        match &self {
            OplogEntry::ImportedFunctionInvoked { response, .. } => {
                let response_bytes: Bytes = Bytes::copy_from_slice(response);

                // In the v1 serialization format we did not have version prefix in the payloads.
                // We can assume though that if the payload starts with 2, it is serialized with the
                // v2 format because neither JSON nor protobuf (the two payload formats used in v1 for payloads)
                // start with 2 (This was verified with a simple test ValProtobufPrefixByteValidation).
                // So if the first byte is not 1 or 2 we assume it is a v1 format and deserialize it as JSON.
                match try_deserialize(&response_bytes)? {
                    Some(result) => Ok(Some(result)),
                    None => Ok(Some(deserialize_with_version(
                        &response_bytes,
                        SERIALIZATION_VERSION_V1,
                    )?)),
                }
            }
            OplogEntry::ExportedFunctionCompleted { response, .. } => {
                let response_bytes: Bytes = Bytes::copy_from_slice(response);

                // See the comment above for the explanation of this logic
                match try_deserialize(&response_bytes)? {
                    Some(result) => Ok(Some(result)),
                    None => Ok(Some(deserialize_with_version(
                        &response_bytes,
                        SERIALIZATION_VERSION_V1,
                    )?)),
                }
            }
            _ => Ok(None),
        }
    }

    pub fn payload_as_val_array(
        &self,
    ) -> Result<Option<Vec<golem_wasm_rpc::protobuf::Val>>, String> {
        // This is a special case of a possible generic request() accessor, because in v1 the only
        // data type we serialized was Vec<Val> and it was done in a special way (every element serialized
        // via protobuf separately, then an array of byte arrays serialized into JSON)
        match &self {
            OplogEntry::ExportedFunctionInvoked {
                function_name,
                request,
                ..
            } => {
                let request_bytes: Bytes = Bytes::copy_from_slice(request);
                self.try_decode_val_array_payload(function_name, &request_bytes)
            }
            OplogEntry::ExportedFunctionCompleted { response, .. } => {
                let response_bytes: Bytes = Bytes::copy_from_slice(response);
                self.try_decode_val_array_payload("?", &response_bytes)
            }
            _ => Ok(None),
        }
    }

    fn try_decode_val_array_payload(
        &self,
        function_name: &str,
        payload: &Bytes,
    ) -> Result<Option<Vec<golem_wasm_rpc::protobuf::Val>>, String> {
        match try_deserialize(payload)? {
            Some(result) => Ok(Some(result)),
            None => {
                let deserialized_array: Vec<Vec<u8>> = serde_json::from_slice(payload)
                    .unwrap_or_else(|err| {
                        panic!(
                            "Failed to deserialize oplog payload: {:?}: {err}",
                            std::str::from_utf8(payload).unwrap_or("???")
                        )
                    });
                let function_input = deserialized_array
                    .iter()
                    .map(|serialized_value| {
                        <golem_wasm_rpc::protobuf::Val as prost::Message>::decode(serialized_value.as_slice())
                            .unwrap_or_else(|err| panic!("Failed to deserialize function input {:?} for {function_name}: {err}", serialized_value))
                    })
                    .collect::<Vec<golem_wasm_rpc::protobuf::Val>>();
                Ok(Some(function_input))
            }
        }
    }

    pub fn jump(timestamp: Timestamp, jump: OplogRegion) -> OplogEntry {
        OplogEntry::Jump { timestamp, jump }
    }

    pub fn nop(timestamp: Timestamp) -> OplogEntry {
        OplogEntry::NoOp { timestamp }
    }

    /// True if the oplog entry is a "hint" that should be skipped during replay
    pub fn is_hint(&self) -> bool {
        matches!(
            self,
            OplogEntry::Suspend { .. }
                | OplogEntry::Error { .. }
                | OplogEntry::Interrupted { .. }
                | OplogEntry::Exited { .. }
        )
    }
}

#[derive(Clone, Debug, PartialEq, Eq, Serialize, Deserialize, Encode, Decode)]
pub enum WrappedFunctionType {
    ReadLocal,
    WriteLocal,
    ReadRemote,
    WriteRemote,
}

/// Describes the error that occurred in the worker
#[derive(Clone, Debug, PartialEq, Eq, Serialize, Deserialize, Encode, Decode)]
pub enum WorkerError {
    Unknown(String),
    StackOverflow,
}

impl Display for WorkerError {
    fn fmt(&self, f: &mut Formatter<'_>) -> std::fmt::Result {
        match self {
            WorkerError::Unknown(message) => write!(f, "{}", message),
            WorkerError::StackOverflow => write!(f, "Stack overflow"),
        }
    }
}

#[cfg(test)]
mod tests {
    use super::{OplogEntry, WrappedFunctionType};
    use crate::model::{CallingConvention, InvocationKey, Timestamp};
    use golem_wasm_rpc::protobuf::{val, Val, ValResult};

    #[test]
    fn oplog_entry_imported_function_invoked_payload_roundtrip() {
        let timestamp = Timestamp::now_utc();
        let entry = OplogEntry::imported_function_invoked(
            timestamp,
            "function_name".to_string(),
            &("example payload".to_string()),
            WrappedFunctionType::ReadLocal,
        )
        .unwrap();

        if let OplogEntry::ImportedFunctionInvoked { response, .. } = &entry {
            assert_eq!(response.len(), 17);
        } else {
            unreachable!()
        }

        let response = entry.response::<String>().unwrap().unwrap();

        assert_eq!(response, "example payload");
    }

    #[test]
    fn oplog_entry_imported_function_invoked_payload_v1() {
        let timestamp = Timestamp::now_utc();
        let entry = OplogEntry::ImportedFunctionInvoked {
            timestamp,
            function_name: "function_name".to_string(),
            response: serde_json::to_vec("example payload").unwrap(),
            wrapped_function_type: WrappedFunctionType::ReadLocal,
        };

        let response = entry.response::<String>().unwrap().unwrap();

        assert_eq!(response, "example payload");
    }

    #[test]
    fn oplog_entry_exported_function_invoked_payload_roundtrip() {
        let timestamp = Timestamp::now_utc();

        let val1 = Val {
            val: Some(val::Val::Result(Box::new(ValResult {
                discriminant: 0,
                value: Some(Box::new(Val {
                    val: Some(val::Val::U64(10)),
                })),
            }))),
        };
        let entry = OplogEntry::exported_function_invoked(
            timestamp,
            "function_name".to_string(),
            &vec![val1.clone()],
            Some(InvocationKey {
                value: "invocation_key".to_string(),
            }),
            Some(CallingConvention::Stdio),
        )
        .unwrap();

        if let OplogEntry::ExportedFunctionInvoked { request, .. } = &entry {
            assert_eq!(request.len(), 9);
        } else {
            unreachable!()
        }

        let request = entry.payload_as_val_array().unwrap().unwrap();

        assert_eq!(request, vec![val1]);
    }

    #[test]
    fn oplog_entry_exported_function_invoked_payload_v1() {
        let timestamp = Timestamp::now_utc();

        let val1 = Val {
            val: Some(val::Val::Result(Box::new(ValResult {
                discriminant: 0,
                value: Some(Box::new(Val {
                    val: Some(val::Val::U64(10)),
                })),
            }))),
        };
        let val1_bytes = prost::Message::encode_to_vec(&val1);
        let request_bytes = serde_json::to_vec(&vec![val1_bytes]).unwrap();

        let entry = OplogEntry::ExportedFunctionInvoked {
            timestamp,
            function_name: "function_name".to_string(),
            request: request_bytes,
            invocation_key: Some(InvocationKey {
                value: "invocation_key".to_string(),
            }),
            calling_convention: Some(CallingConvention::Stdio),
        };

        let request = entry.payload_as_val_array().unwrap().unwrap();
        assert_eq!(request, vec![val1]);
    }

    #[test]
    fn oplog_entry_exported_function_completed_roundtrip() {
        let timestamp = Timestamp::now_utc();

        let val1 = Val {
            val: Some(val::Val::Result(Box::new(ValResult {
                discriminant: 0,
                value: Some(Box::new(Val {
                    val: Some(val::Val::U64(10)),
                })),
            }))),
        };
        let val2 = Val {
            val: Some(val::Val::String("something".to_string())),
        };

        let entry = OplogEntry::exported_function_completed(
            timestamp,
            &vec![val1.clone(), val2.clone()],
            1_000_000_000,
        )
        .unwrap();

        if let OplogEntry::ExportedFunctionCompleted { response, .. } = &entry {
            assert_eq!(response.len(), 21);
        } else {
            unreachable!()
        }

        let response = entry.payload_as_val_array().unwrap().unwrap();

        assert_eq!(response, vec![val1, val2]);
    }

    #[test]
    fn oplog_entry_exported_function_completed_v1() {
        let timestamp = Timestamp::now_utc();

        let val1 = Val {
            val: Some(val::Val::Result(Box::new(ValResult {
                discriminant: 0,
                value: Some(Box::new(Val {
                    val: Some(val::Val::U64(10)),
                })),
            }))),
        };
        let val1_bytes = prost::Message::encode_to_vec(&val1);
        let val2 = Val {
            val: Some(val::Val::String("something".to_string())),
        };
        let val2_bytes = prost::Message::encode_to_vec(&val2);

        let response_bytes = serde_json::to_vec(&vec![val1_bytes, val2_bytes]).unwrap();

        let entry = OplogEntry::ExportedFunctionCompleted {
            timestamp,
            response: response_bytes,
            consumed_fuel: 1_000_000_000,
        };

        let response = entry.payload_as_val_array().unwrap().unwrap();

        assert_eq!(response, vec![val1, val2]);
    }
}<|MERGE_RESOLUTION|>--- conflicted
+++ resolved
@@ -65,16 +65,13 @@
     /// Indicates that the worker has been interrupted at this point.
     /// Only used to recompute the worker's (cached) status, has no effect on execution.
     Interrupted { timestamp: Timestamp },
-<<<<<<< HEAD
+    /// Indicates that the worker has been exited using WASI's exit function.
+    Exited { timestamp: Timestamp },
     /// Overrides the worker's retry policy
     ChangeRetryPolicy {
         timestamp: Timestamp,
         new_policy: RetryConfig,
     },
-=======
-    /// Indicates that the worker has been exited using WASI's exit function.
-    Exited { timestamp: Timestamp },
->>>>>>> 7b5a90df
 }
 
 impl OplogEntry {

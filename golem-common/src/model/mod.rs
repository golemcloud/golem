// Copyright 2024-2025 Golem Cloud
//
// Licensed under the Golem Source License v1.0 (the "License");
// you may not use this file except in compliance with the License.
// You may obtain a copy of the License at
//
//     http://license.golem.cloud/LICENSE
//
// Unless required by applicable law or agreed to in writing, software
// distributed under the License is distributed on an "AS IS" BASIS,
// WITHOUT WARRANTIES OR CONDITIONS OF ANY KIND, either express or implied.
// See the License for the specific language governing permissions and
// limitations under the License.

pub mod account;
pub mod agent;
pub mod api_definition;
pub mod api_deployment;
pub mod api_domain;
pub mod application;
pub mod auth;
pub mod base64;
pub mod certificate;
pub mod component;
pub mod component_constraint;
pub mod component_metadata;
pub mod deployment;
pub mod diff;
pub mod environment;
pub mod environment_plugin_grant;
pub mod environment_share;
pub mod error;
pub mod exports;
pub mod invocation_context;
pub mod login;
pub mod lucene;
pub mod oplog;
pub mod plugin_registration;
#[cfg(feature = "poem")]
pub mod poem;
#[cfg(feature = "protobuf")]
pub mod protobuf;
pub mod public_oplog;
pub mod regions;
pub mod reports;
pub mod trim_date;
pub mod worker;

pub use crate::base_model::*;

use self::component::ComponentId;
use self::component::{ComponentFilePermissions, ComponentRevision, PluginInstallationId};
use self::environment::EnvironmentId;
use crate::model::account::AccountId;
use crate::model::invocation_context::InvocationContextStack;
use crate::model::oplog::{TimestampedUpdateDescription, WorkerResourceId};
use crate::model::regions::DeletedRegions;
use crate::SafeDisplay;
use bincode::de::{BorrowDecoder, Decoder};
use bincode::enc::Encoder;
use bincode::error::{DecodeError, EncodeError};
use bincode::{BorrowDecode, Decode, Encode};
use golem_wasm_ast::analysis::analysed_type::{field, list, record, str, tuple, u32, u64};
use golem_wasm_ast::analysis::AnalysedType;
use golem_wasm_rpc::{IntoValue, Value};
use golem_wasm_rpc_derive::IntoValue;
use http::Uri;
use rand::prelude::IteratorRandom;
use serde::{Deserialize, Deserializer, Serialize, Serializer};
use std::cmp::Ordering;
use std::collections::{BTreeMap, HashMap, HashSet, VecDeque};
use std::fmt::{Display, Formatter, Write};
use std::ops::Add;
use std::str::FromStr;
use std::time::{Duration, SystemTime};
use uuid::{uuid, Uuid};

#[cfg(feature = "poem")]
pub trait PoemTypeRequirements:
    poem_openapi::types::Type + poem_openapi::types::ParseFromJSON + poem_openapi::types::ToJSON
{
}

#[cfg(not(feature = "poem"))]
pub trait PoemTypeRequirements {}

#[cfg(feature = "poem")]
impl<
        T: poem_openapi::types::Type
            + poem_openapi::types::ParseFromJSON
            + poem_openapi::types::ToJSON,
    > PoemTypeRequirements for T
{
}

#[cfg(not(feature = "poem"))]
impl<T> PoemTypeRequirements for T {}

#[cfg(feature = "poem")]
pub trait PoemMultipartTypeRequirements: poem_openapi::types::ParseFromMultipartField {}

#[cfg(not(feature = "poem"))]
pub trait PoemMultipartTypeRequirements {}

#[cfg(feature = "poem")]
impl<T: poem_openapi::types::ParseFromMultipartField> PoemMultipartTypeRequirements for T {}

#[cfg(not(feature = "poem"))]
impl<T> PoemMultipartTypeRequirements for T {}

#[derive(Clone, Copy, Debug, PartialEq, Eq, Hash, PartialOrd, Ord)]
#[repr(transparent)]
pub struct Timestamp(iso8601_timestamp::Timestamp);

impl Timestamp {
    pub fn now_utc() -> Timestamp {
        Timestamp(iso8601_timestamp::Timestamp::now_utc())
    }

    pub fn to_millis(&self) -> u64 {
        self.0
            .duration_since(iso8601_timestamp::Timestamp::UNIX_EPOCH)
            .whole_milliseconds() as u64
    }
}

impl Display for Timestamp {
    fn fmt(&self, f: &mut Formatter<'_>) -> std::fmt::Result {
        write!(f, "{}", self.0)
    }
}

impl FromStr for Timestamp {
    type Err = String;

    fn from_str(s: &str) -> Result<Self, Self::Err> {
        match iso8601_timestamp::Timestamp::parse(s) {
            Some(ts) => Ok(Self(ts)),
            None => Err("Invalid timestamp".to_string()),
        }
    }
}

impl serde::Serialize for Timestamp {
    fn serialize<S>(&self, serializer: S) -> Result<S::Ok, S::Error>
    where
        S: Serializer,
    {
        self.0.serialize(serializer)
    }
}

impl<'de> serde::Deserialize<'de> for Timestamp {
    fn deserialize<D>(deserializer: D) -> Result<Self, D::Error>
    where
        D: Deserializer<'de>,
    {
        if deserializer.is_human_readable() {
            iso8601_timestamp::Timestamp::deserialize(deserializer).map(Self)
        } else {
            // For non-human-readable formats we assume it was an i64 representing milliseconds from epoch
            let timestamp = i64::deserialize(deserializer)?;
            Ok(Timestamp(
                iso8601_timestamp::Timestamp::UNIX_EPOCH
                    .add(Duration::from_millis(timestamp as u64)),
            ))
        }
    }
}

impl bincode::Encode for Timestamp {
    fn encode<E: Encoder>(&self, encoder: &mut E) -> Result<(), EncodeError> {
        (self
            .0
            .duration_since(iso8601_timestamp::Timestamp::UNIX_EPOCH)
            .whole_milliseconds() as i64)
            .encode(encoder)
    }
}

impl<Context> bincode::Decode<Context> for Timestamp {
    fn decode<D: Decoder<Context = Context>>(decoder: &mut D) -> Result<Self, DecodeError> {
        let timestamp: i64 = bincode::Decode::decode(decoder)?;
        Ok(Timestamp(
            iso8601_timestamp::Timestamp::UNIX_EPOCH.add(Duration::from_millis(timestamp as u64)),
        ))
    }
}

impl<'de, Context> bincode::BorrowDecode<'de, Context> for Timestamp {
    fn borrow_decode<D: BorrowDecoder<'de, Context = Context>>(
        decoder: &mut D,
    ) -> Result<Self, DecodeError> {
        let timestamp: i64 = bincode::BorrowDecode::borrow_decode(decoder)?;
        Ok(Timestamp(
            iso8601_timestamp::Timestamp::UNIX_EPOCH.add(Duration::from_millis(timestamp as u64)),
        ))
    }
}

impl From<u64> for Timestamp {
    fn from(value: u64) -> Self {
        Timestamp(iso8601_timestamp::Timestamp::UNIX_EPOCH.add(Duration::from_millis(value)))
    }
}

impl IntoValue for Timestamp {
    fn into_value(self) -> Value {
        let d = self
            .0
            .duration_since(iso8601_timestamp::Timestamp::UNIX_EPOCH);
        Value::Record(vec![
            Value::U64(d.whole_seconds() as u64),
            Value::U32(d.subsec_nanoseconds() as u32),
        ])
    }

    fn get_type() -> AnalysedType {
        record(vec![field("seconds", u64()), field("nanoseconds", u32())])
    }
}

/// Associates a worker-id with its owner project
#[derive(Clone, Debug, Eq, PartialEq, Hash, Encode, Decode)]
pub struct OwnedWorkerId {
    pub environment_id: EnvironmentId,
    pub worker_id: WorkerId,
}

impl OwnedWorkerId {
    pub fn new(environment_id: &EnvironmentId, worker_id: &WorkerId) -> Self {
        Self {
            environment_id: environment_id.clone(),
            worker_id: worker_id.clone(),
        }
    }

    pub fn worker_id(&self) -> WorkerId {
        self.worker_id.clone()
    }

    pub fn environment_id(&self) -> EnvironmentId {
        self.environment_id.clone()
    }

    pub fn component_id(&self) -> ComponentId {
        self.worker_id.component_id.clone()
    }

    pub fn worker_name(&self) -> String {
        self.worker_id.worker_name.clone()
    }
}

impl Display for OwnedWorkerId {
    fn fmt(&self, f: &mut Formatter<'_>) -> std::fmt::Result {
        write!(f, "{}/{}", self.environment_id(), self.worker_id)
    }
}

impl AsRef<WorkerId> for OwnedWorkerId {
    fn as_ref(&self) -> &WorkerId {
        &self.worker_id
    }
}

/// Actions that can be scheduled to be executed at a given point in time
#[derive(Debug, Clone, PartialEq, Encode, Decode)]
pub enum ScheduledAction {
    /// Completes a given promise
    CompletePromise {
        account_id: AccountId,
        environment_id: EnvironmentId,
        promise_id: PromiseId,
    },
    /// Archives all entries from the first non-empty layer of an oplog to the next layer,
    /// if the last oplog index did not change. If there are more layers below, schedules
    /// a next action to archive the next layer.
    ArchiveOplog {
        account_id: AccountId,
        owned_worker_id: OwnedWorkerId,
        last_oplog_index: OplogIndex,
        next_after: Duration,
    },
    /// Invoke the given action on the worker. The invocation will only
    /// be persisted in the oplog when it's actually getting scheduled.
    Invoke {
        account_id: AccountId,
        owned_worker_id: OwnedWorkerId,
        idempotency_key: IdempotencyKey,
        full_function_name: String,
        function_input: Vec<Value>,
        invocation_context: InvocationContextStack,
    },
}

impl ScheduledAction {
    pub fn owned_worker_id(&self) -> OwnedWorkerId {
        match self {
            ScheduledAction::CompletePromise {
                environment_id,
                promise_id,
                ..
            } => OwnedWorkerId::new(environment_id, &promise_id.worker_id),
            ScheduledAction::ArchiveOplog {
                owned_worker_id, ..
            } => owned_worker_id.clone(),
            ScheduledAction::Invoke {
                owned_worker_id, ..
            } => owned_worker_id.clone(),
        }
    }
}

impl Display for ScheduledAction {
    fn fmt(&self, f: &mut Formatter<'_>) -> std::fmt::Result {
        match self {
            ScheduledAction::CompletePromise { promise_id, .. } => {
                write!(f, "complete[{promise_id}]")
            }
            ScheduledAction::ArchiveOplog {
                owned_worker_id, ..
            } => {
                write!(f, "archive[{owned_worker_id}]")
            }
            ScheduledAction::Invoke {
                owned_worker_id, ..
            } => write!(f, "invoke[{owned_worker_id}]"),
        }
    }
}

#[derive(Debug, Clone, Encode, Decode)]
pub struct ScheduleId {
    pub timestamp: i64,
    pub action: ScheduledAction,
}

impl Display for ScheduleId {
    fn fmt(&self, f: &mut Formatter<'_>) -> std::fmt::Result {
        write!(f, "{}@{}", self.action, self.timestamp)
    }
}

#[derive(Clone)]
pub struct NumberOfShards {
    pub value: usize,
}

#[derive(Clone, Debug, PartialEq, Eq, Hash)]
pub struct Pod {
    host: String,
    port: u16,
}

impl Pod {
    pub fn uri(&self) -> Uri {
        Uri::builder()
            .scheme("http")
            .authority(format!("{}:{}", self.host, self.port).as_str())
            .path_and_query("/")
            .build()
            .expect("Failed to build URI")
    }
}

#[derive(Clone)]
pub struct RoutingTable {
    pub number_of_shards: NumberOfShards,
    shard_assignments: HashMap<ShardId, Pod>,
}

impl RoutingTable {
    pub fn lookup(&self, worker_id: &WorkerId) -> Option<&Pod> {
        self.shard_assignments.get(&ShardId::from_worker_id(
            &worker_id.clone(),
            self.number_of_shards.value,
        ))
    }

    pub fn random(&self) -> Option<&Pod> {
        self.shard_assignments.values().choose(&mut rand::rng())
    }

    pub fn first(&self) -> Option<&Pod> {
        self.shard_assignments.values().next()
    }

    pub fn all(&self) -> HashSet<&Pod> {
        self.shard_assignments.values().collect()
    }
}

#[allow(dead_code)]
pub struct RoutingTableEntry {
    shard_id: ShardId,
    pod: Pod,
}

#[derive(Clone, Debug, Default)]
pub struct ShardAssignment {
    pub number_of_shards: usize,
    pub shard_ids: HashSet<ShardId>,
}

impl ShardAssignment {
    pub fn new(number_of_shards: usize, shard_ids: HashSet<ShardId>) -> Self {
        Self {
            number_of_shards,
            shard_ids,
        }
    }

    pub fn assign_shards(&mut self, shard_ids: &HashSet<ShardId>) {
        for shard_id in shard_ids {
            self.shard_ids.insert(*shard_id);
        }
    }

    pub fn register(&mut self, number_of_shards: usize, shard_ids: &HashSet<ShardId>) {
        self.number_of_shards = number_of_shards;
        for shard_id in shard_ids {
            self.shard_ids.insert(*shard_id);
        }
    }

    pub fn revoke_shards(&mut self, shard_ids: &HashSet<ShardId>) {
        for shard_id in shard_ids {
            self.shard_ids.remove(shard_id);
        }
    }
}

impl Display for ShardAssignment {
    fn fmt(&self, f: &mut Formatter<'_>) -> std::fmt::Result {
        let shard_ids = self
            .shard_ids
            .iter()
            .map(|shard_id| shard_id.to_string())
            .collect::<Vec<_>>()
            .join(",");
        write!(
            f,
            "{{ number_of_shards: {}, shard_ids: {} }}",
            self.number_of_shards, shard_ids
        )
    }
}

#[derive(Clone, Debug, Encode, Decode, Eq, Hash, PartialEq, IntoValue)]
#[wit_transparent]
pub struct IdempotencyKey {
    pub value: String,
}

impl IdempotencyKey {
    const ROOT_NS: Uuid = uuid!("9C19B15A-C83D-46F7-9BC3-EAD7923733F4");

    pub fn new(value: String) -> Self {
        Self { value }
    }

    pub fn from_uuid(value: Uuid) -> Self {
        Self {
            value: value.to_string(),
        }
    }

    pub fn fresh() -> Self {
        Self::from_uuid(Uuid::new_v4())
    }

    /// Generates a deterministic new idempotency key using a base idempotency key and an oplog index.
    ///
    /// The base idempotency key determines the "namespace" of the generated key UUIDv5. If
    /// the base idempotency key is already an UUID, it is directly used as the namespace of the v5 algorithm,
    /// while the name part is derived from the given oplog index.
    ///
    /// If the base idempotency key is not an UUID (as it can be an arbitrary user-provided string), then first
    /// we generate a UUIDv5 in the ROOT_NS namespace and use that as unique namespace for generating
    /// the new idempotency key.
    pub fn derived(base: &IdempotencyKey, oplog_index: OplogIndex) -> Self {
        let namespace = if let Ok(base_uuid) = Uuid::parse_str(&base.value) {
            base_uuid
        } else {
            Uuid::new_v5(&Self::ROOT_NS, base.value.as_bytes())
        };
        let name = format!("oplog-index-{oplog_index}");
        Self::from_uuid(Uuid::new_v5(&namespace, name.as_bytes()))
    }
}

impl Serialize for IdempotencyKey {
    fn serialize<S>(&self, serializer: S) -> Result<S::Ok, S::Error>
    where
        S: Serializer,
    {
        self.value.serialize(serializer)
    }
}

impl<'de> Deserialize<'de> for IdempotencyKey {
    fn deserialize<D>(deserializer: D) -> Result<IdempotencyKey, D::Error>
    where
        D: Deserializer<'de>,
    {
        let value = String::deserialize(deserializer)?;
        Ok(IdempotencyKey { value })
    }
}

impl Display for IdempotencyKey {
    fn fmt(&self, f: &mut Formatter<'_>) -> std::fmt::Result {
        write!(f, "{}", self.value)
    }
}

impl From<&str> for IdempotencyKey {
    fn from(s: &str) -> Self {
        IdempotencyKey {
            value: s.to_string(),
        }
    }
}

impl From<String> for IdempotencyKey {
    fn from(s: String) -> Self {
        IdempotencyKey { value: s }
    }
}

impl FromStr for IdempotencyKey {
    type Err = anyhow::Error;

    fn from_str(s: &str) -> Result<Self, Self::Err> {
        Ok(IdempotencyKey {
            value: s.to_string(),
        })
    }
}

#[derive(Clone, Debug)]
pub struct WorkerMetadata {
    pub worker_id: WorkerId,
    pub args: Vec<String>,
    pub env: Vec<(String, String)>,
    pub environment_id: EnvironmentId,
    pub created_by: AccountId,
    pub wasi_config_vars: BTreeMap<String, String>,
    pub created_at: Timestamp,
    pub parent: Option<WorkerId>,
    pub last_known_status: WorkerStatusRecord,
}

impl WorkerMetadata {
    pub fn default(
        worker_id: WorkerId,
        created_by: AccountId,
        environment_id: EnvironmentId,
    ) -> WorkerMetadata {
        WorkerMetadata {
            worker_id,
            args: vec![],
            env: vec![],
            environment_id,
            created_by,
            wasi_config_vars: BTreeMap::new(),
            created_at: Timestamp::now_utc(),
            parent: None,
            last_known_status: WorkerStatusRecord::default(),
        }
    }

    pub fn owned_worker_id(&self) -> OwnedWorkerId {
        OwnedWorkerId::new(&self.environment_id, &self.worker_id)
    }
}

impl IntoValue for WorkerMetadata {
    fn into_value(self) -> Value {
        Value::Record(vec![
            self.worker_id.into_value(),
            self.args.into_value(),
            self.env.into_value(),
            self.wasi_config_vars.into_value(),
            self.last_known_status.status.into_value(),
            self.last_known_status.component_version.into_value(),
            0u64.into_value(), // retry count could be computed from the worker status record here but we don't support it yet
        ])
    }

    fn get_type() -> AnalysedType {
        record(vec![
            field("worker-id", WorkerId::get_type()),
            field("args", list(str())),
            field("env", list(tuple(vec![str(), str()]))),
            field("wasi-config-vars", HashMap::<String, String>::get_type()),
            field("status", WorkerStatus::get_type()),
            field("component-version", u64()),
            field("retry-count", u64()),
        ])
    }
}

#[derive(Clone, Debug, PartialEq, Serialize, Deserialize, Encode, Decode)]
#[serde(rename_all = "camelCase")]
#[cfg_attr(feature = "poem", derive(poem_openapi::Object))]
#[cfg_attr(feature = "poem", oai(rename_all = "camelCase"))]
pub struct WorkerResourceDescription {
    pub created_at: Timestamp,
    pub resource_owner: String,
    pub resource_name: String,
}

#[derive(Clone, Debug, PartialEq, Serialize, Deserialize, Encode, Decode)]
pub struct RetryConfig {
    pub max_attempts: u32,
    #[serde(with = "humantime_serde")]
    pub min_delay: Duration,
    #[serde(with = "humantime_serde")]
    pub max_delay: Duration,
    pub multiplier: f64,
    pub max_jitter_factor: Option<f64>,
}

impl SafeDisplay for RetryConfig {
    fn to_safe_string(&self) -> String {
        let mut result = String::new();

        let _ = writeln!(&mut result, "max attempts: {}", self.max_attempts);
        let _ = writeln!(&mut result, "min delay: {:?}", self.min_delay);
        let _ = writeln!(&mut result, "max delay: {:?}", self.max_delay);
        let _ = writeln!(&mut result, "multiplier: {}", self.multiplier);
        if let Some(max_jitter_factor) = &self.max_jitter_factor {
            let _ = writeln!(&mut result, "max jitter factor: {max_jitter_factor:?}");
        }

        result
    }
}

/// Contains status information about a worker according to a given oplog index.
///
/// This status is just cached information, all fields must be computable by the oplog alone.
/// By having an associated oplog_idx, the cached information can be used together with the
/// tail of the oplog to determine the actual status of the worker.
#[derive(Clone, Debug, PartialEq, Encode)]
pub struct WorkerStatusRecord {
    pub status: WorkerStatus,
    pub skipped_regions: DeletedRegions,
    pub overridden_retry_config: Option<RetryConfig>,
    pub pending_invocations: Vec<TimestampedWorkerInvocation>,
    pub pending_updates: VecDeque<TimestampedUpdateDescription>,
    pub failed_updates: Vec<FailedUpdateRecord>,
    pub successful_updates: Vec<SuccessfulUpdateRecord>,
    pub invocation_results: HashMap<IdempotencyKey, OplogIndex>,
    pub current_idempotency_key: Option<IdempotencyKey>,
    pub component_version: ComponentRevision,
    pub component_size: u64,
    pub total_linear_memory_size: u64,
    pub owned_resources: HashMap<WorkerResourceId, WorkerResourceDescription>,
    pub oplog_idx: OplogIndex,
    pub active_plugins: HashSet<PluginInstallationId>,
    pub deleted_regions: DeletedRegions,
    /// The component version at the starting point of the replay. Will be the version of the Create oplog entry
    /// if only automatic updates were used or the version of the latest snapshot-based update
<<<<<<< HEAD
    pub component_version_for_replay: ComponentRevision,
=======
    pub component_version_for_replay: ComponentVersion,
    /// The number of encountered error entries grouped by their 'retry_from' index, calculated from
    /// the last invocation boundary.
    pub current_retry_count: HashMap<OplogIndex, u32>,
>>>>>>> 9ebc395f
}

impl<Context> bincode::Decode<Context> for WorkerStatusRecord {
    fn decode<D: Decoder<Context = Context>>(decoder: &mut D) -> Result<Self, DecodeError> {
        Ok(Self {
            status: Decode::decode(decoder)?,
            skipped_regions: Decode::decode(decoder)?,
            overridden_retry_config: Decode::decode(decoder)?,
            pending_invocations: Decode::decode(decoder)?,
            pending_updates: Decode::decode(decoder)?,
            failed_updates: Decode::decode(decoder)?,
            successful_updates: Decode::decode(decoder)?,
            invocation_results: Decode::decode(decoder)?,
            current_idempotency_key: Decode::decode(decoder)?,
            component_version: Decode::decode(decoder)?,
            component_size: Decode::decode(decoder)?,
            total_linear_memory_size: Decode::decode(decoder)?,
            owned_resources: Decode::decode(decoder)?,
            oplog_idx: Decode::decode(decoder)?,
            active_plugins: Decode::decode(decoder)?,
            deleted_regions: Decode::decode(decoder)?,
            component_version_for_replay: Decode::decode(decoder)?,
            current_retry_count: Decode::decode(decoder)?,
        })
    }
}
impl<'de, Context> BorrowDecode<'de, Context> for WorkerStatusRecord {
    fn borrow_decode<D: BorrowDecoder<'de, Context = Context>>(
        decoder: &mut D,
    ) -> Result<Self, DecodeError> {
        Ok(Self {
            status: BorrowDecode::borrow_decode(decoder)?,
            skipped_regions: BorrowDecode::borrow_decode(decoder)?,
            overridden_retry_config: BorrowDecode::borrow_decode(decoder)?,
            pending_invocations: BorrowDecode::borrow_decode(decoder)?,
            pending_updates: BorrowDecode::borrow_decode(decoder)?,
            failed_updates: BorrowDecode::borrow_decode(decoder)?,
            successful_updates: BorrowDecode::borrow_decode(decoder)?,
            invocation_results: BorrowDecode::borrow_decode(decoder)?,
            current_idempotency_key: BorrowDecode::borrow_decode(decoder)?,
            component_version: BorrowDecode::borrow_decode(decoder)?,
            component_size: BorrowDecode::borrow_decode(decoder)?,
            total_linear_memory_size: BorrowDecode::borrow_decode(decoder)?,
            owned_resources: BorrowDecode::borrow_decode(decoder)?,
            oplog_idx: BorrowDecode::borrow_decode(decoder)?,
            active_plugins: BorrowDecode::borrow_decode(decoder)?,
            deleted_regions: BorrowDecode::borrow_decode(decoder)?,
            component_version_for_replay: BorrowDecode::borrow_decode(decoder)?,
            current_retry_count: BorrowDecode::borrow_decode(decoder)?,
        })
    }
}

impl Default for WorkerStatusRecord {
    fn default() -> Self {
        WorkerStatusRecord {
            status: WorkerStatus::Idle,
            skipped_regions: DeletedRegions::new(),
            overridden_retry_config: None,
            pending_invocations: Vec::new(),
            pending_updates: VecDeque::new(),
            failed_updates: Vec::new(),
            successful_updates: Vec::new(),
            invocation_results: HashMap::new(),
            current_idempotency_key: None,
            component_version: ComponentRevision(0),
            component_size: 0,
            total_linear_memory_size: 0,
            owned_resources: HashMap::new(),
            oplog_idx: OplogIndex::default(),
            active_plugins: HashSet::new(),
            deleted_regions: DeletedRegions::new(),
<<<<<<< HEAD
            component_version_for_replay: ComponentRevision(0),
=======
            component_version_for_replay: 0,
            current_retry_count: HashMap::new(),
>>>>>>> 9ebc395f
        }
    }
}

#[derive(Clone, Debug, PartialEq, Eq, Encode, Decode)]
pub struct FailedUpdateRecord {
    pub timestamp: Timestamp,
    pub target_version: ComponentRevision,
    pub details: Option<String>,
}

#[derive(Clone, Debug, PartialEq, Eq, Encode, Decode)]
pub struct SuccessfulUpdateRecord {
    pub timestamp: Timestamp,
    pub target_version: ComponentRevision,
}

/// Represents last known status of a worker
///
/// This is always recorded together with the current oplog index, and it can only be used
/// as a source of truth if there are no newer oplog entries since the record.
#[derive(Clone, Debug, PartialEq, Eq, Hash, Serialize, Deserialize, Encode, Decode, IntoValue)]
#[cfg_attr(feature = "poem", derive(poem_openapi::Enum))]
pub enum WorkerStatus {
    /// The worker is running an invoked function
    Running,
    /// The worker is ready to run an invoked function
    Idle,
    /// An invocation is active but waiting for something (sleeping, waiting for a promise)
    Suspended,
    /// The last invocation was interrupted but will be resumed
    Interrupted,
    /// The last invocation failed and a retry was scheduled
    Retrying,
    /// The last invocation failed and the worker can no longer be used
    Failed,
    /// The worker exited after a successful invocation and can no longer be invoked
    Exited,
}

impl PartialOrd for WorkerStatus {
    fn partial_cmp(&self, other: &Self) -> Option<Ordering> {
        Some(self.cmp(other))
    }
}

impl Ord for WorkerStatus {
    fn cmp(&self, other: &Self) -> Ordering {
        let v1: i32 = self.clone().into();
        let v2: i32 = other.clone().into();
        v1.cmp(&v2)
    }
}

impl FromStr for WorkerStatus {
    type Err = String;

    fn from_str(s: &str) -> Result<Self, Self::Err> {
        match s.to_lowercase().as_str() {
            "running" => Ok(WorkerStatus::Running),
            "idle" => Ok(WorkerStatus::Idle),
            "suspended" => Ok(WorkerStatus::Suspended),
            "interrupted" => Ok(WorkerStatus::Interrupted),
            "retrying" => Ok(WorkerStatus::Retrying),
            "failed" => Ok(WorkerStatus::Failed),
            "exited" => Ok(WorkerStatus::Exited),
            _ => Err(format!("Unknown worker status: {s}")),
        }
    }
}

impl Display for WorkerStatus {
    fn fmt(&self, f: &mut Formatter<'_>) -> std::fmt::Result {
        match self {
            WorkerStatus::Running => write!(f, "Running"),
            WorkerStatus::Idle => write!(f, "Idle"),
            WorkerStatus::Suspended => write!(f, "Suspended"),
            WorkerStatus::Interrupted => write!(f, "Interrupted"),
            WorkerStatus::Retrying => write!(f, "Retrying"),
            WorkerStatus::Failed => write!(f, "Failed"),
            WorkerStatus::Exited => write!(f, "Exited"),
        }
    }
}

impl TryFrom<i32> for WorkerStatus {
    type Error = String;

    fn try_from(value: i32) -> Result<Self, Self::Error> {
        match value {
            0 => Ok(WorkerStatus::Running),
            1 => Ok(WorkerStatus::Idle),
            2 => Ok(WorkerStatus::Suspended),
            3 => Ok(WorkerStatus::Interrupted),
            4 => Ok(WorkerStatus::Retrying),
            5 => Ok(WorkerStatus::Failed),
            6 => Ok(WorkerStatus::Exited),
            _ => Err(format!("Unknown worker status: {value}")),
        }
    }
}

impl From<WorkerStatus> for i32 {
    fn from(value: WorkerStatus) -> Self {
        match value {
            WorkerStatus::Running => 0,
            WorkerStatus::Idle => 1,
            WorkerStatus::Suspended => 2,
            WorkerStatus::Interrupted => 3,
            WorkerStatus::Retrying => 4,
            WorkerStatus::Failed => 5,
            WorkerStatus::Exited => 6,
        }
    }
}

/// Internal representation of `WorkerInvocation` to support backward compatibility
/// in its binary format.
#[derive(Clone, Debug, PartialEq, Encode, Decode)]
enum SerializedWorkerInvocation {
    ExportedFunctionV1 {
        idempotency_key: IdempotencyKey,
        full_function_name: String,
        function_input: Vec<Value>,
    },
    ManualUpdate {
        target_version: ComponentRevision,
    },
    ExportedFunction {
        idempotency_key: IdempotencyKey,
        full_function_name: String,
        function_input: Vec<Value>,
        invocation_context: InvocationContextStack,
    },
}

impl From<WorkerInvocation> for SerializedWorkerInvocation {
    fn from(value: WorkerInvocation) -> Self {
        match value {
            WorkerInvocation::ManualUpdate { target_version } => {
                Self::ManualUpdate { target_version }
            }
            WorkerInvocation::ExportedFunction {
                idempotency_key,
                full_function_name,
                function_input,
                invocation_context,
            } => Self::ExportedFunction {
                idempotency_key,
                full_function_name,
                function_input,
                invocation_context,
            },
        }
    }
}

impl From<SerializedWorkerInvocation> for WorkerInvocation {
    fn from(value: SerializedWorkerInvocation) -> Self {
        match value {
            SerializedWorkerInvocation::ExportedFunctionV1 {
                idempotency_key,
                full_function_name,
                function_input,
            } => Self::ExportedFunction {
                idempotency_key,
                full_function_name,
                function_input,
                invocation_context: InvocationContextStack::fresh(),
            },
            SerializedWorkerInvocation::ManualUpdate { target_version } => {
                Self::ManualUpdate { target_version }
            }
            SerializedWorkerInvocation::ExportedFunction {
                idempotency_key,
                full_function_name,
                function_input,
                invocation_context,
            } => Self::ExportedFunction {
                idempotency_key,
                full_function_name,
                function_input,
                invocation_context,
            },
        }
    }
}

#[derive(Clone, Debug, PartialEq)]
pub enum WorkerInvocation {
    ManualUpdate {
        target_version: ComponentRevision,
    },
    ExportedFunction {
        idempotency_key: IdempotencyKey,
        full_function_name: String,
        function_input: Vec<Value>,
        invocation_context: InvocationContextStack,
    },
}

impl WorkerInvocation {
    pub fn is_idempotency_key(&self, key: &IdempotencyKey) -> bool {
        match self {
            Self::ExportedFunction {
                idempotency_key, ..
            } => idempotency_key == key,
            _ => false,
        }
    }

    pub fn idempotency_key(&self) -> Option<&IdempotencyKey> {
        match self {
            Self::ExportedFunction {
                idempotency_key, ..
            } => Some(idempotency_key),
            _ => None,
        }
    }

    pub fn invocation_context(&self) -> InvocationContextStack {
        match self {
            Self::ExportedFunction {
                invocation_context, ..
            } => invocation_context.clone(),
            _ => InvocationContextStack::fresh(),
        }
    }
}

impl Encode for WorkerInvocation {
    fn encode<E: Encoder>(&self, encoder: &mut E) -> Result<(), EncodeError> {
        let serialized: SerializedWorkerInvocation = self.clone().into();
        serialized.encode(encoder)
    }
}

impl<Context> Decode<Context> for WorkerInvocation {
    fn decode<D: Decoder<Context = Context>>(decoder: &mut D) -> Result<Self, DecodeError> {
        let serialized: SerializedWorkerInvocation = Decode::decode(decoder)?;
        Ok(serialized.into())
    }
}

impl<'de, Context> BorrowDecode<'de, Context> for WorkerInvocation {
    fn borrow_decode<D: BorrowDecoder<'de, Context = Context>>(
        decoder: &mut D,
    ) -> Result<Self, DecodeError> {
        let serialized: SerializedWorkerInvocation = BorrowDecode::borrow_decode(decoder)?;
        Ok(serialized.into())
    }
}

#[derive(Clone, Debug, PartialEq, Encode, Decode)]
pub struct TimestampedWorkerInvocation {
    pub timestamp: Timestamp,
    pub invocation: WorkerInvocation,
}

#[derive(Clone, Debug, PartialEq, Eq, Hash, Serialize, Deserialize, Encode, Decode)]
#[cfg_attr(feature = "poem", derive(poem_openapi::Object))]
#[cfg_attr(feature = "poem", oai(rename_all = "camelCase"))]
#[serde(rename_all = "camelCase")]
pub struct WorkerNameFilter {
    pub comparator: StringFilterComparator,
    pub value: String,
}

impl WorkerNameFilter {
    pub fn new(comparator: StringFilterComparator, value: String) -> Self {
        Self { comparator, value }
    }
}

impl Display for WorkerNameFilter {
    fn fmt(&self, f: &mut Formatter<'_>) -> std::fmt::Result {
        write!(f, "name {} {}", self.comparator, self.value)
    }
}

#[derive(Clone, Debug, PartialEq, Eq, Hash, Serialize, Deserialize, Encode, Decode)]
#[cfg_attr(feature = "poem", derive(poem_openapi::Object))]
#[cfg_attr(feature = "poem", oai(rename_all = "camelCase"))]
#[serde(rename_all = "camelCase")]
pub struct WorkerStatusFilter {
    pub comparator: FilterComparator,
    pub value: WorkerStatus,
}

impl WorkerStatusFilter {
    pub fn new(comparator: FilterComparator, value: WorkerStatus) -> Self {
        Self { comparator, value }
    }
}

impl Display for WorkerStatusFilter {
    fn fmt(&self, f: &mut Formatter<'_>) -> std::fmt::Result {
        write!(f, "status == {:?}", self.value)
    }
}

#[derive(Clone, Debug, PartialEq, Eq, Hash, Serialize, Deserialize, Encode, Decode)]
#[cfg_attr(feature = "poem", derive(poem_openapi::Object))]
#[cfg_attr(feature = "poem", oai(rename_all = "camelCase"))]
#[serde(rename_all = "camelCase")]
pub struct WorkerVersionFilter {
    pub comparator: FilterComparator,
    pub value: ComponentRevision,
}

impl WorkerVersionFilter {
    pub fn new(comparator: FilterComparator, value: ComponentRevision) -> Self {
        Self { comparator, value }
    }
}

impl Display for WorkerVersionFilter {
    fn fmt(&self, f: &mut Formatter<'_>) -> std::fmt::Result {
        write!(f, "version {} {}", self.comparator, self.value)
    }
}

#[derive(Clone, Debug, PartialEq, Eq, Hash, Serialize, Deserialize, Encode, Decode)]
#[cfg_attr(feature = "poem", derive(poem_openapi::Object))]
#[cfg_attr(feature = "poem", oai(rename_all = "camelCase"))]
#[serde(rename_all = "camelCase")]
pub struct WorkerCreatedAtFilter {
    pub comparator: FilterComparator,
    pub value: Timestamp,
}

impl WorkerCreatedAtFilter {
    pub fn new(comparator: FilterComparator, value: Timestamp) -> Self {
        Self { comparator, value }
    }
}

impl Display for WorkerCreatedAtFilter {
    fn fmt(&self, f: &mut Formatter<'_>) -> std::fmt::Result {
        write!(f, "created_at {} {}", self.comparator, self.value)
    }
}

#[derive(Clone, Debug, PartialEq, Eq, Hash, Serialize, Deserialize, Encode, Decode)]
#[cfg_attr(feature = "poem", derive(poem_openapi::Object))]
#[cfg_attr(feature = "poem", oai(rename_all = "camelCase"))]
#[serde(rename_all = "camelCase")]
pub struct WorkerEnvFilter {
    pub name: String,
    pub comparator: StringFilterComparator,
    pub value: String,
}

impl WorkerEnvFilter {
    pub fn new(name: String, comparator: StringFilterComparator, value: String) -> Self {
        Self {
            name,
            comparator,
            value,
        }
    }
}

impl Display for WorkerEnvFilter {
    fn fmt(&self, f: &mut Formatter<'_>) -> std::fmt::Result {
        write!(f, "env.{} {} {}", self.name, self.comparator, self.value)
    }
}

#[derive(Clone, Debug, PartialEq, Eq, Hash, Serialize, Deserialize, Encode, Decode)]
#[cfg_attr(feature = "poem", derive(poem_openapi::Object))]
#[cfg_attr(feature = "poem", oai(rename_all = "camelCase"))]
#[serde(rename_all = "camelCase")]
pub struct WorkerWasiConfigVarsFilter {
    pub name: String,
    pub comparator: StringFilterComparator,
    pub value: String,
}

impl WorkerWasiConfigVarsFilter {
    pub fn new(name: String, comparator: StringFilterComparator, value: String) -> Self {
        Self {
            name,
            comparator,
            value,
        }
    }
}

impl Display for WorkerWasiConfigVarsFilter {
    fn fmt(&self, f: &mut Formatter<'_>) -> std::fmt::Result {
        write!(
            f,
            "wasi_config_vars.{} {} {}",
            self.name, self.comparator, self.value
        )
    }
}

#[derive(Clone, Debug, PartialEq, Eq, Hash, Serialize, Deserialize, Encode, Decode)]
#[cfg_attr(feature = "poem", derive(poem_openapi::Object))]
#[cfg_attr(feature = "poem", oai(rename_all = "camelCase"))]
#[serde(rename_all = "camelCase")]
pub struct WorkerAndFilter {
    pub filters: Vec<WorkerFilter>,
}

impl WorkerAndFilter {
    pub fn new(filters: Vec<WorkerFilter>) -> Self {
        Self { filters }
    }
}

impl Display for WorkerAndFilter {
    fn fmt(&self, f: &mut Formatter<'_>) -> std::fmt::Result {
        write!(
            f,
            "({})",
            self.filters
                .iter()
                .map(|f| f.clone().to_string())
                .collect::<Vec<String>>()
                .join(" AND ")
        )
    }
}

#[derive(Clone, Debug, PartialEq, Eq, Hash, Serialize, Deserialize, Encode, Decode)]
#[cfg_attr(feature = "poem", derive(poem_openapi::Object))]
#[cfg_attr(feature = "poem", oai(rename_all = "camelCase"))]
#[serde(rename_all = "camelCase")]
pub struct WorkerOrFilter {
    pub filters: Vec<WorkerFilter>,
}

impl WorkerOrFilter {
    pub fn new(filters: Vec<WorkerFilter>) -> Self {
        Self { filters }
    }
}

impl Display for WorkerOrFilter {
    fn fmt(&self, f: &mut Formatter<'_>) -> std::fmt::Result {
        write!(
            f,
            "({})",
            self.filters
                .iter()
                .map(|f| f.clone().to_string())
                .collect::<Vec<String>>()
                .join(" OR ")
        )
    }
}

#[derive(Clone, Debug, PartialEq, Eq, Hash, Serialize, Deserialize, Encode, Decode)]
#[cfg_attr(feature = "poem", derive(poem_openapi::Object))]
#[cfg_attr(feature = "poem", oai(rename_all = "camelCase"))]
#[serde(rename_all = "camelCase")]
pub struct WorkerNotFilter {
    filter: Box<WorkerFilter>,
}

impl WorkerNotFilter {
    pub fn new(filter: WorkerFilter) -> Self {
        Self {
            filter: Box::new(filter),
        }
    }
}

impl Display for WorkerNotFilter {
    fn fmt(&self, f: &mut Formatter<'_>) -> std::fmt::Result {
        write!(f, "NOT ({})", self.filter)
    }
}

#[derive(Clone, Debug, PartialEq, Eq, Hash, Serialize, Deserialize, Encode, Decode)]
#[cfg_attr(feature = "poem", derive(poem_openapi::Union))]
#[cfg_attr(feature = "poem", oai(discriminator_name = "type", one_of = true))]
#[serde(tag = "type")]
pub enum WorkerFilter {
    Name(WorkerNameFilter),
    Status(WorkerStatusFilter),
    Version(WorkerVersionFilter),
    CreatedAt(WorkerCreatedAtFilter),
    Env(WorkerEnvFilter),
    And(WorkerAndFilter),
    Or(WorkerOrFilter),
    Not(WorkerNotFilter),
    WasiConfigVars(WorkerWasiConfigVarsFilter),
}

impl WorkerFilter {
    pub fn and(&self, filter: WorkerFilter) -> Self {
        match self.clone() {
            WorkerFilter::And(WorkerAndFilter { filters }) => {
                Self::new_and([filters, vec![filter]].concat())
            }
            f => Self::new_and(vec![f, filter]),
        }
    }

    pub fn or(&self, filter: WorkerFilter) -> Self {
        match self.clone() {
            WorkerFilter::Or(WorkerOrFilter { filters }) => {
                Self::new_or([filters, vec![filter]].concat())
            }
            f => Self::new_or(vec![f, filter]),
        }
    }

    pub fn not(&self) -> Self {
        Self::new_not(self.clone())
    }

    pub fn matches(&self, metadata: &WorkerMetadata) -> bool {
        match self.clone() {
            WorkerFilter::Name(WorkerNameFilter { comparator, value }) => {
                comparator.matches(&metadata.worker_id.worker_name, &value)
            }
            WorkerFilter::Version(WorkerVersionFilter { comparator, value }) => {
                let version: ComponentRevision = metadata.last_known_status.component_version;
                comparator.matches(&version, &value)
            }
            WorkerFilter::Env(WorkerEnvFilter {
                name,
                comparator,
                value,
            }) => {
                let mut result = false;
                let name = name.to_lowercase();
                for env_value in metadata.env.clone() {
                    if env_value.0.to_lowercase() == name {
                        result = comparator.matches(&env_value.1, &value);

                        break;
                    }
                }
                result
            }
            WorkerFilter::WasiConfigVars(WorkerWasiConfigVarsFilter {
                name,
                comparator,
                value,
            }) => {
                let env_value = metadata.wasi_config_vars.get(&name);
                env_value
                    .map(|ev| comparator.matches(ev, &value))
                    .unwrap_or(false)
            }
            WorkerFilter::CreatedAt(WorkerCreatedAtFilter { comparator, value }) => {
                comparator.matches(&metadata.created_at, &value)
            }
            WorkerFilter::Status(WorkerStatusFilter { comparator, value }) => {
                comparator.matches(&metadata.last_known_status.status, &value)
            }
            WorkerFilter::Not(WorkerNotFilter { filter }) => !filter.matches(metadata),
            WorkerFilter::And(WorkerAndFilter { filters }) => {
                let mut result = true;
                for filter in filters {
                    if !filter.matches(metadata) {
                        result = false;
                        break;
                    }
                }
                result
            }
            WorkerFilter::Or(WorkerOrFilter { filters }) => {
                let mut result = true;
                if !filters.is_empty() {
                    result = false;
                    for filter in filters {
                        if filter.matches(metadata) {
                            result = true;
                            break;
                        }
                    }
                }
                result
            }
        }
    }

    pub fn new_and(filters: Vec<WorkerFilter>) -> Self {
        WorkerFilter::And(WorkerAndFilter::new(filters))
    }

    pub fn new_or(filters: Vec<WorkerFilter>) -> Self {
        WorkerFilter::Or(WorkerOrFilter::new(filters))
    }

    pub fn new_not(filter: WorkerFilter) -> Self {
        WorkerFilter::Not(WorkerNotFilter::new(filter))
    }

    pub fn new_name(comparator: StringFilterComparator, value: String) -> Self {
        WorkerFilter::Name(WorkerNameFilter::new(comparator, value))
    }

    pub fn new_env(name: String, comparator: StringFilterComparator, value: String) -> Self {
        WorkerFilter::Env(WorkerEnvFilter::new(name, comparator, value))
    }

    pub fn new_wasi_config_vars(
        name: String,
        comparator: StringFilterComparator,
        value: String,
    ) -> Self {
        WorkerFilter::WasiConfigVars(WorkerWasiConfigVarsFilter::new(name, comparator, value))
    }

    pub fn new_version(comparator: FilterComparator, value: ComponentRevision) -> Self {
        WorkerFilter::Version(WorkerVersionFilter::new(comparator, value))
    }

    pub fn new_status(comparator: FilterComparator, value: WorkerStatus) -> Self {
        WorkerFilter::Status(WorkerStatusFilter::new(comparator, value))
    }

    pub fn new_created_at(comparator: FilterComparator, value: Timestamp) -> Self {
        WorkerFilter::CreatedAt(WorkerCreatedAtFilter::new(comparator, value))
    }

    pub fn from(filters: Vec<String>) -> Result<WorkerFilter, String> {
        let mut fs = Vec::new();
        for f in filters {
            fs.push(WorkerFilter::from_str(&f)?);
        }
        Ok(WorkerFilter::new_and(fs))
    }
}

impl Display for WorkerFilter {
    fn fmt(&self, f: &mut Formatter<'_>) -> std::fmt::Result {
        match self {
            WorkerFilter::Name(filter) => {
                write!(f, "{filter}")
            }
            WorkerFilter::Version(filter) => {
                write!(f, "{filter}")
            }
            WorkerFilter::Status(filter) => {
                write!(f, "{filter}")
            }
            WorkerFilter::CreatedAt(filter) => {
                write!(f, "{filter}")
            }
            WorkerFilter::Env(filter) => {
                write!(f, "{filter}")
            }
            WorkerFilter::WasiConfigVars(filter) => {
                write!(f, "{filter}")
            }
            WorkerFilter::Not(filter) => {
                write!(f, "{filter}")
            }
            WorkerFilter::And(filter) => {
                write!(f, "{filter}")
            }
            WorkerFilter::Or(filter) => {
                write!(f, "{filter}")
            }
        }
    }
}

impl FromStr for WorkerFilter {
    type Err = String;

    fn from_str(s: &str) -> Result<Self, Self::Err> {
        let elements = s.split_whitespace().collect::<Vec<&str>>();

        if elements.len() == 3 {
            let arg = elements[0];
            let comparator = elements[1];
            let value = elements[2];
            match arg {
                "name" => Ok(WorkerFilter::new_name(
                    comparator.parse()?,
                    value.to_string(),
                )),
                "version" => Ok(WorkerFilter::new_version(
                    comparator.parse()?,
                    value
                        .parse()
                        .map_err(|e| format!("Invalid filter value: {e}"))?,
                )),
                "status" => Ok(WorkerFilter::new_status(
                    comparator.parse()?,
                    value.parse()?,
                )),
                "created_at" | "createdAt" => Ok(WorkerFilter::new_created_at(
                    comparator.parse()?,
                    value.parse()?,
                )),
                _ if arg.starts_with("env.") => {
                    let name = &arg[4..];
                    Ok(WorkerFilter::new_env(
                        name.to_string(),
                        comparator.parse()?,
                        value.to_string(),
                    ))
                }
                _ => Err(format!("Invalid filter: {s}")),
            }
        } else {
            Err(format!("Invalid filter: {s}"))
        }
    }
}

#[derive(Clone, Debug, PartialEq, Eq, Hash, Serialize, Deserialize, Encode, Decode)]
#[cfg_attr(feature = "poem", derive(poem_openapi::Enum))]
pub enum StringFilterComparator {
    Equal,
    NotEqual,
    Like,
    NotLike,
    StartsWith,
}

impl StringFilterComparator {
    pub fn matches<T: Display>(&self, value1: &T, value2: &T) -> bool {
        match self {
            StringFilterComparator::Equal => value1.to_string() == value2.to_string(),
            StringFilterComparator::NotEqual => value1.to_string() != value2.to_string(),
            StringFilterComparator::Like => {
                value1.to_string().contains(value2.to_string().as_str())
            }
            StringFilterComparator::NotLike => {
                !value1.to_string().contains(value2.to_string().as_str())
            }
            StringFilterComparator::StartsWith => {
                value1.to_string().starts_with(value2.to_string().as_str())
            }
        }
    }
}

impl FromStr for StringFilterComparator {
    type Err = String;

    fn from_str(s: &str) -> Result<Self, Self::Err> {
        match s.to_lowercase().as_str() {
            "==" | "=" | "equal" | "eq" => Ok(StringFilterComparator::Equal),
            "!=" | "notequal" | "ne" => Ok(StringFilterComparator::NotEqual),
            "like" => Ok(StringFilterComparator::Like),
            "notlike" => Ok(StringFilterComparator::NotLike),
            "startswith" => Ok(StringFilterComparator::StartsWith),
            _ => Err(format!("Unknown String Filter Comparator: {s}")),
        }
    }
}

impl TryFrom<i32> for StringFilterComparator {
    type Error = String;

    fn try_from(value: i32) -> Result<Self, Self::Error> {
        match value {
            0 => Ok(StringFilterComparator::Equal),
            1 => Ok(StringFilterComparator::NotEqual),
            2 => Ok(StringFilterComparator::Like),
            3 => Ok(StringFilterComparator::NotLike),
            4 => Ok(StringFilterComparator::StartsWith),
            _ => Err(format!("Unknown String Filter Comparator: {value}")),
        }
    }
}

impl From<StringFilterComparator> for i32 {
    fn from(value: StringFilterComparator) -> Self {
        match value {
            StringFilterComparator::Equal => 0,
            StringFilterComparator::NotEqual => 1,
            StringFilterComparator::Like => 2,
            StringFilterComparator::NotLike => 3,
            StringFilterComparator::StartsWith => 4,
        }
    }
}

impl Display for StringFilterComparator {
    fn fmt(&self, f: &mut Formatter<'_>) -> std::fmt::Result {
        let s = match self {
            StringFilterComparator::Equal => "==",
            StringFilterComparator::NotEqual => "!=",
            StringFilterComparator::Like => "like",
            StringFilterComparator::NotLike => "notlike",
            StringFilterComparator::StartsWith => "startswith",
        };
        write!(f, "{s}")
    }
}

#[derive(Clone, Debug, PartialEq, Eq, Hash, Serialize, Deserialize, Encode, Decode)]
#[cfg_attr(feature = "poem", derive(poem_openapi::Enum))]
pub enum FilterComparator {
    Equal,
    NotEqual,
    GreaterEqual,
    Greater,
    LessEqual,
    Less,
}

impl Display for FilterComparator {
    fn fmt(&self, f: &mut Formatter<'_>) -> std::fmt::Result {
        let s = match self {
            FilterComparator::Equal => "==",
            FilterComparator::NotEqual => "!=",
            FilterComparator::GreaterEqual => ">=",
            FilterComparator::Greater => ">",
            FilterComparator::LessEqual => "<=",
            FilterComparator::Less => "<",
        };
        write!(f, "{s}")
    }
}

impl FilterComparator {
    pub fn matches<T: Ord>(&self, value1: &T, value2: &T) -> bool {
        match self {
            FilterComparator::Equal => value1 == value2,
            FilterComparator::NotEqual => value1 != value2,
            FilterComparator::Less => value1 < value2,
            FilterComparator::LessEqual => value1 <= value2,
            FilterComparator::Greater => value1 > value2,
            FilterComparator::GreaterEqual => value1 >= value2,
        }
    }
}

impl FromStr for FilterComparator {
    type Err = String;
    fn from_str(s: &str) -> Result<Self, Self::Err> {
        match s.to_lowercase().as_str() {
            "==" | "=" | "equal" | "eq" => Ok(FilterComparator::Equal),
            "!=" | "notequal" | "ne" => Ok(FilterComparator::NotEqual),
            ">=" | "greaterequal" | "ge" => Ok(FilterComparator::GreaterEqual),
            ">" | "greater" | "gt" => Ok(FilterComparator::Greater),
            "<=" | "lessequal" | "le" => Ok(FilterComparator::LessEqual),
            "<" | "less" | "lt" => Ok(FilterComparator::Less),
            _ => Err(format!("Unknown Filter Comparator: {s}")),
        }
    }
}

impl TryFrom<i32> for FilterComparator {
    type Error = String;

    fn try_from(value: i32) -> Result<Self, Self::Error> {
        match value {
            0 => Ok(FilterComparator::Equal),
            1 => Ok(FilterComparator::NotEqual),
            2 => Ok(FilterComparator::Less),
            3 => Ok(FilterComparator::LessEqual),
            4 => Ok(FilterComparator::Greater),
            5 => Ok(FilterComparator::GreaterEqual),
            _ => Err(format!("Unknown Filter Comparator: {value}")),
        }
    }
}

impl From<FilterComparator> for i32 {
    fn from(value: FilterComparator) -> Self {
        match value {
            FilterComparator::Equal => 0,
            FilterComparator::NotEqual => 1,
            FilterComparator::Less => 2,
            FilterComparator::LessEqual => 3,
            FilterComparator::Greater => 4,
            FilterComparator::GreaterEqual => 5,
        }
    }
}

#[derive(Debug, Clone, PartialEq, Eq, Serialize, Deserialize, Encode, Decode, Default)]
#[cfg_attr(feature = "poem", derive(poem_openapi::Object))]
#[cfg_attr(feature = "poem", oai(rename_all = "camelCase"))]
#[serde(rename_all = "camelCase")]
pub struct ScanCursor {
    pub cursor: u64,
    pub layer: usize,
}

impl ScanCursor {
    pub fn is_active_layer_finished(&self) -> bool {
        self.cursor == 0
    }

    pub fn is_finished(&self) -> bool {
        self.cursor == 0 && self.layer == 0
    }

    pub fn into_option(self) -> Option<Self> {
        if self.is_finished() {
            None
        } else {
            Some(self)
        }
    }
}

impl Display for ScanCursor {
    fn fmt(&self, f: &mut Formatter<'_>) -> std::fmt::Result {
        write!(f, "{}/{}", self.layer, self.cursor)
    }
}

impl FromStr for ScanCursor {
    type Err = String;

    fn from_str(s: &str) -> Result<Self, Self::Err> {
        let parts = s.split('/').collect::<Vec<&str>>();
        if parts.len() == 2 {
            Ok(ScanCursor {
                layer: parts[0]
                    .parse()
                    .map_err(|e| format!("Invalid layer part: {e}"))?,
                cursor: parts[1]
                    .parse()
                    .map_err(|e| format!("Invalid cursor part: {e}"))?,
            })
        } else {
            Err("Invalid cursor, must have 'layer/cursor' format".to_string())
        }
    }
}

#[derive(Debug, Copy, Clone, PartialEq, Eq, Hash, Encode, Decode, Serialize, Deserialize)]
pub enum LogLevel {
    Trace,
    Debug,
    Info,
    Warn,
    Error,
    Critical,
}

impl Display for LogLevel {
    fn fmt(&self, f: &mut Formatter<'_>) -> std::fmt::Result {
        let s = match self {
            LogLevel::Trace => "trace",
            LogLevel::Debug => "debug",
            LogLevel::Info => "info",
            LogLevel::Warn => "warn",
            LogLevel::Error => "error",
            LogLevel::Critical => "critical",
        };
        write!(f, "{}", s)
    }
}

#[derive(Debug, Clone, PartialEq, Eq, Hash, Serialize, Deserialize)]
pub enum WorkerEvent {
    StdOut {
        timestamp: Timestamp,
        bytes: Vec<u8>,
    },
    StdErr {
        timestamp: Timestamp,
        bytes: Vec<u8>,
    },
    Log {
        timestamp: Timestamp,
        level: LogLevel,
        context: String,
        message: String,
    },
    InvocationStart {
        timestamp: Timestamp,
        function: String,
        idempotency_key: IdempotencyKey,
    },
    InvocationFinished {
        timestamp: Timestamp,
        function: String,
        idempotency_key: IdempotencyKey,
    },
    /// The client fell behind and the point it left of is no longer in our buffer.
    /// {number_of_skipped_messages} is the number of messages between the client left of and the point it is now at.
    ClientLagged { number_of_missed_messages: u64 },
}

impl Display for WorkerEvent {
    fn fmt(&self, f: &mut Formatter<'_>) -> std::fmt::Result {
        match self {
            WorkerEvent::StdOut { bytes, .. } => {
                write!(
                    f,
                    "<stdout> {}",
                    String::from_utf8(bytes.clone()).unwrap_or_default()
                )
            }
            WorkerEvent::StdErr { bytes, .. } => {
                write!(
                    f,
                    "<stderr> {}",
                    String::from_utf8(bytes.clone()).unwrap_or_default()
                )
            }
            WorkerEvent::Log {
                level,
                context,
                message,
                ..
            } => {
                write!(f, "<log> {level:?} {context} {message}")
            }
            WorkerEvent::InvocationStart {
                function,
                idempotency_key,
                ..
            } => {
                write!(f, "<invocation-start> {function} {idempotency_key}")
            }
            WorkerEvent::InvocationFinished {
                function,
                idempotency_key,
                ..
            } => {
                write!(f, "<invocation-finished> {function} {idempotency_key}")
            }
            WorkerEvent::ClientLagged {
                number_of_missed_messages,
            } => {
                write!(f, "<client-lagged> {number_of_missed_messages}")
            }
        }
    }
}

#[derive(Debug, Clone, PartialEq, Eq, Serialize, Deserialize)]
#[cfg_attr(feature = "poem", derive(poem_openapi::Object))]
#[cfg_attr(feature = "poem", oai(rename_all = "camelCase"))]
#[serde(rename_all = "camelCase")]
pub struct Empty {}

#[derive(Clone, Debug, PartialEq)]
pub enum GetFileSystemNodeResult {
    Ok(Vec<ComponentFileSystemNode>),
    File(ComponentFileSystemNode),
    NotFound,
}

#[derive(Clone, Debug, PartialEq)]
pub enum ComponentFileSystemNodeDetails {
    File {
        permissions: ComponentFilePermissions,
        size: u64,
    },
    Directory,
}

#[derive(Clone, Debug, PartialEq)]
pub struct ComponentFileSystemNode {
    pub name: String,
    pub last_modified: SystemTime,
    pub details: ComponentFileSystemNodeDetails,
}

// Custom Deserialize is replaced with Simple Deserialize
#[derive(Debug, Clone, PartialEq, Serialize, Encode, Decode, Default, Deserialize)]
#[cfg_attr(feature = "poem", derive(poem_openapi::Enum))]
#[serde(rename_all = "kebab-case")]
#[cfg_attr(feature = "poem", oai(rename_all = "kebab-case"))]
pub enum GatewayBindingType {
    #[default]
    Default,
    FileServer,
    HttpHandler,
    CorsPreflight,
    SwaggerUi,
}

impl TryFrom<String> for GatewayBindingType {
    type Error = String;

    fn try_from(value: String) -> Result<Self, Self::Error> {
        match value.as_str() {
            "default" => Ok(GatewayBindingType::Default),
            "file-server" => Ok(GatewayBindingType::FileServer),
            _ => Err(format!("Invalid WorkerBindingType: {value}")),
        }
    }
}

impl From<WorkerId> for golem_wasm_rpc::AgentId {
    fn from(worker_id: WorkerId) -> Self {
        golem_wasm_rpc::AgentId {
            component_id: worker_id.component_id.into(),
            agent_id: worker_id.worker_name,
        }
    }
}

impl From<golem_wasm_rpc::AgentId> for WorkerId {
    fn from(host: golem_wasm_rpc::AgentId) -> Self {
        Self {
            component_id: host.component_id.into(),
            worker_name: host.agent_id,
        }
    }
}

#[cfg(test)]
mod tests {
    use crate::model::component::{ComponentFilePath, ComponentRevision};
    use crate::model::environment::EnvironmentId;
    use crate::model::oplog::OplogIndex;
    use crate::model::{
        AccountId, ComponentId, FilterComparator, IdempotencyKey, StringFilterComparator,
        Timestamp, WorkerFilter, WorkerId, WorkerMetadata, WorkerStatus, WorkerStatusRecord,
    };

    use std::collections::BTreeMap;
    use std::str::FromStr;
    use std::vec;
    use test_r::test;

    #[test]
    fn timestamp_conversion() {
        let ts: Timestamp = Timestamp::now_utc();

        let prost_ts: prost_types::Timestamp = ts.into();

        let ts2: Timestamp = prost_ts.into();

        assert_eq!(ts2, ts);
    }

    #[test]
    fn worker_filter_parse() {
        assert_eq!(
            WorkerFilter::from_str(" name =  worker-1").unwrap(),
            WorkerFilter::new_name(StringFilterComparator::Equal, "worker-1".to_string())
        );

        assert_eq!(
            WorkerFilter::from_str("status == Running").unwrap(),
            WorkerFilter::new_status(FilterComparator::Equal, WorkerStatus::Running)
        );

        assert_eq!(
            WorkerFilter::from_str("version >= 10").unwrap(),
            WorkerFilter::new_version(FilterComparator::GreaterEqual, ComponentRevision(10))
        );

        assert_eq!(
            WorkerFilter::from_str("env.tag1 == abc ").unwrap(),
            WorkerFilter::new_env(
                "tag1".to_string(),
                StringFilterComparator::Equal,
                "abc".to_string(),
            )
        );
    }

    #[test]
    fn worker_filter_combination() {
        assert_eq!(
            WorkerFilter::new_name(StringFilterComparator::Equal, "worker-1".to_string()).not(),
            WorkerFilter::new_not(WorkerFilter::new_name(
                StringFilterComparator::Equal,
                "worker-1".to_string(),
            ))
        );

        assert_eq!(
            WorkerFilter::new_name(StringFilterComparator::Equal, "worker-1".to_string()).and(
                WorkerFilter::new_status(FilterComparator::Equal, WorkerStatus::Running)
            ),
            WorkerFilter::new_and(vec![
                WorkerFilter::new_name(StringFilterComparator::Equal, "worker-1".to_string()),
                WorkerFilter::new_status(FilterComparator::Equal, WorkerStatus::Running),
            ])
        );

        assert_eq!(
            WorkerFilter::new_name(StringFilterComparator::Equal, "worker-1".to_string())
                .and(WorkerFilter::new_status(
                    FilterComparator::Equal,
                    WorkerStatus::Running,
                ))
                .and(WorkerFilter::new_version(
                    FilterComparator::Equal,
                    ComponentRevision(1)
                )),
            WorkerFilter::new_and(vec![
                WorkerFilter::new_name(StringFilterComparator::Equal, "worker-1".to_string()),
                WorkerFilter::new_status(FilterComparator::Equal, WorkerStatus::Running),
                WorkerFilter::new_version(FilterComparator::Equal, ComponentRevision(1)),
            ])
        );

        assert_eq!(
            WorkerFilter::new_name(StringFilterComparator::Equal, "worker-1".to_string()).or(
                WorkerFilter::new_status(FilterComparator::Equal, WorkerStatus::Running)
            ),
            WorkerFilter::new_or(vec![
                WorkerFilter::new_name(StringFilterComparator::Equal, "worker-1".to_string()),
                WorkerFilter::new_status(FilterComparator::Equal, WorkerStatus::Running),
            ])
        );

        assert_eq!(
            WorkerFilter::new_name(StringFilterComparator::Equal, "worker-1".to_string())
                .or(WorkerFilter::new_status(
                    FilterComparator::NotEqual,
                    WorkerStatus::Running,
                ))
                .or(WorkerFilter::new_version(
                    FilterComparator::Equal,
                    ComponentRevision(1)
                )),
            WorkerFilter::new_or(vec![
                WorkerFilter::new_name(StringFilterComparator::Equal, "worker-1".to_string()),
                WorkerFilter::new_status(FilterComparator::NotEqual, WorkerStatus::Running),
                WorkerFilter::new_version(FilterComparator::Equal, ComponentRevision(1)),
            ])
        );

        assert_eq!(
            WorkerFilter::new_name(StringFilterComparator::Equal, "worker-1".to_string())
                .and(WorkerFilter::new_status(
                    FilterComparator::NotEqual,
                    WorkerStatus::Running,
                ))
                .or(WorkerFilter::new_version(
                    FilterComparator::Equal,
                    ComponentRevision(1)
                )),
            WorkerFilter::new_or(vec![
                WorkerFilter::new_and(vec![
                    WorkerFilter::new_name(StringFilterComparator::Equal, "worker-1".to_string()),
                    WorkerFilter::new_status(FilterComparator::NotEqual, WorkerStatus::Running),
                ]),
                WorkerFilter::new_version(FilterComparator::Equal, ComponentRevision(1)),
            ])
        );

        assert_eq!(
            WorkerFilter::new_name(StringFilterComparator::Equal, "worker-1".to_string())
                .or(WorkerFilter::new_status(
                    FilterComparator::NotEqual,
                    WorkerStatus::Running,
                ))
                .and(WorkerFilter::new_version(
                    FilterComparator::Equal,
                    ComponentRevision(1)
                )),
            WorkerFilter::new_and(vec![
                WorkerFilter::new_or(vec![
                    WorkerFilter::new_name(StringFilterComparator::Equal, "worker-1".to_string()),
                    WorkerFilter::new_status(FilterComparator::NotEqual, WorkerStatus::Running),
                ]),
                WorkerFilter::new_version(FilterComparator::Equal, ComponentRevision(1)),
            ])
        );
    }

    #[test]
    fn worker_filter_matches() {
        let component_id = ComponentId::new_v4();
        let worker_metadata = WorkerMetadata {
            worker_id: WorkerId {
                worker_name: "worker-1".to_string(),
                component_id,
            },
            args: vec![],
            env: vec![
                ("env1".to_string(), "value1".to_string()),
                ("env2".to_string(), "value2".to_string()),
            ],
            environment_id: EnvironmentId::new_v4(),
            created_by: AccountId::new_v4(),
            wasi_config_vars: BTreeMap::from([("var1".to_string(), "value1".to_string())]),
            created_at: Timestamp::now_utc(),
            parent: None,
            last_known_status: WorkerStatusRecord {
                component_version: ComponentRevision(1),
                ..WorkerStatusRecord::default()
            },
        };

        assert!(
            WorkerFilter::new_name(StringFilterComparator::Equal, "worker-1".to_string())
                .and(WorkerFilter::new_status(
                    FilterComparator::Equal,
                    WorkerStatus::Idle,
                ))
                .matches(&worker_metadata)
        );

        assert!(WorkerFilter::new_env(
            "env1".to_string(),
            StringFilterComparator::Equal,
            "value1".to_string(),
        )
        .and(WorkerFilter::new_status(
            FilterComparator::Equal,
            WorkerStatus::Idle,
        ))
        .matches(&worker_metadata));

        assert!(WorkerFilter::new_env(
            "env1".to_string(),
            StringFilterComparator::Equal,
            "value2".to_string(),
        )
        .not()
        .and(
            WorkerFilter::new_status(FilterComparator::Equal, WorkerStatus::Running).or(
                WorkerFilter::new_status(FilterComparator::Equal, WorkerStatus::Idle)
            )
        )
        .matches(&worker_metadata));

        assert!(
            WorkerFilter::new_name(StringFilterComparator::Equal, "worker-1".to_string())
                .and(WorkerFilter::new_version(
                    FilterComparator::Equal,
                    ComponentRevision(1)
                ))
                .matches(&worker_metadata)
        );

        assert!(
            WorkerFilter::new_name(StringFilterComparator::Equal, "worker-2".to_string())
                .or(WorkerFilter::new_version(
                    FilterComparator::Equal,
                    ComponentRevision(1)
                ))
                .matches(&worker_metadata)
        );

        assert!(
            WorkerFilter::new_version(FilterComparator::GreaterEqual, ComponentRevision(1))
                .and(WorkerFilter::new_version(
                    FilterComparator::Less,
                    ComponentRevision(2)
                ))
                .or(WorkerFilter::new_name(
                    StringFilterComparator::Equal,
                    "worker-2".to_string(),
                ))
                .matches(&worker_metadata)
        );

        assert!(WorkerFilter::new_wasi_config_vars(
            "var1".to_string(),
            StringFilterComparator::Equal,
            "value1".to_string(),
        )
        .matches(&worker_metadata));

        assert!(!WorkerFilter::new_wasi_config_vars(
            "var1".to_string(),
            StringFilterComparator::Equal,
            "value2".to_string(),
        )
        .matches(&worker_metadata));
    }

    #[test]
    fn derived_idempotency_key() {
        let base1 = IdempotencyKey::fresh();
        let base2 = IdempotencyKey::fresh();
        let base3 = IdempotencyKey {
            value: "base3".to_string(),
        };

        assert_ne!(base1, base2);

        let idx1 = OplogIndex::from_u64(2);
        let idx2 = OplogIndex::from_u64(11);

        let derived11a = IdempotencyKey::derived(&base1, idx1);
        let derived12a = IdempotencyKey::derived(&base1, idx2);
        let derived21a = IdempotencyKey::derived(&base2, idx1);
        let derived22a = IdempotencyKey::derived(&base2, idx2);

        let derived11b = IdempotencyKey::derived(&base1, idx1);
        let derived12b = IdempotencyKey::derived(&base1, idx2);
        let derived21b = IdempotencyKey::derived(&base2, idx1);
        let derived22b = IdempotencyKey::derived(&base2, idx2);

        let derived31 = IdempotencyKey::derived(&base3, idx1);
        let derived32 = IdempotencyKey::derived(&base3, idx2);

        assert_eq!(derived11a, derived11b);
        assert_eq!(derived12a, derived12b);
        assert_eq!(derived21a, derived21b);
        assert_eq!(derived22a, derived22b);

        assert_ne!(derived11a, derived12a);
        assert_ne!(derived11a, derived21a);
        assert_ne!(derived11a, derived22a);
        assert_ne!(derived12a, derived21a);
        assert_ne!(derived12a, derived22a);
        assert_ne!(derived21a, derived22a);

        assert_ne!(derived11a, derived31);
        assert_ne!(derived21a, derived31);
        assert_ne!(derived12a, derived32);
        assert_ne!(derived22a, derived32);
        assert_ne!(derived31, derived32);
    }

    #[test]
    fn initial_component_file_path_from_absolute() {
        let path = ComponentFilePath::from_abs_str("/a/b/c").unwrap();
        assert_eq!(path.to_string(), "/a/b/c");
    }

    #[test]
    fn initial_component_file_path_from_relative() {
        let path = ComponentFilePath::from_abs_str("a/b/c");
        assert!(path.is_err());
    }
}<|MERGE_RESOLUTION|>--- conflicted
+++ resolved
@@ -664,14 +664,10 @@
     pub deleted_regions: DeletedRegions,
     /// The component version at the starting point of the replay. Will be the version of the Create oplog entry
     /// if only automatic updates were used or the version of the latest snapshot-based update
-<<<<<<< HEAD
     pub component_version_for_replay: ComponentRevision,
-=======
-    pub component_version_for_replay: ComponentVersion,
     /// The number of encountered error entries grouped by their 'retry_from' index, calculated from
     /// the last invocation boundary.
     pub current_retry_count: HashMap<OplogIndex, u32>,
->>>>>>> 9ebc395f
 }
 
 impl<Context> bincode::Decode<Context> for WorkerStatusRecord {
@@ -744,12 +740,8 @@
             oplog_idx: OplogIndex::default(),
             active_plugins: HashSet::new(),
             deleted_regions: DeletedRegions::new(),
-<<<<<<< HEAD
             component_version_for_replay: ComponentRevision(0),
-=======
-            component_version_for_replay: 0,
             current_retry_count: HashMap::new(),
->>>>>>> 9ebc395f
         }
     }
 }

--- conflicted
+++ resolved
@@ -41,7 +41,6 @@
 use std::fmt::{Display, Formatter};
 use std::time::Duration;
 
-<<<<<<< HEAD
 declare_structs! {
     pub struct PublicOplogEntryWithIndex {
         pub oplog_index: OplogIndex,
@@ -49,12 +48,9 @@
     }
 }
 
-#[derive(Clone, Debug, Serialize, PartialEq, Deserialize, IntoValue, poem_openapi::Object)]
-=======
-#[derive(
-    Clone, Debug, Serialize, PartialEq, Deserialize, IntoValue, FromValue, poem_openapi::Object,
-)]
->>>>>>> 86f9cd79
+#[derive(
+    Clone, Debug, Serialize, PartialEq, Deserialize, IntoValue, FromValue, poem_openapi::Object,
+)]
 #[oai(rename_all = "camelCase")]
 #[serde(rename_all = "camelCase")]
 #[wit_transparent]
@@ -251,28 +247,9 @@
     pub parameters: BTreeMap<String, String>,
 }
 
-<<<<<<< HEAD
-#[derive(Clone, Debug, Serialize, PartialEq, Deserialize, IntoValue, poem_openapi::Object)]
-=======
-impl PluginInstallationDescription {
-    pub fn from_definition_and_installation(
-        definition: PluginDefinition,
-        installation: PluginInstallation,
-    ) -> Self {
-        Self {
-            installation_id: installation.id,
-            plugin_name: definition.name,
-            plugin_version: definition.version,
-            parameters: installation.parameters.into_iter().collect(),
-            registered: !definition.deleted,
-        }
-    }
-}
-
-#[derive(
-    Clone, Debug, Serialize, PartialEq, Deserialize, IntoValue, FromValue, poem_openapi::Object,
-)]
->>>>>>> 86f9cd79
+#[derive(
+    Clone, Debug, Serialize, PartialEq, Deserialize, IntoValue, FromValue, poem_openapi::Object,
+)]
 #[oai(rename_all = "camelCase")]
 #[serde(rename_all = "camelCase")]
 pub struct CreateParameters {

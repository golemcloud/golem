--- conflicted
+++ resolved
@@ -26,15 +26,8 @@
 pub mod metrics;
 pub mod model;
 pub mod newtype;
-<<<<<<< HEAD
+pub mod one_shot;
 pub mod read_only_lock;
-=======
-
-#[cfg(feature = "tokio")]
-pub mod one_shot;
-
-#[cfg(feature = "redis")]
->>>>>>> 9ebc395f
 pub mod redis;
 pub mod repo;
 pub mod retriable_error;

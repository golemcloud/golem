use anyhow::Error;
use async_trait::async_trait;
use ctor::ctor;
use golem_wasm_ast::analysis::AnalysisContext;
use golem_wasm_ast::component::Component;
use golem_wasm_ast::IgnoreAllButMetadata;
use golem_wasm_rpc::protobuf::{
    val, Val, ValFlags, ValList, ValOption, ValRecord, ValResult, ValTuple,
};
use golem_wasm_rpc::wasmtime::ResourceStore;
use golem_wasm_rpc::{Uri, Value};
use prometheus::Registry;
use std::collections::HashMap;
use std::path::Path;
use std::string::FromUtf8Error;
use std::sync::atomic::{AtomicU16, Ordering};
use std::sync::{Arc, RwLock};
use std::{env, panic};

use crate::REDIS;
use golem_api_grpc::proto::golem::worker::{
    log_event, worker_execution_error, CallingConvention, LogEvent, StdErrLog, StdOutLog,
    WorkerExecutionError,
};
use golem_api_grpc::proto::golem::workerexecutor::worker_executor_client::WorkerExecutorClient;
use golem_api_grpc::proto::golem::workerexecutor::{
    create_worker_response, get_invocation_key_response, get_running_worker_metadatas_response,
    get_worker_metadata_response, get_worker_metadatas_response, interrupt_worker_response,
    invoke_and_await_worker_response, invoke_worker_response, resume_worker_response,
    ConnectWorkerRequest, CreateWorkerRequest, GetInvocationKeyRequest,
    GetRunningWorkerMetadatasRequest, GetRunningWorkerMetadatasSuccessResponse,
    GetWorkerMetadatasRequest, GetWorkerMetadatasSuccessResponse, InterruptWorkerRequest,
    InterruptWorkerResponse, InvokeAndAwaitWorkerRequest, InvokeWorkerRequest, ResumeWorkerRequest,
};
use golem_common::model::{
<<<<<<< HEAD
    AccountId, InvocationKey, TemplateId, Timestamp, VersionedWorkerId, WorkerId, WorkerMetadata,
    WorkerStatus, WorkerStatusRecord,
=======
    AccountId, InvocationKey, TemplateId, VersionedWorkerId, WorkerFilter, WorkerId,
    WorkerMetadata, WorkerStatus, WorkerStatusRecord,
>>>>>>> ca2ca9ef
};
use golem_worker_executor_base::error::GolemError;
use golem_worker_executor_base::services::golem_config::{
    BlobStoreServiceConfig, BlobStoreServiceInMemoryConfig, CompiledTemplateServiceConfig,
    CompiledTemplateServiceLocalConfig, GolemConfig, KeyValueServiceConfig, PromisesConfig,
    ShardManagerServiceConfig, TemplateServiceConfig, TemplateServiceLocalConfig,
    WorkerServiceGrpcConfig, WorkersServiceConfig,
};

use golem_worker_executor_base::durable_host::{
    DurableWorkerCtx, DurableWorkerCtxView, PublicDurableWorkerState,
};
use golem_worker_executor_base::model::{
    CurrentResourceLimits, ExecutionStatus, InterruptKind, LastError, TrapType, WorkerConfig,
};
use golem_worker_executor_base::services::active_workers::ActiveWorkers;
use golem_worker_executor_base::services::blob_store::BlobStoreService;
use golem_worker_executor_base::services::invocation_key::InvocationKeyService;
use golem_worker_executor_base::services::key_value::KeyValueService;
use golem_worker_executor_base::services::oplog::OplogService;
use golem_worker_executor_base::services::promise::PromiseService;
use golem_worker_executor_base::services::recovery::{
    RecoveryManagement, RecoveryManagementDefault,
};
use golem_worker_executor_base::services::scheduler::SchedulerService;
use golem_worker_executor_base::services::shard::ShardService;
use golem_worker_executor_base::services::shard_manager::ShardManagerService;
use golem_worker_executor_base::services::template::TemplateService;
use golem_worker_executor_base::services::worker::WorkerService;
use golem_worker_executor_base::services::worker_activator::WorkerActivator;
use golem_worker_executor_base::services::worker_event::WorkerEventService;
use golem_worker_executor_base::services::{All, HasAll};
use golem_worker_executor_base::wasi_host::create_linker;
use golem_worker_executor_base::workerctx::{
    ExternalOperations, FuelManagement, InvocationHooks, InvocationManagement, IoCapturing,
    StatusManagement, WorkerCtx,
};
use golem_worker_executor_base::Bootstrap;
use serde_json::Value as JsonValue;
use tokio::runtime::Handle;
use tokio::select;
use tokio::sync::mpsc::UnboundedReceiver;
use tokio::task::JoinHandle;

use golem::api;
use golem_common::config::RedisConfig;
use golem_common::model::regions::DeletedRegions;
use golem_worker_executor_base::preview2::golem;
use golem_worker_executor_base::services::rpc::{
    DirectWorkerInvocationRpc, RemoteInvocationRpc, Rpc,
};
use golem_worker_executor_base::services::worker_enumeration::{
    RunningWorkerEnumerationService, WorkerEnumerationService,
};
use tonic::transport::Channel;
use tracing::{debug, error, info};
use uuid::Uuid;
use wasmtime::component::{Instance, Linker, ResourceAny};
use wasmtime::{AsContextMut, Engine, ResourceLimiterAsync};

pub struct TestWorkerExecutor {
    pub client: WorkerExecutorClient<Channel>,
    handle: Option<JoinHandle<Result<(), String>>>,
    grpc_port: u16,
}

impl TestWorkerExecutor {
    pub fn store_template(&self, source: &Path) -> TemplateId {
        let template_id = self.store_template_unverified(source);
        dump_template_info(source);
        template_id
    }

    pub fn store_template_unverified(&self, source: &Path) -> TemplateId {
        let uuid = Uuid::new_v4();

        let cwd = env::current_dir().expect("Failed to get current directory");
        debug!("Current directory: {cwd:?}");

        let target_dir = cwd.join(Path::new("data/templates"));
        debug!("Local template store: {target_dir:?}");
        if !target_dir.exists() {
            std::fs::create_dir_all(&target_dir)
                .expect("Failed to create template store directory");
        }

        if !source.exists() {
            panic!("Source file does not exist: {source:?}");
        }

        let _ = std::fs::copy(source, target_dir.join(format!("{uuid}-0.wasm")))
            .expect("Failed to copy WASM to the local template store");

        TemplateId(uuid)
    }

    pub fn update_template(&self, template_id: &TemplateId, source: &Path) -> i32 {
        let cwd = env::current_dir().expect("Failed to get current directory");
        debug!("Current directory: {cwd:?}");

        let target_dir = cwd.join(Path::new("data/templates"));
        debug!("Local template store: {target_dir:?}");
        if !target_dir.exists() {
            std::fs::create_dir_all(&target_dir)
                .expect("Failed to create template store directory");
        }

        if !source.exists() {
            panic!("Source file does not exist: {source:?}");
        }

        let template_id_str = template_id.to_string();
        let mut versions = std::fs::read_dir(&target_dir)
            .expect("Failed to read template store directory")
            .filter_map(|entry| {
                let entry = entry.unwrap();
                let path = entry.path();
                let file_name = path.file_name().unwrap().to_str().unwrap();

                if file_name.starts_with(&template_id_str) && file_name.ends_with(".wasm") {
                    let version_part = file_name.split('-').last().unwrap();
                    let version_part = version_part[..version_part.len() - 5].to_string();
                    version_part.parse::<i32>().ok()
                } else {
                    None
                }
            })
            .collect::<Vec<i32>>();
        versions.sort();
        let new_version = versions.last().unwrap_or(&-1) + 1;
        let target = target_dir.join(format!("{template_id}-{new_version}.wasm"));

        let _ =
            std::fs::copy(source, target).expect("Failed to copy WASM to the local template store");

        new_version
    }

    pub async fn start_worker(&mut self, template_id: &TemplateId, name: &str) -> WorkerId {
        self.start_worker_versioned(template_id, 0, name).await
    }

    pub async fn try_start_worker(
        &mut self,
        template_id: &TemplateId,
        name: &str,
    ) -> Result<WorkerId, worker_execution_error::Error> {
        self.try_start_worker_versioned(template_id, 0, name, vec![], HashMap::new())
            .await
    }

    pub async fn start_worker_versioned(
        &mut self,
        template_id: &TemplateId,
        template_version: i32,
        name: &str,
    ) -> WorkerId {
        self.try_start_worker_versioned(template_id, template_version, name, vec![], HashMap::new())
            .await
            .expect("Failed to start worker")
    }

    pub async fn try_start_worker_versioned(
        &mut self,
        template_id: &TemplateId,
        template_version: i32,
        name: &str,
        args: Vec<String>,
        env: HashMap<String, String>,
    ) -> Result<WorkerId, worker_execution_error::Error> {
        let worker_id = WorkerId {
            template_id: template_id.clone(),
            worker_name: name.to_string(),
        };
        let response = self
            .client
            .create_worker(CreateWorkerRequest {
                worker_id: Some(worker_id.clone().into()),
                template_version,
                args,
                env,
                account_id: Some(
                    AccountId {
                        value: "test-account".to_string(),
                    }
                    .into(),
                ),
                account_limits: None,
            })
            .await
            .expect("Failed to start worker")
            .into_inner();

        match response.result {
            None => panic!("No response from create_worker"),
            Some(create_worker_response::Result::Success(_)) => Ok(worker_id),
            Some(create_worker_response::Result::Failure(WorkerExecutionError {
                error: Some(error),
            })) => Err(error),
            Some(create_worker_response::Result::Failure(error)) => {
                panic!("Failed to start worker: {error:?}")
            }
        }
    }

    pub async fn get_worker_metadata(&mut self, worker_id: &WorkerId) -> Option<WorkerMetadata> {
        let worker_id: golem_api_grpc::proto::golem::worker::WorkerId = worker_id.clone().into();
        let response = self
            .client
            .get_worker_metadata(worker_id)
            .await
            .expect("Failed to get worker metadata")
            .into_inner();

        match response.result {
            None => panic!("No response from connect_worker"),
<<<<<<< HEAD
            Some(get_worker_metadata_response::Result::Success(metadata)) => Some(WorkerMetadata {
                worker_id: VersionedWorkerId {
                    worker_id: metadata
                        .worker_id
                        .expect("no worker_id")
                        .clone()
                        .try_into()
                        .expect("invalid worker_id"),
                    template_version: metadata.template_version,
                },
                args: metadata.args.clone(),
                env: metadata
                    .env
                    .iter()
                    .map(|(k, v)| (k.clone(), v.clone()))
                    .collect::<Vec<_>>(),
                account_id: metadata.account_id.expect("no account_id").clone().into(),
                last_known_status: WorkerStatusRecord {
                    oplog_idx: 0,
                    status: metadata.status.try_into().expect("invalid status"),
                    overridden_retry_config: None, // not passed through gRPC
                    deleted_regions: DeletedRegions::new(),
                },
                created_at: Timestamp::now_utc(), // TODO: add to gRPC once worker enumeration PR is merged
            }),
=======
            Some(get_worker_metadata_response::Result::Success(metadata)) => {
                Some(to_worker_metadata(&metadata))
            }
>>>>>>> ca2ca9ef
            Some(get_worker_metadata_response::Result::Failure(WorkerExecutionError {
                error: Some(worker_execution_error::Error::WorkerNotFound(_)),
            })) => None,
            Some(get_worker_metadata_response::Result::Failure(error)) => {
                panic!("Failed to get worker metadata: {error:?}")
            }
        }
    }

    pub async fn get_running_worker_metadatas(
        &mut self,
        template_id: &TemplateId,
        filter: Option<WorkerFilter>,
    ) -> Vec<WorkerMetadata> {
        let template_id: golem_api_grpc::proto::golem::template::TemplateId =
            template_id.clone().into();
        let response = self
            .client
            .get_running_worker_metadatas(GetRunningWorkerMetadatasRequest {
                template_id: Some(template_id),
                filter: filter.map(|f| f.into()),
            })
            .await
            .expect("Failed to get running worker metadatas")
            .into_inner();

        match response.result {
            None => panic!("No response from get_running_worker_metadatas"),
            Some(get_running_worker_metadatas_response::Result::Success(
                GetRunningWorkerMetadatasSuccessResponse { workers },
            )) => workers.iter().map(to_worker_metadata).collect(),

            Some(get_running_worker_metadatas_response::Result::Failure(error)) => {
                panic!("Failed to get worker metadata: {error:?}")
            }
        }
    }

    pub async fn get_worker_metadatas(
        &mut self,
        template_id: &TemplateId,
        filter: Option<WorkerFilter>,
        cursor: u64,
        count: u64,
        precise: bool,
    ) -> (Option<u64>, Vec<WorkerMetadata>) {
        let template_id: golem_api_grpc::proto::golem::template::TemplateId =
            template_id.clone().into();
        let response = self
            .client
            .get_worker_metadatas(GetWorkerMetadatasRequest {
                template_id: Some(template_id),
                filter: filter.map(|f| f.into()),
                cursor,
                count,
                precise,
            })
            .await
            .expect("Failed to get worker metadatas")
            .into_inner();

        match response.result {
            None => panic!("No response from get_worker_metadatas"),
            Some(get_worker_metadatas_response::Result::Success(
                GetWorkerMetadatasSuccessResponse { workers, cursor },
            )) => {
                let cursor: Option<u64> = if cursor == 0 { None } else { Some(cursor) };

                (cursor, workers.iter().map(to_worker_metadata).collect())
            }
            Some(get_worker_metadatas_response::Result::Failure(error)) => {
                panic!("Failed to get worker metadatas: {error:?}")
            }
        }
    }

    pub async fn delete_worker(&mut self, worker_id: &WorkerId) {
        let worker_id: golem_api_grpc::proto::golem::worker::WorkerId = worker_id.clone().into();
        self.client.delete_worker(worker_id).await.unwrap();
    }

    pub async fn get_invocation_key(&mut self, worker_id: &WorkerId) -> InvocationKey {
        match self
            .client
            .get_invocation_key(GetInvocationKeyRequest {
                worker_id: Some(worker_id.clone().into()),
            })
            .await
            .expect("Failed to get invocation key")
            .into_inner()
            .result
            .expect("Invocation key response is empty")
        {
            get_invocation_key_response::Result::Success(response) => response
                .invocation_key
                .expect("Invocation key field is empty"),
            get_invocation_key_response::Result::Failure(error) => {
                panic!("Failed to get invocation key: {error:?}")
            }
        }
        .into()
    }

    pub async fn invoke(
        &mut self,
        worker_id: &WorkerId,
        function_name: &str,
        params: Vec<Val>,
    ) -> Result<(), GolemError> {
        let invoke_response = self
            .client
            .invoke_worker(InvokeWorkerRequest {
                worker_id: Some(worker_id.clone().into()),
                name: function_name.to_string(),
                input: params,
                account_id: Some(
                    AccountId {
                        value: "test-account".to_string(),
                    }
                    .into(),
                ),
                account_limits: None,
            })
            .await
            .expect("Failed to invoke worker")
            .into_inner();

        match invoke_response.result {
            None => panic!("No response from invoke_and_await_worker"),
            Some(invoke_worker_response::Result::Success(_)) => Ok(()),
            Some(invoke_worker_response::Result::Failure(error)) => {
                Err(error.try_into().expect("Failed to convert error"))
            }
        }
    }

    pub async fn invoke_and_await(
        &mut self,
        worker_id: &WorkerId,
        function_name: &str,
        params: Vec<Val>,
    ) -> Result<Vec<Val>, GolemError> {
        self.invoke_and_await_custom(
            worker_id,
            function_name,
            params,
            CallingConvention::Component,
        )
        .await
    }

    pub async fn invoke_and_await_with_key(
        &mut self,
        worker_id: &WorkerId,
        invocation_key: &InvocationKey,
        function_name: &str,
        params: Vec<Val>,
    ) -> Result<Vec<Val>, GolemError> {
        self.invoke_and_await_custom_with_key(
            worker_id,
            invocation_key,
            function_name,
            params,
            CallingConvention::Component,
        )
        .await
    }

    pub async fn invoke_and_await_stdio(
        &mut self,
        worker_id: &WorkerId,
        function_name: &str,
        params: JsonValue,
    ) -> Result<JsonValue, GolemError> {
        let json_string = params.to_string();
        self.invoke_and_await_custom(
            worker_id,
            function_name,
            vec![val_string(&json_string)],
            CallingConvention::Stdio,
        )
            .await
            .and_then(|vals| {
                if vals.len() == 1 {
                    let value_opt = &vals[0].val;

                    match value_opt {
                        Some(val::Val::String(s)) => {
                            if s.is_empty() {
                                Ok(JsonValue::Null)
                            } else {
                                let result: JsonValue = serde_json::from_str(s).unwrap_or(JsonValue::String(s.to_string()));
                                Ok(result)
                            }
                        }
                        _ => Err(GolemError::ValueMismatch { details: "Expecting a single string as the result value when using stdio calling convention".to_string() }),
                    }
                } else {
                    Err(GolemError::ValueMismatch { details: "Expecting a single string as the result value when using stdio calling convention".to_string() })
                }
            })
    }

    pub async fn invoke_and_await_stdio_eventloop(
        &mut self,
        worker_id: &WorkerId,
        function_name: &str,
        params: JsonValue,
    ) -> Result<JsonValue, GolemError> {
        let json_string = params.to_string();
        self.invoke_and_await_custom(
            worker_id,
            function_name,
            vec![val_string(&json_string)],
            CallingConvention::StdioEventloop,
        )
            .await
            .and_then(|vals| {
                if vals.len() == 1 {
                    let value_opt = &vals[0].val;

                    match value_opt {
                        Some(val::Val::String(s)) => {
                            if s.is_empty() {
                                Ok(JsonValue::Null)
                            } else {
                                let result: JsonValue = serde_json::from_str(s).unwrap_or(JsonValue::String(s.to_string()));
                                Ok(result)
                            }
                        }
                        _ => Err(GolemError::ValueMismatch { details: "Expecting a single string as the result value when using stdio calling convention".to_string() }),
                    }
                } else {
                    Err(GolemError::ValueMismatch { details: "Expecting a single string as the result value when using stdio calling convention".to_string() })
                }
            })
    }

    pub async fn invoke_and_await_custom(
        &mut self,
        worker_id: &WorkerId,
        function_name: &str,
        params: Vec<Val>,
        cc: CallingConvention,
    ) -> Result<Vec<Val>, GolemError> {
        let invocation_key = self.get_invocation_key(worker_id).await;
        self.invoke_and_await_custom_with_key(worker_id, &invocation_key, function_name, params, cc)
            .await
    }

    pub async fn invoke_and_await_custom_with_key(
        &mut self,
        worker_id: &WorkerId,
        invocation_key: &InvocationKey,
        function_name: &str,
        params: Vec<Val>,
        cc: CallingConvention,
    ) -> Result<Vec<Val>, GolemError> {
        let invoke_response = self
            .client
            .invoke_and_await_worker(InvokeAndAwaitWorkerRequest {
                worker_id: Some(worker_id.clone().into()),
                name: function_name.to_string(),
                input: params,
                invocation_key: Some(invocation_key.clone().into()),
                calling_convention: cc.into(),
                account_id: Some(
                    AccountId {
                        value: "test-account".to_string(),
                    }
                    .into(),
                ),
                account_limits: None,
            })
            .await
            .expect("Failed to invoke worker")
            .into_inner();

        match invoke_response.result {
            None => panic!("No response from invoke_and_await_worker"),
            Some(invoke_and_await_worker_response::Result::Success(response)) => {
                Ok(response.output)
            }
            Some(invoke_and_await_worker_response::Result::Failure(error)) => {
                Err(error.try_into().expect("Failed to convert error"))
            }
        }
    }

    pub async fn capture_output(&self, worker_id: &WorkerId) -> UnboundedReceiver<LogEvent> {
        let (tx, rx) = tokio::sync::mpsc::unbounded_channel();
        let mut cloned_client = self.client.clone();
        let worker_id = worker_id.clone();
        tokio::spawn(async move {
            let mut response = cloned_client
                .connect_worker(ConnectWorkerRequest {
                    worker_id: Some(worker_id.clone().into()),
                    account_id: Some(
                        AccountId {
                            value: "test-account".to_string(),
                        }
                        .into(),
                    ),
                    account_limits: None,
                })
                .await
                .expect("Failed to connect worker")
                .into_inner();

            while let Some(event) = response.message().await.expect("Failed to get message") {
                debug!("Received event: {:?}", event);
                tx.send(event).expect("Failed to send event");
            }

            debug!("Finished receiving events");
        });

        rx
    }

    pub async fn capture_output_forever(
        &self,
        worker_id: &WorkerId,
    ) -> (
        UnboundedReceiver<Option<LogEvent>>,
        tokio::sync::oneshot::Sender<()>,
    ) {
        let (tx, rx) = tokio::sync::mpsc::unbounded_channel();
        let mut cloned_client = self.client.clone();
        let worker_id = worker_id.clone();
        let (abort_tx, mut abort_rx) = tokio::sync::oneshot::channel();
        tokio::spawn(async move {
            let mut abort = false;
            while !abort {
                let mut response = cloned_client
                    .connect_worker(ConnectWorkerRequest {
                        worker_id: Some(worker_id.clone().into()),
                        account_id: Some(
                            AccountId {
                                value: "test-account".to_string(),
                            }
                            .into(),
                        ),
                        account_limits: None,
                    })
                    .await
                    .expect("Failed to connect worker")
                    .into_inner();

                loop {
                    select! {
                        msg = response.message() => {
                            match msg {
                                Ok(Some(event)) =>  {
                                    debug!("Received event: {:?}", event);
                                    tx.send(Some(event)).expect("Failed to send event");
                                }
                                Ok(None) => {
                                    break;
                                }
                                Err(e) => {
                                    panic!("Failed to get message: {:?}", e);
                                }
                            }
                        }
                        _ = (&mut abort_rx) => {
                            abort = true;
                            break;
                        }
                    }
                }
            }

            tx.send(None).expect("Failed to send event");
            debug!("Finished receiving events");
        });

        (rx, abort_tx)
    }

    pub async fn capture_output_with_termination(
        &self,
        worker_id: &WorkerId,
    ) -> UnboundedReceiver<Option<LogEvent>> {
        let (tx, rx) = tokio::sync::mpsc::unbounded_channel();
        let mut cloned_client = self.client.clone();
        let worker_id = worker_id.clone();
        tokio::spawn(async move {
            let mut response = cloned_client
                .connect_worker(ConnectWorkerRequest {
                    worker_id: Some(worker_id.clone().into()),
                    account_id: Some(
                        AccountId {
                            value: "test-account".to_string(),
                        }
                        .into(),
                    ),
                    account_limits: None,
                })
                .await
                .expect("Failed to connect worker")
                .into_inner();

            while let Some(event) = response.message().await.expect("Failed to get message") {
                debug!("Received event: {:?}", event);
                tx.send(Some(event)).expect("Failed to send event");
            }

            debug!("Finished receiving events");
            tx.send(None).expect("Failed to send termination event");
        });

        rx
    }

    pub async fn log_output(&self, worker_id: &WorkerId) {
        let mut cloned_client = self.client.clone();
        let worker_id = worker_id.clone();
        tokio::spawn(async move {
            let mut response = cloned_client
                .connect_worker(ConnectWorkerRequest {
                    worker_id: Some(worker_id.clone().into()),
                    account_id: Some(
                        AccountId {
                            value: "test-account".to_string(),
                        }
                        .into(),
                    ),
                    account_limits: None,
                })
                .await
                .expect("Failed to connect worker")
                .into_inner();

            while let Some(event) = response.message().await.expect("Failed to get message") {
                info!("Received event: {:?}", event);
            }
        });
    }

    pub async fn resume(&mut self, worker_id: &WorkerId) {
        let response = self
            .client
            .resume_worker(ResumeWorkerRequest {
                worker_id: Some(worker_id.clone().into()),
            })
            .await
            .expect("Failed to resume worker")
            .into_inner();

        match response.result {
            None => panic!("No response from connect_worker"),
            Some(resume_worker_response::Result::Success(_)) => {}
            Some(resume_worker_response::Result::Failure(error)) => {
                panic!("Failed to connect worker: {error:?}")
            }
        }
    }

    pub async fn interrupt(&mut self, worker_id: &WorkerId) {
        let response = self
            .client
            .interrupt_worker(InterruptWorkerRequest {
                worker_id: Some(worker_id.clone().into()),
                recover_immediately: false,
            })
            .await
            .expect("Failed to interrupt worker")
            .into_inner();

        match response {
            InterruptWorkerResponse {
                result: Some(interrupt_worker_response::Result::Success(_)),
            } => {}
            InterruptWorkerResponse {
                result: Some(interrupt_worker_response::Result::Failure(error)),
            } => panic!("Failed to interrupt worker: {error:?}"),
            _ => panic!("Failed to interrupt worker: unknown error"),
        }
    }

    pub async fn simulated_crash(&mut self, worker_id: &WorkerId) {
        let response = self
            .client
            .interrupt_worker(InterruptWorkerRequest {
                worker_id: Some(worker_id.clone().into()),
                recover_immediately: true,
            })
            .await
            .expect("Failed to crash worker")
            .into_inner();

        match response {
            InterruptWorkerResponse {
                result: Some(interrupt_worker_response::Result::Success(_)),
            } => {}
            InterruptWorkerResponse {
                result: Some(interrupt_worker_response::Result::Failure(error)),
            } => panic!("Failed to crash worker: {error:?}"),
            _ => panic!("Failed to crash worker: unknown error"),
        }
    }

    pub async fn async_clone(&self) -> Self {
        let clone_info = self.clone_info();
        Self::from_clone_info(clone_info).await
    }

    pub fn clone_info(&self) -> TestWorkerExecutorClone {
        TestWorkerExecutorClone {
            grpc_port: self.grpc_port,
        }
    }

    pub async fn from_clone_info(clone_info: TestWorkerExecutorClone) -> Self {
        let new_client =
            WorkerExecutorClient::connect(format!("http://127.0.0.1:{}", clone_info.grpc_port))
                .await
                .expect("Failed to connect to worker executor");
        Self {
            client: new_client,
            handle: None,
            grpc_port: clone_info.grpc_port,
        }
    }
}

fn to_worker_metadata(
    metadata: &golem_api_grpc::proto::golem::worker::WorkerMetadata,
) -> WorkerMetadata {
    WorkerMetadata {
        worker_id: VersionedWorkerId {
            worker_id: metadata
                .worker_id
                .clone()
                .expect("no worker_id")
                .clone()
                .try_into()
                .expect("invalid worker_id"),
            template_version: metadata.template_version,
        },
        args: metadata.args.clone(),
        env: metadata
            .env
            .iter()
            .map(|(k, v)| (k.clone(), v.clone()))
            .collect::<Vec<_>>(),
        account_id: metadata
            .account_id
            .clone()
            .expect("no account_id")
            .clone()
            .into(),
        last_known_status: WorkerStatusRecord {
            oplog_idx: 0,
            status: metadata.status.try_into().expect("invalid status"),
            overridden_retry_config: None, // not passed through gRPC
            deleted_regions: DeletedRegions::new(),
        },
    }
}

impl Drop for TestWorkerExecutor {
    fn drop(&mut self) {
        if let Some(handle) = &self.handle {
            handle.abort()
        }
    }
}

pub struct TestContext {
    unique_id: u16,
}

#[ctor]
pub static LAST_UNIQUE_ID: AtomicU16 = AtomicU16::new(0);

impl TestContext {
    pub fn new() -> Self {
        Self {
            unique_id: LAST_UNIQUE_ID.fetch_add(1, Ordering::Relaxed),
        }
    }

    pub fn redis_prefix(&self) -> String {
        format!("test-{}", self.unique_id)
    }

    pub fn grpc_port(&self) -> u16 {
        9000 + (self.unique_id * 3)
    }

    pub fn http_port(&self) -> u16 {
        9001 + (self.unique_id * 3)
    }

    pub fn host_http_port(&self) -> u16 {
        9002 + (self.unique_id * 3)
    }
}

pub async fn start(context: &TestContext) -> anyhow::Result<TestWorkerExecutor> {
    REDIS.assert_valid();
    println!("Using Redis on port {}", REDIS.port);

    let prometheus = golem_worker_executor_base::metrics::register_all();
    let config = GolemConfig {
        port: context.grpc_port(),
        http_port: context.http_port(),
        template_service: TemplateServiceConfig::Local(TemplateServiceLocalConfig {
            root: Path::new("data/templates").to_path_buf(),
        }),
        compiled_template_service: CompiledTemplateServiceConfig::Local(
            CompiledTemplateServiceLocalConfig {
                root: Path::new("data/templates").to_path_buf(),
            },
        ),
        blob_store_service: BlobStoreServiceConfig::InMemory(BlobStoreServiceInMemoryConfig {}),
        key_value_service: KeyValueServiceConfig::Redis,
        shard_manager_service: ShardManagerServiceConfig::SingleShard,
        promises: PromisesConfig::Redis,
        workers: WorkersServiceConfig::Redis,
        redis: RedisConfig {
            port: REDIS.port,
            key_prefix: context.redis_prefix(),
            ..Default::default()
        },
        public_worker_api: WorkerServiceGrpcConfig {
            host: "localhost".to_string(),
            port: context.grpc_port(),
            access_token: "03494299-B515-4427-8C37-4C1C915679B7".to_string(),
        },
        ..Default::default()
    };

    let handle = Handle::current();

    let grpc_port = config.port;

    let server_handle = tokio::spawn(async move {
        let r = run(config, prometheus, handle)
            .await
            .map_err(|e| format!("{e}"));
        match &r {
            Ok(_) => info!("Server finished successfully"),
            Err(e) => error!("Server finished with error: {e}"),
        }
        r
    });

    let start = std::time::Instant::now();
    loop {
        let client = WorkerExecutorClient::connect(format!("http://127.0.0.1:{grpc_port}")).await;
        if let Ok(client) = client {
            break Ok(TestWorkerExecutor {
                client,
                handle: Some(server_handle),
                grpc_port,
            });
        } else if start.elapsed().as_secs() > 10 {
            break Err(anyhow::anyhow!("Timeout waiting for server to start"));
        }
    }
}

pub fn stdout_event(s: &str) -> LogEvent {
    LogEvent {
        event: Some(log_event::Event::Stdout(StdOutLog {
            message: s.to_string(),
        })),
    }
}

pub fn stdout_event_starting_with(event: &LogEvent, s: &str) -> bool {
    if let LogEvent {
        event: Some(log_event::Event::Stdout(StdOutLog { message })),
    } = event
    {
        message.starts_with(s)
    } else {
        false
    }
}

pub fn stderr_event(s: &str) -> LogEvent {
    LogEvent {
        event: Some(log_event::Event::Stderr(StdErrLog {
            message: s.to_string(),
        })),
    }
}

pub fn log_event_to_string(event: &LogEvent) -> String {
    match &event.event {
        Some(log_event::Event::Stdout(stdout)) => stdout.message.clone(),
        Some(log_event::Event::Stderr(stderr)) => stderr.message.clone(),
        Some(log_event::Event::Log(log)) => log.message.clone(),
        _ => panic!("Unexpected event type"),
    }
}

pub async fn drain_connection(rx: UnboundedReceiver<Option<LogEvent>>) -> Vec<Option<LogEvent>> {
    let mut rx = rx;
    let mut events = vec![];
    rx.recv_many(&mut events, 100).await;

    if !events.contains(&None) {
        loop {
            match rx.recv().await {
                Some(Some(event)) => events.push(Some(event)),
                Some(None) => break,
                None => break,
            }
        }
    }
    events
}

pub async fn events_to_lines(rx: &mut UnboundedReceiver<LogEvent>) -> Vec<String> {
    let mut events = vec![];
    rx.recv_many(&mut events, 100).await;
    let full_output = events
        .iter()
        .map(log_event_to_string)
        .collect::<Vec<_>>()
        .join("");
    let lines = full_output
        .lines()
        .map(|s| s.to_string())
        .collect::<Vec<_>>();
    lines
}

pub fn val_string(s: &str) -> Val {
    Val {
        val: Some(val::Val::String(s.to_string())),
    }
}

pub fn val_float32(f: f32) -> Val {
    Val {
        val: Some(val::Val::F32(f)),
    }
}

pub fn val_float64(f: f64) -> Val {
    Val {
        val: Some(val::Val::F64(f)),
    }
}

pub fn val_bool(b: bool) -> Val {
    Val {
        val: Some(val::Val::Bool(b)),
    }
}

pub fn val_u8(i: u8) -> Val {
    Val {
        val: Some(val::Val::U8(i as i32)),
    }
}

pub fn val_i32(i: i32) -> Val {
    Val {
        val: Some(val::Val::S32(i)),
    }
}

pub fn val_u32(i: u32) -> Val {
    Val {
        val: Some(val::Val::U32(i as i64)),
    }
}

pub fn val_u64(i: u64) -> Val {
    Val {
        val: Some(val::Val::U64(i as i64)),
    }
}

pub fn val_record(items: Vec<Val>) -> Val {
    Val {
        val: Some(val::Val::Record(ValRecord { values: items })),
    }
}

pub fn val_list(items: Vec<Val>) -> Val {
    Val {
        val: Some(val::Val::List(ValList { values: items })),
    }
}

pub fn val_flags(count: i32, indexes: &[i32]) -> Val {
    Val {
        val: Some(val::Val::Flags(ValFlags {
            count,
            value: indexes.to_vec(),
        })),
    }
}

pub fn val_result(value: Result<Val, Val>) -> Val {
    Val {
        val: Some(val::Val::Result(Box::new(match value {
            Ok(ok) => ValResult {
                discriminant: 0,
                value: Some(Box::new(ok)),
            },
            Err(err) => ValResult {
                discriminant: 1,
                value: Some(Box::new(err)),
            },
        }))),
    }
}

pub fn val_option(value: Option<Val>) -> Val {
    Val {
        val: Some(val::Val::Option(Box::new(match value {
            Some(some) => ValOption {
                discriminant: 1,
                value: Some(Box::new(some)),
            },
            None => ValOption {
                discriminant: 0,
                value: None,
            },
        }))),
    }
}

pub fn val_pair(first: Val, second: Val) -> Val {
    Val {
        val: Some(val::Val::Tuple(ValTuple {
            values: vec![first, second],
        })),
    }
}

pub fn val_triple(first: Val, second: Val, third: Val) -> Val {
    Val {
        val: Some(val::Val::Tuple(ValTuple {
            values: vec![first, second, third],
        })),
    }
}

pub fn val_tuple4(first: Val, second: Val, third: Val, fourth: Val) -> Val {
    Val {
        val: Some(val::Val::Tuple(ValTuple {
            values: vec![first, second, third, fourth],
        })),
    }
}

async fn run(
    golem_config: GolemConfig,
    prometheus_registry: Registry,
    runtime: Handle,
) -> Result<(), Box<dyn std::error::Error>> {
    info!("Golem Worker Executor starting up...");
    Ok(ServerBootstrap {}
        .run(golem_config, prometheus_registry, runtime)
        .await?)
}

struct TestWorkerCtx {
    durable_ctx: DurableWorkerCtx<TestWorkerCtx>,
}

impl DurableWorkerCtxView<TestWorkerCtx> for TestWorkerCtx {
    fn durable_ctx(&self) -> &DurableWorkerCtx<TestWorkerCtx> {
        &self.durable_ctx
    }

    fn durable_ctx_mut(&mut self) -> &mut DurableWorkerCtx<TestWorkerCtx> {
        &mut self.durable_ctx
    }
}

#[async_trait]
impl FuelManagement for TestWorkerCtx {
    fn is_out_of_fuel(&self, _current_level: i64) -> bool {
        false
    }

    async fn borrow_fuel(&mut self) -> Result<(), GolemError> {
        Ok(())
    }

    fn borrow_fuel_sync(&mut self) {}

    async fn return_fuel(&mut self, _current_level: i64) -> Result<i64, GolemError> {
        Ok(0)
    }
}

#[async_trait]
impl ExternalOperations<TestWorkerCtx> for TestWorkerCtx {
    type ExtraDeps = ();

    async fn set_worker_status<T: HasAll<TestWorkerCtx> + Send + Sync>(
        this: &T,
        worker_id: &WorkerId,
        status: WorkerStatus,
    ) -> Result<(), GolemError> {
        DurableWorkerCtx::<TestWorkerCtx>::set_worker_status(this, worker_id, status).await
    }

    async fn get_last_error_and_retry_count<T: HasAll<TestWorkerCtx> + Send + Sync>(
        this: &T,
        worker_id: &WorkerId,
    ) -> Option<LastError> {
        DurableWorkerCtx::<TestWorkerCtx>::get_last_error_and_retry_count(this, worker_id).await
    }

    async fn compute_latest_worker_status<T: HasAll<TestWorkerCtx> + Send + Sync>(
        this: &T,
        worker_id: &WorkerId,
        metadata: &Option<WorkerMetadata>,
    ) -> Result<WorkerStatusRecord, GolemError> {
        DurableWorkerCtx::<TestWorkerCtx>::compute_latest_worker_status(this, worker_id, metadata)
            .await
    }

    async fn prepare_instance(
        worker_id: &VersionedWorkerId,
        instance: &Instance,
        store: &mut (impl AsContextMut<Data = TestWorkerCtx> + Send),
    ) -> Result<(), GolemError> {
        DurableWorkerCtx::<TestWorkerCtx>::prepare_instance(worker_id, instance, store).await
    }

    async fn record_last_known_limits<T: HasAll<TestWorkerCtx> + Send + Sync>(
        this: &T,
        account_id: &AccountId,
        last_known_limits: &CurrentResourceLimits,
    ) -> Result<(), GolemError> {
        DurableWorkerCtx::<TestWorkerCtx>::record_last_known_limits(
            this,
            account_id,
            last_known_limits,
        )
        .await
    }

    async fn on_worker_deleted<T: HasAll<TestWorkerCtx> + Send + Sync>(
        this: &T,
        worker_id: &WorkerId,
    ) -> Result<(), GolemError> {
        DurableWorkerCtx::<TestWorkerCtx>::on_worker_deleted(this, worker_id).await
    }

    async fn on_shard_assignment_changed<T: HasAll<TestWorkerCtx> + Send + Sync>(
        this: &T,
    ) -> Result<(), Error> {
        DurableWorkerCtx::<TestWorkerCtx>::on_shard_assignment_changed(this).await
    }
}

#[async_trait]
impl InvocationManagement for TestWorkerCtx {
    async fn set_current_invocation_key(&mut self, invocation_key: Option<InvocationKey>) {
        self.durable_ctx
            .set_current_invocation_key(invocation_key)
            .await
    }

    async fn get_current_invocation_key(&self) -> Option<InvocationKey> {
        self.durable_ctx.get_current_invocation_key().await
    }

    async fn interrupt_invocation_key(&mut self, key: &InvocationKey) {
        self.durable_ctx.interrupt_invocation_key(key).await
    }

    async fn resume_invocation_key(&mut self, key: &InvocationKey) {
        self.durable_ctx.resume_invocation_key(key).await
    }

    async fn confirm_invocation_key(
        &mut self,
        key: &InvocationKey,
        vals: Result<Vec<Value>, GolemError>,
    ) {
        self.durable_ctx.confirm_invocation_key(key, vals).await
    }
}

#[async_trait]
impl IoCapturing for TestWorkerCtx {
    async fn start_capturing_stdout(&mut self, provided_stdin: String) {
        self.durable_ctx
            .start_capturing_stdout(provided_stdin)
            .await
    }

    async fn finish_capturing_stdout(&mut self) -> Result<String, FromUtf8Error> {
        self.durable_ctx.finish_capturing_stdout().await
    }
}

#[async_trait]
impl StatusManagement for TestWorkerCtx {
    fn check_interrupt(&self) -> Option<InterruptKind> {
        self.durable_ctx.check_interrupt()
    }

    fn set_suspended(&self) {
        self.durable_ctx.set_suspended()
    }

    fn set_running(&self) {
        self.durable_ctx.set_running()
    }

    async fn get_worker_status(&self) -> WorkerStatus {
        self.durable_ctx.get_worker_status().await
    }

    async fn store_worker_status(&self, status: WorkerStatus) {
        self.durable_ctx.store_worker_status(status).await
    }

    async fn deactivate(&self) {
        self.durable_ctx.deactivate().await
    }
}

#[async_trait]
impl InvocationHooks for TestWorkerCtx {
    async fn on_exported_function_invoked(
        &mut self,
        full_function_name: &str,
        function_input: &Vec<Value>,
        calling_convention: Option<&golem_common::model::CallingConvention>,
    ) -> anyhow::Result<()> {
        self.durable_ctx
            .on_exported_function_invoked(full_function_name, function_input, calling_convention)
            .await
    }

    async fn on_invocation_failure(&mut self, trap_type: &TrapType) -> Result<(), Error> {
        self.durable_ctx.on_invocation_failure(trap_type).await
    }

    async fn on_invocation_failure_deactivated(
        &mut self,
        trap_type: &TrapType,
    ) -> Result<WorkerStatus, Error> {
        self.durable_ctx
            .on_invocation_failure_deactivated(trap_type)
            .await
    }

    async fn on_invocation_success(
        &mut self,
        full_function_name: &str,
        function_input: &Vec<Value>,
        consumed_fuel: i64,
        output: Vec<Value>,
    ) -> Result<Option<Vec<Value>>, Error> {
        self.durable_ctx
            .on_invocation_success(full_function_name, function_input, consumed_fuel, output)
            .await
    }
}

#[async_trait]
impl ResourceStore for TestWorkerCtx {
    fn self_uri(&self) -> Uri {
        self.durable_ctx.self_uri()
    }

    fn add(&mut self, resource: ResourceAny) -> u64 {
        self.durable_ctx.add(resource)
    }

    fn get(&mut self, resource_id: u64) -> Option<ResourceAny> {
        self.durable_ctx.get(resource_id)
    }

    fn borrow(&self, resource_id: u64) -> Option<ResourceAny> {
        self.durable_ctx.borrow(resource_id)
    }
}

struct ServerBootstrap {}

#[async_trait]
impl WorkerCtx for TestWorkerCtx {
    type PublicState = PublicDurableWorkerState;

    async fn create(
        worker_id: VersionedWorkerId,
        account_id: AccountId,
        promise_service: Arc<dyn PromiseService + Send + Sync>,
        invocation_key_service: Arc<dyn InvocationKeyService + Send + Sync>,
        worker_service: Arc<dyn WorkerService + Send + Sync>,
        key_value_service: Arc<dyn KeyValueService + Send + Sync>,
        blob_store_service: Arc<dyn BlobStoreService + Send + Sync>,
        event_service: Arc<dyn WorkerEventService + Send + Sync>,
        active_workers: Arc<ActiveWorkers<TestWorkerCtx>>,
        oplog_service: Arc<dyn OplogService + Send + Sync>,
        scheduler_service: Arc<dyn SchedulerService + Send + Sync>,
        recovery_management: Arc<dyn RecoveryManagement + Send + Sync>,
        rpc: Arc<dyn Rpc + Send + Sync>,
        _extra_deps: Self::ExtraDeps,
        config: Arc<GolemConfig>,
        worker_config: WorkerConfig,
        execution_status: Arc<RwLock<ExecutionStatus>>,
    ) -> Result<Self, GolemError> {
        let durable_ctx = DurableWorkerCtx::create(
            worker_id,
            account_id,
            promise_service,
            invocation_key_service,
            worker_service,
            key_value_service,
            blob_store_service,
            event_service,
            active_workers,
            oplog_service,
            scheduler_service,
            recovery_management,
            rpc,
            config,
            worker_config,
            execution_status,
        )
        .await?;
        Ok(Self { durable_ctx })
    }

    fn get_public_state(&self) -> &Self::PublicState {
        self.durable_ctx.get_public_state()
    }

    fn resource_limiter(&mut self) -> &mut dyn ResourceLimiterAsync {
        self
    }

    fn worker_id(&self) -> &VersionedWorkerId {
        self.durable_ctx.worker_id()
    }

    fn is_exit(error: &Error) -> Option<i32> {
        DurableWorkerCtx::<TestWorkerCtx>::is_exit(error)
    }

    fn rpc(&self) -> Arc<dyn Rpc + Send + Sync> {
        self.durable_ctx.rpc()
    }
}

#[async_trait]
impl ResourceLimiterAsync for TestWorkerCtx {
    async fn memory_growing(
        &mut self,
        _current: usize,
        _desired: usize,
        _maximum: Option<usize>,
    ) -> anyhow::Result<bool> {
        Ok(true)
    }

    async fn table_growing(
        &mut self,
        _current: u32,
        _desired: u32,
        _maximum: Option<u32>,
    ) -> anyhow::Result<bool> {
        Ok(true)
    }
}

#[async_trait]
impl Bootstrap<TestWorkerCtx> for ServerBootstrap {
    fn create_active_workers(
        &self,
        golem_config: &GolemConfig,
    ) -> Arc<ActiveWorkers<TestWorkerCtx>> {
        Arc::new(ActiveWorkers::<TestWorkerCtx>::bounded(
            golem_config.limits.max_active_instances,
            golem_config.active_workers.drop_when_full,
            golem_config.active_workers.ttl,
        ))
    }

    async fn create_services(
        &self,
        active_workers: Arc<ActiveWorkers<TestWorkerCtx>>,
        engine: Arc<Engine>,
        linker: Arc<Linker<TestWorkerCtx>>,
        runtime: Handle,
        template_service: Arc<dyn TemplateService + Send + Sync>,
        shard_manager_service: Arc<dyn ShardManagerService + Send + Sync>,
        worker_service: Arc<dyn WorkerService + Send + Sync>,
        worker_enumeration_service: Arc<dyn WorkerEnumerationService + Send + Sync>,
        running_worker_enumeration_service: Arc<dyn RunningWorkerEnumerationService + Send + Sync>,
        promise_service: Arc<dyn PromiseService + Send + Sync>,
        golem_config: Arc<GolemConfig>,
        invocation_key_service: Arc<dyn InvocationKeyService + Send + Sync>,
        shard_service: Arc<dyn ShardService + Send + Sync>,
        key_value_service: Arc<dyn KeyValueService + Send + Sync>,
        blob_store_service: Arc<dyn BlobStoreService + Send + Sync>,
        _worker_activator: Arc<dyn WorkerActivator + Send + Sync>,
        oplog_service: Arc<dyn OplogService + Send + Sync>,
        scheduler_service: Arc<dyn SchedulerService + Send + Sync>,
    ) -> anyhow::Result<All<TestWorkerCtx>> {
        let rpc = Arc::new(DirectWorkerInvocationRpc::new(
            Arc::new(RemoteInvocationRpc::new(
                golem_config.public_worker_api.uri(),
                golem_config
                    .public_worker_api
                    .access_token
                    .parse::<Uuid>()
                    .expect("Access token must be an UUID"),
            )),
            active_workers.clone(),
            engine.clone(),
            linker.clone(),
            runtime.clone(),
            template_service.clone(),
            worker_service.clone(),
            worker_enumeration_service.clone(),
            running_worker_enumeration_service.clone(),
            promise_service.clone(),
            golem_config.clone(),
            invocation_key_service.clone(),
            shard_service.clone(),
            shard_manager_service.clone(),
            key_value_service.clone(),
            blob_store_service.clone(),
            oplog_service.clone(),
            scheduler_service.clone(),
            (),
        ));
        let recovery_management = Arc::new(RecoveryManagementDefault::new(
            active_workers.clone(),
            engine.clone(),
            linker.clone(),
            runtime.clone(),
            template_service.clone(),
            worker_service.clone(),
            worker_enumeration_service.clone(),
            running_worker_enumeration_service.clone(),
            oplog_service.clone(),
            promise_service.clone(),
            scheduler_service.clone(),
            invocation_key_service.clone(),
            key_value_service.clone(),
            blob_store_service.clone(),
            rpc.clone(),
            golem_config.clone(),
            (),
        ));
        rpc.set_recovery_management(recovery_management.clone());

        Ok(All::new(
            active_workers,
            engine,
            linker,
            runtime,
            template_service,
            shard_manager_service,
            worker_service,
            worker_enumeration_service,
            running_worker_enumeration_service,
            promise_service,
            golem_config,
            invocation_key_service,
            shard_service,
            key_value_service,
            blob_store_service,
            oplog_service,
            recovery_management,
            rpc,
            scheduler_service,
            (),
        ))
    }

    fn create_wasmtime_linker(&self, engine: &Engine) -> anyhow::Result<Linker<TestWorkerCtx>> {
        let mut linker =
            create_linker::<TestWorkerCtx, DurableWorkerCtx<TestWorkerCtx>>(engine, |x| {
                &mut x.durable_ctx
            })?;
        api::host::add_to_linker::<TestWorkerCtx, DurableWorkerCtx<TestWorkerCtx>>(
            &mut linker,
            |x| &mut x.durable_ctx,
        )?;
        golem_wasm_rpc::golem::rpc::types::add_to_linker::<
            TestWorkerCtx,
            DurableWorkerCtx<TestWorkerCtx>,
        >(&mut linker, |x| &mut x.durable_ctx)?;
        Ok(linker)
    }
}

#[derive(Copy, Clone)]
pub struct TestWorkerExecutorClone {
    grpc_port: u16,
}

fn dump_template_info(path: &Path) {
    let data = std::fs::read(path).unwrap();
    let component = Component::<IgnoreAllButMetadata>::from_bytes(&data).unwrap();

    let state = AnalysisContext::new(component);
    let exports = state.get_top_level_exports();

    info!("Exports of {path:?}: {exports:?}");
    let _ = exports.unwrap();
}<|MERGE_RESOLUTION|>--- conflicted
+++ resolved
@@ -33,13 +33,8 @@
     InterruptWorkerResponse, InvokeAndAwaitWorkerRequest, InvokeWorkerRequest, ResumeWorkerRequest,
 };
 use golem_common::model::{
-<<<<<<< HEAD
     AccountId, InvocationKey, TemplateId, Timestamp, VersionedWorkerId, WorkerId, WorkerMetadata,
     WorkerStatus, WorkerStatusRecord,
-=======
-    AccountId, InvocationKey, TemplateId, VersionedWorkerId, WorkerFilter, WorkerId,
-    WorkerMetadata, WorkerStatus, WorkerStatusRecord,
->>>>>>> ca2ca9ef
 };
 use golem_worker_executor_base::error::GolemError;
 use golem_worker_executor_base::services::golem_config::{
@@ -256,37 +251,9 @@
 
         match response.result {
             None => panic!("No response from connect_worker"),
-<<<<<<< HEAD
-            Some(get_worker_metadata_response::Result::Success(metadata)) => Some(WorkerMetadata {
-                worker_id: VersionedWorkerId {
-                    worker_id: metadata
-                        .worker_id
-                        .expect("no worker_id")
-                        .clone()
-                        .try_into()
-                        .expect("invalid worker_id"),
-                    template_version: metadata.template_version,
-                },
-                args: metadata.args.clone(),
-                env: metadata
-                    .env
-                    .iter()
-                    .map(|(k, v)| (k.clone(), v.clone()))
-                    .collect::<Vec<_>>(),
-                account_id: metadata.account_id.expect("no account_id").clone().into(),
-                last_known_status: WorkerStatusRecord {
-                    oplog_idx: 0,
-                    status: metadata.status.try_into().expect("invalid status"),
-                    overridden_retry_config: None, // not passed through gRPC
-                    deleted_regions: DeletedRegions::new(),
-                },
-                created_at: Timestamp::now_utc(), // TODO: add to gRPC once worker enumeration PR is merged
-            }),
-=======
             Some(get_worker_metadata_response::Result::Success(metadata)) => {
                 Some(to_worker_metadata(&metadata))
             }
->>>>>>> ca2ca9ef
             Some(get_worker_metadata_response::Result::Failure(WorkerExecutionError {
                 error: Some(worker_execution_error::Error::WorkerNotFound(_)),
             })) => None,

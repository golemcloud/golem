--- conflicted
+++ resolved
@@ -56,11 +56,8 @@
 pub mod keyvalue;
 pub mod measure_test_component_mem;
 pub mod observability;
-<<<<<<< HEAD
+pub mod revert;
 pub mod rdbms;
-=======
-pub mod revert;
->>>>>>> 91a5ce0b
 pub mod rust_rpc;
 pub mod rust_rpc_stubless;
 pub mod scalability;

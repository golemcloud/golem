--- conflicted
+++ resolved
@@ -12,14 +12,10 @@
 // See the License for the specific language governing permissions and
 // limitations under the License.
 
-<<<<<<< HEAD
+use test_r::{inherit_test_dep, test};
+
 use std::collections::{HashMap, HashSet};
 use std::fmt::Display;
-=======
-use test_r::{inherit_test_dep, test};
-
-use std::collections::HashMap;
->>>>>>> f5424943
 use std::net::SocketAddr;
 use std::path::{Path, PathBuf};
 use std::sync::atomic::AtomicU8;
@@ -208,13 +204,16 @@
     );
 }
 
-<<<<<<< HEAD
-
-#[tokio::test]
-#[tracing::instrument]
-async fn file_initial() {
-    let context = TestContext::new();
-    let executor = start(&context).await.unwrap();
+
+#[test]
+#[tracing::instrument]
+async fn file_initial(
+    last_unique_id: &LastUniqueId,
+    deps: &WorkerExecutorTestDependencies,
+    _tracing: &Tracing,
+) {
+    let context = TestContext::new(last_unique_id);
+    let executor = start(deps, &context).await.unwrap();
 
     let files = InitialFileSet {
         files: vec![
@@ -418,10 +417,7 @@
     }
 }
 
-#[tokio::test]
-=======
-#[test]
->>>>>>> f5424943
+#[test]
 #[tracing::instrument]
 async fn directories(
     last_unique_id: &LastUniqueId,

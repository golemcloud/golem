--- conflicted
+++ resolved
@@ -26,7 +26,6 @@
 use crate::durable_host::serialized::SerializableError;
 use crate::durable_host::wasm_rpc::UrnExtensions;
 use crate::durable_host::{Durability2, DurableWorkerCtx};
-use crate::error::GolemError;
 use crate::get_oplog_entry;
 use crate::metrics::wasm::record_host_function_call;
 use crate::model::InterruptKind;
@@ -171,13 +170,7 @@
         promise_id: golem::api0_2_0::host::PromiseId,
         data: Vec<u8>,
     ) -> Result<bool, anyhow::Error> {
-<<<<<<< HEAD
         let durability = Durability2::<Ctx, bool, SerializableError>::new(
-=======
-        record_host_function_call("golem::api", "complete_promise");
-        let promise_id: PromiseId = promise_id.into();
-        Durability::<Ctx, PromiseId, bool, SerializableError>::wrap(
->>>>>>> 74946694
             self,
             "", // TODO: fix in 2.0
             "golem_complete_promise",
@@ -195,7 +188,7 @@
 
             durability.persist(self, promise_id, result).await
         } else {
-            durability.replay(self)
+            durability.replay(self).await
         }?;
         Ok(result)
     }
@@ -204,13 +197,7 @@
         &mut self,
         promise_id: golem::api0_2_0::host::PromiseId,
     ) -> Result<(), anyhow::Error> {
-<<<<<<< HEAD
         let durability = Durability2::<Ctx, (), SerializableError>::new(
-=======
-        record_host_function_call("golem::api", "delete_promise");
-        let promise_id: PromiseId = promise_id.into();
-        Durability::<Ctx, PromiseId, (), SerializableError>::wrap(
->>>>>>> 74946694
             self,
             "", // TODO: fix in 2.0
             "golem_delete_promise",
@@ -220,11 +207,13 @@
 
         let promise_id: PromiseId = promise_id.into();
         if durability.is_live() {
-            let result = Ok(self
-                .public_state
-                .promise_service
-                .delete(promise_id.clone())
-                .await);
+            let result = {
+                self.public_state
+                    .promise_service
+                    .delete(promise_id.clone())
+                    .await;
+                Ok(())
+            };
             durability.persist(self, promise_id, result).await
         } else {
             durability.replay(self).await
@@ -451,7 +440,6 @@
     }
 
     async fn generate_idempotency_key(&mut self) -> anyhow::Result<golem::api0_2_0::host::Uuid> {
-<<<<<<< HEAD
         let durability = Durability2::<Ctx, (u64, u64), SerializableError>::new(
             self,
             "golem api",
@@ -459,9 +447,6 @@
             WrappedFunctionType::WriteRemote,
         )
         .await?;
-=======
-        record_host_function_call("golem::api", "generate_idempotency_key");
->>>>>>> 74946694
 
         let current_idempotency_key = self
             .get_current_idempotency_key()
@@ -473,7 +458,7 @@
         let (hi, lo) = if durability.is_live() {
             let key = IdempotencyKey::derived(&current_idempotency_key, oplog_index);
             let uuid = Uuid::parse_str(&key.value.to_string()).unwrap(); // this is guaranteed to be a uuid
-            let result = Ok(uuid.as_u64_pair());
+            let result: Result<(u64, u64), anyhow::Error> = Ok(uuid.as_u64_pair());
             durability.persist(self, (), result).await
         } else {
             durability.replay(self).await
@@ -488,7 +473,6 @@
         target_version: ComponentVersion,
         mode: UpdateMode,
     ) -> anyhow::Result<()> {
-<<<<<<< HEAD
         let durability = Durability2::<Ctx, (), SerializableError>::new(
             self,
             "golem::api",
@@ -496,9 +480,6 @@
             WrappedFunctionType::WriteRemote,
         )
         .await?;
-=======
-        record_host_function_call("golem::api", "update_worker");
->>>>>>> 74946694
 
         let worker_id: WorkerId = worker_id.into();
         let owned_worker_id = OwnedWorkerId::new(&self.owned_worker_id.account_id, &worker_id);

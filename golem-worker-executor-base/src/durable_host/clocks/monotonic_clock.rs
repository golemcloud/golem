// Copyright 2024-2025 Golem Cloud
//
// Licensed under the Apache License, Version 2.0 (the "License");
// you may not use this file except in compliance with the License.
// You may obtain a copy of the License at
//
//     http://www.apache.org/licenses/LICENSE-2.0
//
// Unless required by applicable law or agreed to in writing, software
// distributed under the License is distributed on an "AS IS" BASIS,
// WITHOUT WARRANTIES OR CONDITIONS OF ANY KIND, either express or implied.
// See the License for the specific language governing permissions and
// limitations under the License.

use async_trait::async_trait;
use wasmtime::component::Resource;

use crate::durable_host::serialized::SerializableError;
use crate::durable_host::{Durability2, DurableWorkerCtx};
use crate::metrics::wasm::record_host_function_call;
use crate::services::oplog::CommitLevel;
use crate::workerctx::WorkerCtx;
use golem_common::model::oplog::WrappedFunctionType;
use wasmtime_wasi::bindings::clocks::monotonic_clock::{Duration, Host, Instant, Pollable};

#[async_trait]
impl<Ctx: WorkerCtx> Host for DurableWorkerCtx<Ctx> {
    async fn now(&mut self) -> anyhow::Result<Instant> {
<<<<<<< HEAD
        let durability = Durability2::<Ctx, Instant, SerializableError>::new(
=======
        record_host_function_call("clocks::monotonic_clock", "now");
        Durability::<Ctx, (), Instant, SerializableError>::wrap(
>>>>>>> 74946694
            self,
            "monotonic_clock",
            "now",
            WrappedFunctionType::ReadLocal,
        )
        .await?;

        if durability.is_live() {
            let result = Host::now(&mut self.as_wasi_view()).await;
            durability.persist(self, (), result).await
        } else {
            durability.replay(self).await
        }
    }

    async fn resolution(&mut self) -> anyhow::Result<Instant> {
<<<<<<< HEAD
        let durability = Durability2::<Ctx, Instant, SerializableError>::new(
=======
        record_host_function_call("clocks::monotonic_clock", "resolution");
        Durability::<Ctx, (), Instant, SerializableError>::wrap(
>>>>>>> 74946694
            self,
            "monotonic_clock",
            "resolution",
            WrappedFunctionType::ReadLocal,
        )
        .await?;

        if durability.is_live() {
            let result = Host::resolution(&mut self.as_wasi_view()).await;
            durability.persist(self, (), result).await
        } else {
            durability.replay(self)
        }
    }

    async fn subscribe_instant(&mut self, when: Instant) -> anyhow::Result<Resource<Pollable>> {
        record_host_function_call("clocks::monotonic_clock", "subscribe_instant");
        Host::subscribe_instant(&mut self.as_wasi_view(), when).await
    }

    async fn subscribe_duration(&mut self, when: Duration) -> anyhow::Result<Resource<Pollable>> {
<<<<<<< HEAD
        let durability = Durability2::<Ctx, Instant, SerializableError>::new(
=======
        record_host_function_call("clocks::monotonic_clock", "subscribe_duration");
        let now = Durability::<Ctx, (), Instant, SerializableError>::wrap(
>>>>>>> 74946694
            self,
            "monotonic_clock",
            "now", // TODO: fix in 2.0 - should be 'subscribe_duration' but have to keep for backward compatibility with Golem 1.0
            WrappedFunctionType::ReadLocal,
        )
        .await?;

        let now = {
            if durability.is_live() {
                let result = Host::now(&mut self.as_wasi_view()).await;
                durability.persist(self, (), result).await
            } else {
                durability.replay(self).await
            }
        }?;

        self.state.oplog.commit(CommitLevel::DurableOnly).await;
        let when = now.saturating_add(when);
        Host::subscribe_instant(&mut self.as_wasi_view(), when).await
    }
}<|MERGE_RESOLUTION|>--- conflicted
+++ resolved
@@ -26,12 +26,7 @@
 #[async_trait]
 impl<Ctx: WorkerCtx> Host for DurableWorkerCtx<Ctx> {
     async fn now(&mut self) -> anyhow::Result<Instant> {
-<<<<<<< HEAD
         let durability = Durability2::<Ctx, Instant, SerializableError>::new(
-=======
-        record_host_function_call("clocks::monotonic_clock", "now");
-        Durability::<Ctx, (), Instant, SerializableError>::wrap(
->>>>>>> 74946694
             self,
             "monotonic_clock",
             "now",
@@ -48,12 +43,7 @@
     }
 
     async fn resolution(&mut self) -> anyhow::Result<Instant> {
-<<<<<<< HEAD
         let durability = Durability2::<Ctx, Instant, SerializableError>::new(
-=======
-        record_host_function_call("clocks::monotonic_clock", "resolution");
-        Durability::<Ctx, (), Instant, SerializableError>::wrap(
->>>>>>> 74946694
             self,
             "monotonic_clock",
             "resolution",
@@ -65,7 +55,7 @@
             let result = Host::resolution(&mut self.as_wasi_view()).await;
             durability.persist(self, (), result).await
         } else {
-            durability.replay(self)
+            durability.replay(self).await
         }
     }
 
@@ -75,12 +65,7 @@
     }
 
     async fn subscribe_duration(&mut self, when: Duration) -> anyhow::Result<Resource<Pollable>> {
-<<<<<<< HEAD
         let durability = Durability2::<Ctx, Instant, SerializableError>::new(
-=======
-        record_host_function_call("clocks::monotonic_clock", "subscribe_duration");
-        let now = Durability::<Ctx, (), Instant, SerializableError>::wrap(
->>>>>>> 74946694
             self,
             "monotonic_clock",
             "now", // TODO: fix in 2.0 - should be 'subscribe_duration' but have to keep for backward compatibility with Golem 1.0

--- conflicted
+++ resolved
@@ -1610,184 +1610,6 @@
         !self.is_live()
     }
 
-<<<<<<< HEAD
-    fn get_out_of_deleted_region(&mut self) {
-        if self.is_replay() {
-            let update_next_deleted_region = match &self.next_deleted_region {
-                Some(region) if region.start == (self.last_replayed_index.next()) => {
-                    let target = region.end.next(); // we want to continue reading _after_ the region
-                    debug!(
-                        "Worker {} reached deleted region at {}, jumping to {} (oplog size: {})",
-                        self.owned_worker_id.worker_id, region.start, target, self.replay_target
-                    );
-                    self.last_replayed_index = target.previous(); // so we set the last replayed index to the end of the region
-
-                    true
-                }
-                _ => false,
-            };
-
-            if update_next_deleted_region {
-                self.next_deleted_region = self
-                    .deleted_regions
-                    .find_next_deleted_region(self.last_replayed_index);
-            }
-        }
-    }
-
-    /// Reads the next oplog entry, and skips every hint entry following it.
-    /// Returns the oplog index of the entry read, no matter how many more hint entries
-    /// were read.
-    async fn get_oplog_entry(&mut self) -> (OplogIndex, OplogEntry) {
-        let read_idx = self.last_replayed_index.next();
-        let entry = self.internal_get_next_oplog_entry().await;
-
-        // Skipping hint entries
-        while self.is_replay() {
-            let saved_replay_idx = self.last_replayed_index;
-            let saved_next_deleted_region = self.next_deleted_region.clone();
-            let entry = self.internal_get_next_oplog_entry().await;
-            if !entry.is_hint() {
-                // TODO: cache the last hint entry to avoid reading it again
-                self.last_replayed_index = saved_replay_idx;
-                self.next_deleted_region = saved_next_deleted_region;
-                break;
-            }
-        }
-
-        (read_idx, entry)
-    }
-
-    /// Gets the next oplog entry, no matter if it is hint or not, following jumps
-    async fn internal_get_next_oplog_entry(&mut self) -> OplogEntry {
-        assert!(self.is_replay());
-
-        let read_idx = self.last_replayed_index.next();
-
-        let oplog_entries = self.read_oplog(read_idx, 1).await;
-        let oplog_entry = oplog_entries.into_iter().next().unwrap();
-        self.move_replay_idx(read_idx);
-
-        oplog_entry
-    }
-
-    fn move_replay_idx(&mut self, new_idx: OplogIndex) {
-        self.last_replayed_index = new_idx;
-        self.get_out_of_deleted_region();
-    }
-
-    async fn lookup_oplog_entry(
-        &mut self,
-        begin_idx: OplogIndex,
-        check: impl Fn(&OplogEntry, OplogIndex) -> bool,
-    ) -> Option<OplogIndex> {
-        let mut start = self.last_replayed_index.next();
-        const CHUNK_SIZE: u64 = 1024;
-        while start < self.replay_target {
-            let entries = self
-                .oplog_service
-                .read(&self.owned_worker_id, start, CHUNK_SIZE)
-                .await;
-            for (idx, entry) in &entries {
-                // TODO: handle deleted regions
-                if check(entry, begin_idx) {
-                    return Some(*idx);
-                }
-            }
-            start = start.range_end(entries.len() as u64).next();
-        }
-
-        None
-    }
-
-    async fn get_oplog_entry_exported_function_invoked(
-        &mut self,
-    ) -> Result<
-        Option<(
-            String,
-            Vec<Value>,
-            IdempotencyKey,
-            Option<CallingConvention>,
-        )>,
-        GolemError,
-    > {
-        loop {
-            if self.is_replay() {
-                let (_, oplog_entry) = self.get_oplog_entry().await;
-                match &oplog_entry {
-                    OplogEntry::ExportedFunctionInvoked {
-                        function_name,
-                        idempotency_key,
-                        calling_convention,
-                        ..
-                    } => {
-                        let request: Vec<golem_wasm_rpc::protobuf::Val> = self
-                            .oplog
-                            .get_payload_of_entry(&oplog_entry)
-                            .await
-                            .expect("failed to deserialize function request payload")
-                            .unwrap();
-                        let request = request
-                            .into_iter()
-                            .map(|val| {
-                                val.try_into()
-                                    .expect("failed to decode serialized protobuf value")
-                            })
-                            .collect::<Vec<Value>>();
-                        break Ok(Some((
-                            function_name.to_string(),
-                            request,
-                            idempotency_key.clone(),
-                            *calling_convention,
-                        )));
-                    }
-                    entry if entry.is_hint() => {}
-                    _ => {
-                        break Err(GolemError::unexpected_oplog_entry(
-                            "ExportedFunctionInvoked",
-                            format!("{:?}", oplog_entry),
-                        ));
-                    }
-                }
-            } else {
-                break Ok(None);
-            }
-        }
-    }
-
-    async fn get_oplog_entry_exported_function_completed(
-        &mut self,
-    ) -> Result<Option<TypeAnnotatedValue>, GolemError> {
-        loop {
-            if self.is_replay() {
-                let (_, oplog_entry) = self.get_oplog_entry().await;
-                match &oplog_entry {
-                    OplogEntry::ExportedFunctionCompleted { .. } => {
-                        let response: TypeAnnotatedValue = self
-                            .oplog
-                            .get_payload_of_entry(&oplog_entry)
-                            .await
-                            .expect("failed to deserialize function response payload")
-                            .unwrap();
-
-                        break Ok(Some(response));
-                    }
-                    entry if entry.is_hint() => {}
-                    _ => {
-                        break Err(GolemError::unexpected_oplog_entry(
-                            "ExportedFunctionCompleted",
-                            format!("{:?}", oplog_entry),
-                        ));
-                    }
-                }
-            } else {
-                break Ok(None);
-            }
-        }
-    }
-
-=======
->>>>>>> 475d5a82
     pub async fn sleep_until(&self, when: DateTime<Utc>) -> Result<(), GolemError> {
         let promise_id = self
             .promise_service

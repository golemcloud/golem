--- conflicted
+++ resolved
@@ -314,11 +314,7 @@
             .worker_service
             .update_status(
                 &self.worker_id.worker_id,
-<<<<<<< HEAD
                 status,
-=======
-                status.clone(),
->>>>>>> 37d9eb5a
                 self.state.deleted_regions.clone(),
                 self.state.overridden_retry_policy.clone(),
                 oplog_idx,
@@ -357,232 +353,6 @@
 
     pub fn rpc(&self) -> Arc<dyn Rpc + Send + Sync> {
         self.state.rpc.clone()
-<<<<<<< HEAD
-=======
-    }
-}
-
-pub(crate) trait Durability<Ctx: WorkerCtx, SerializedSuccess, SerializedErr> {
-    /// Wrap a WASI call with durability handling
-    ///
-    /// The function checks if the execution is live, and if so performs the function and then
-    /// saves its results into the oplog. If the execution is not live, it reads the previously
-    /// saved results from the oplog and returns them.
-    ///
-    /// Type parameters:
-    /// - `AsyncFn`: the async WASI function to perform, expected to return with a Result of `Success` or `Err`
-    /// - `Success`: The type of the success value returned by the WASI function
-    /// - `Err`: The type of the error value returned by the WASI function. There need to be a conversion from `GolemError`
-    ///    to `Err` to be able to return internal failures.
-    /// - `SerializedSuccess`: The type of the success value serialized into the oplog. It has to be encodeable/decodeable
-    ///   and convertable from/to `Success`
-    /// - `SerializedErr`: The type of the error value serialized into the oplog. It has to be encodeable/decodeable and
-    ///    convertable from/to `Err`
-    ///
-    /// Parameters:
-    /// - `wrapped_function_type`: The type of the wrapped function, it is a combination of being local or remote, and
-    ///   being read or write
-    /// - `function_name`: The name of the function, used for logging
-    /// - `function`: The async WASI function to perform
-    async fn wrap<Success, Err, AsyncFn>(
-        &mut self,
-        wrapped_function_type: WrappedFunctionType,
-        function_name: &str,
-        function: AsyncFn,
-    ) -> Result<Success, Err>
-    where
-        Success: Clone,
-        AsyncFn: for<'b> FnOnce(
-            &'b mut DurableWorkerCtx<Ctx>,
-        )
-            -> Pin<Box<dyn Future<Output = Result<Success, Err>> + 'b + Send>>,
-        SerializedSuccess:
-            Encode + Decode + DeserializeOwned + From<Success> + Into<Success> + Debug,
-        SerializedErr: Encode
-            + Decode
-            + DeserializeOwned
-            + for<'b> From<&'b Err>
-            + From<GolemError>
-            + Into<Err>
-            + Debug;
-
-    /// A version of `wrap` allowing conversion between the success value and the serialized value within the mutable worker context.
-    ///
-    /// This can be used to fetch/register resources.
-    async fn custom_wrap<Success, Err, AsyncFn, GetFn, PutFn>(
-        &mut self,
-        wrapped_function_type: WrappedFunctionType,
-        function_name: &str,
-        function: AsyncFn,
-        get_serializable: GetFn,
-        put_serializable: PutFn,
-    ) -> Result<Success, Err>
-    where
-        AsyncFn: for<'b> FnOnce(
-            &'b mut DurableWorkerCtx<Ctx>,
-        )
-            -> Pin<Box<dyn Future<Output = Result<Success, Err>> + 'b + Send>>,
-        GetFn: FnOnce(&mut DurableWorkerCtx<Ctx>, &Success) -> Result<SerializedSuccess, Err>,
-        PutFn: for<'b> FnOnce(
-            &'b mut DurableWorkerCtx<Ctx>,
-            SerializedSuccess,
-        )
-            -> Pin<Box<dyn Future<Output = Result<Success, Err>> + 'b + Send>>,
-        SerializedSuccess: Encode + Decode + DeserializeOwned + Debug,
-        SerializedErr: Encode
-            + Decode
-            + DeserializeOwned
-            + for<'b> From<&'b Err>
-            + From<GolemError>
-            + Into<Err>
-            + Debug;
-}
-
-impl<Ctx: WorkerCtx, SerializedSuccess, SerializedErr>
-    Durability<Ctx, SerializedSuccess, SerializedErr> for DurableWorkerCtx<Ctx>
-{
-    async fn wrap<Success, Err, AsyncFn>(
-        &mut self,
-        wrapped_function_type: WrappedFunctionType,
-        function_name: &str,
-        function: AsyncFn,
-    ) -> Result<Success, Err>
-    where
-        Success: Clone,
-        AsyncFn: for<'b> FnOnce(
-            &'b mut DurableWorkerCtx<Ctx>,
-        )
-            -> Pin<Box<dyn Future<Output = Result<Success, Err>> + 'b + Send>>,
-        SerializedSuccess:
-            Encode + Decode + DeserializeOwned + From<Success> + Into<Success> + Debug,
-        SerializedErr: Encode
-            + Decode
-            + DeserializeOwned
-            + for<'b> From<&'b Err>
-            + From<GolemError>
-            + Into<Err>
-            + Debug,
-    {
-        self.state.consume_hint_entries().await;
-        if self.state.is_live() {
-            let result = function(self).await;
-            let serializable_result: Result<SerializedSuccess, SerializedErr> = result
-                .as_ref()
-                .map(|result| result.clone().into())
-                .map_err(|err| err.into());
-            let oplog_entry = OplogEntry::imported_function_invoked(
-                Timestamp::now_utc(),
-                function_name.to_string(),
-                &serializable_result,
-                wrapped_function_type.clone(),
-            )
-            .unwrap_or_else(|err| {
-                panic!(
-                    "failed to serialize function response: {:?}: {err}",
-                    serializable_result
-                )
-            });
-            self.state.set_oplog_entry(oplog_entry).await;
-            if matches!(wrapped_function_type, WrappedFunctionType::WriteRemote) {
-                self.state.commit_oplog().await;
-            }
-            result
-        } else {
-            let oplog_entry =
-                crate::get_oplog_entry!(self.state, OplogEntry::ImportedFunctionInvoked)
-                    .map_err(|err| Into::<SerializedErr>::into(err).into())?;
-            let response = oplog_entry
-                .response::<Result<SerializedSuccess, SerializedErr>>()
-                .unwrap_or_else(|err| {
-                    panic!(
-                        "failed to deserialize function response: {:?}: {err}",
-                        oplog_entry
-                    )
-                })
-                .unwrap();
-
-            response
-                .map(|serialized_success| serialized_success.into())
-                .map_err(|serialized_err| serialized_err.into())
-        }
-    }
-
-    async fn custom_wrap<Success, Err, AsyncFn, GetFn, PutFn>(
-        &mut self,
-        wrapped_function_type: WrappedFunctionType,
-        function_name: &str,
-        function: AsyncFn,
-        get_serializable: GetFn,
-        put_serializable: PutFn,
-    ) -> Result<Success, Err>
-    where
-        AsyncFn: for<'b> FnOnce(
-            &'b mut DurableWorkerCtx<Ctx>,
-        )
-            -> Pin<Box<dyn Future<Output = Result<Success, Err>> + 'b + Send>>,
-        GetFn: FnOnce(&mut DurableWorkerCtx<Ctx>, &Success) -> Result<SerializedSuccess, Err>,
-        PutFn: for<'b> FnOnce(
-            &'b mut DurableWorkerCtx<Ctx>,
-            SerializedSuccess,
-        )
-            -> Pin<Box<dyn Future<Output = Result<Success, Err>> + 'b + Send>>,
-        SerializedSuccess: Encode + Decode + DeserializeOwned + Debug,
-        SerializedErr: Encode
-            + Decode
-            + DeserializeOwned
-            + for<'b> From<&'b Err>
-            + From<GolemError>
-            + Into<Err>
-            + Debug,
-    {
-        self.state.consume_hint_entries().await;
-        if self.state.is_live() {
-            let result = function(self).await;
-            let serializable_result: Result<SerializedSuccess, SerializedErr> = result
-                .as_ref()
-                .map_err(|err| err.into())
-                .and_then(|result| get_serializable(self, result).map_err(|err| (&err).into()));
-
-            let oplog_entry = OplogEntry::imported_function_invoked(
-                Timestamp::now_utc(),
-                function_name.to_string(),
-                &serializable_result,
-                wrapped_function_type.clone(),
-            )
-            .unwrap_or_else(|err| {
-                panic!(
-                    "failed to serialize function response: {:?}: {err}",
-                    serializable_result
-                )
-            });
-            self.state.set_oplog_entry(oplog_entry).await;
-            if matches!(wrapped_function_type, WrappedFunctionType::WriteRemote) {
-                self.state.commit_oplog().await;
-            }
-            result
-        } else {
-            let oplog_entry =
-                crate::get_oplog_entry!(self.state, OplogEntry::ImportedFunctionInvoked)
-                    .map_err(|err| Into::<SerializedErr>::into(err).into())?;
-            let response = oplog_entry
-                .response::<Result<SerializedSuccess, SerializedErr>>()
-                .unwrap_or_else(|err| {
-                    panic!(
-                        "failed to deserialize function response: {:?}: {err}",
-                        oplog_entry
-                    )
-                })
-                .unwrap();
-
-            match response {
-                Ok(serialized_success) => {
-                    let success = put_serializable(self, serialized_success).await?;
-                    Ok(success)
-                }
-                Err(serialized_err) => Err(serialized_err.into()),
-            }
-        }
->>>>>>> 37d9eb5a
     }
 }
 
@@ -693,7 +463,6 @@
 
         if self.state.is_live() {
             let needs_commit = match trap_type {
-<<<<<<< HEAD
                 TrapType::Error(error) => Some(OplogEntry::error(error.clone())),
                 TrapType::Interrupt(InterruptKind::Interrupt) => Some(OplogEntry::interrupted()),
                 TrapType::Interrupt(InterruptKind::Suspend) => Some(OplogEntry::suspend()),
@@ -703,37 +472,6 @@
 
             if let Some(entry) = needs_commit {
                 self.state.set_oplog_entry(entry).await;
-=======
-                TrapType::Error(error) => {
-                    self.state
-                        .set_oplog_entry(OplogEntry::Error {
-                            timestamp: Timestamp::now_utc(),
-                            error: error.clone(),
-                        })
-                        .await;
-                    true
-                }
-                TrapType::Interrupt(InterruptKind::Interrupt) => {
-                    self.state
-                        .set_oplog_entry(OplogEntry::Interrupted {
-                            timestamp: Timestamp::now_utc(),
-                        })
-                        .await;
-                    true
-                }
-                TrapType::Exit => {
-                    self.state
-                        .set_oplog_entry(OplogEntry::Exited {
-                            timestamp: Timestamp::now_utc(),
-                        })
-                        .await;
-                    true
-                }
-                _ => false,
-            };
-
-            if needs_commit {
->>>>>>> 37d9eb5a
                 self.state.commit_oplog().await;
             }
         }
@@ -766,10 +504,6 @@
         );
 
         Ok(calculate_worker_status(
-<<<<<<< HEAD
-            self.state.recovery_management.clone(),
-=======
->>>>>>> 37d9eb5a
             &retry_config,
             error,
             previous_tries,
@@ -1207,15 +941,11 @@
         oplog_entry
     }
 
-<<<<<<< HEAD
     async fn lookup_oplog_entry(
         &mut self,
         begin_idx: u64,
         check: impl Fn(&OplogEntry, u64) -> bool,
     ) -> Option<u64> {
-=======
-    async fn lookup_oplog_entry_end_operation(&mut self, begin_idx: u64) -> Option<u64> {
->>>>>>> 37d9eb5a
         let mut start = self.oplog_idx;
         const CHUNK_SIZE: u64 = 1024;
         while start < self.oplog_size {
@@ -1224,18 +954,8 @@
                 .read(&self.worker_id, start, CHUNK_SIZE)
                 .await;
             for (n, entry) in entries.iter().enumerate() {
-<<<<<<< HEAD
                 if check(entry, begin_idx) {
                     return Some(start + n as u64);
-=======
-                match entry {
-                    OplogEntry::EndAtomicRegion { begin_index, .. }
-                        if begin_idx == *begin_index =>
-                    {
-                        return Some(start + n as u64);
-                    }
-                    _ => {}
->>>>>>> 37d9eb5a
                 }
             }
             start += entries.len() as u64;

--- conflicted
+++ resolved
@@ -573,13 +573,8 @@
 
     async fn invoke_and_await_worker_internal_typed<Req: GrpcInvokeRequest>(
         &self,
-<<<<<<< HEAD
-        request: &golem::workerexecutor::v1::InvokeAndAwaitWorkerRequest,
-    ) -> Result<golem::workerexecutor::v1::InvokeAndAwaitWorkerSuccess, GolemError> {
-=======
         request: &Req,
     ) -> Result<TypeAnnotatedValue, GolemError> {
->>>>>>> dc397bf2
         let full_function_name = request.name();
 
         let worker = self.get_or_create(request).await?;
@@ -606,13 +601,8 @@
                 function_input,
             )
             .await?;
-<<<<<<< HEAD
-        let output = values.into_iter().map(|val| val.into()).collect();
-        Ok(golem::workerexecutor::v1::InvokeAndAwaitWorkerSuccess { output })
-=======
 
         Ok(values)
->>>>>>> dc397bf2
     }
 
     async fn get_or_create<Req: GrpcInvokeRequest>(
@@ -1283,13 +1273,8 @@
 
     async fn invoke_and_await_worker(
         &self,
-<<<<<<< HEAD
         request: Request<golem::workerexecutor::v1::InvokeAndAwaitWorkerRequest>,
     ) -> Result<Response<golem::workerexecutor::v1::InvokeAndAwaitWorkerResponse>, Status> {
-=======
-        request: Request<InvokeAndAwaitWorkerRequest>,
-    ) -> Result<Response<golem::workerexecutor::InvokeAndAwaitWorkerResponse>, Status> {
->>>>>>> dc397bf2
         let request = request.into_inner();
         let record = recorded_grpc_api_request!(
             "invoke_and_await_worker",
@@ -1299,29 +1284,18 @@
             account_id = proto_account_id_string(&request.account_id),
         );
 
-<<<<<<< HEAD
-        match self.invoke_and_await_worker_internal(&request).instrument(record.span.clone()).await {
-            Ok(result) => record.succeed(Ok(Response::new(
-                golem::workerexecutor::v1::InvokeAndAwaitWorkerResponse {
-                    result: Some(
-                        golem::workerexecutor::v1::invoke_and_await_worker_response::Result::Success(result),
-                    ),
-                },
-            ))),
-=======
         match self.invoke_and_await_worker_internal_proto(&request).instrument(record.span.clone()).await {
             Ok(output) => {
                 let result = InvokeAndAwaitWorkerSuccess { output };
 
                 record.succeed(Ok(Response::new(
-                    golem::workerexecutor::InvokeAndAwaitWorkerResponse {
+                    golem::workerexecutor::v1::InvokeAndAwaitWorkerResponse {
                         result: Some(
-                            golem::workerexecutor::invoke_and_await_worker_response::Result::Success(result),
+                            golem::workerexecutor::v1::invoke_and_await_worker_response::Result::Success(result),
                         ),
                     },
                 )))
             },
->>>>>>> dc397bf2
             Err(err) => record.fail(
                 Ok(Response::new(
                     golem::workerexecutor::v1::InvokeAndAwaitWorkerResponse {
@@ -1353,23 +1327,23 @@
         match self.invoke_and_await_worker_internal_typed(&request).instrument(record.span.clone()).await {
             Ok(type_annotated_value) => {
 
-                let result = golem::workerexecutor::InvokeAndAwaitWorkerSuccessTyped { output: Some(golem_wasm_rpc::protobuf::TypeAnnotatedValue {
+                let result = golem::workerexecutor::v1::InvokeAndAwaitWorkerSuccessTyped { output: Some(golem_wasm_rpc::protobuf::TypeAnnotatedValue {
                     type_annotated_value: Some(type_annotated_value),
                 })};
 
                 record.succeed(Ok(Response::new(
-                    golem::workerexecutor::InvokeAndAwaitWorkerResponseTyped {
+                    golem::workerexecutor::v1::InvokeAndAwaitWorkerResponseTyped {
                         result: Some(
-                            golem::workerexecutor::invoke_and_await_worker_response_typed::Result::Success(result),
+                            golem::workerexecutor::v1::invoke_and_await_worker_response_typed::Result::Success(result),
                         ),
                     },
                 )))
             },
             Err(err) => record.fail(
                 Ok(Response::new(
-                    golem::workerexecutor::InvokeAndAwaitWorkerResponseTyped {
+                    golem::workerexecutor::v1::InvokeAndAwaitWorkerResponseTyped {
                         result: Some(
-                            golem::workerexecutor::invoke_and_await_worker_response_typed::Result::Failure(
+                            golem::workerexecutor::v1::invoke_and_await_worker_response_typed::Result::Failure(
                                 err.clone().into(),
                             ),
                         ),

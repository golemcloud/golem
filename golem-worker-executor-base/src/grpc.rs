// Copyright 2024 Golem Cloud
//
// Licensed under the Apache License, Version 2.0 (the "License");
// you may not use this file except in compliance with the License.
// You may obtain a copy of the License at
//
//     http://www.apache.org/licenses/LICENSE-2.0
//
// Unless required by applicable law or agreed to in writing, software
// distributed under the License is distributed on an "AS IS" BASIS,
// WITHOUT WARRANTIES OR CONDITIONS OF ANY KIND, either express or implied.
// See the License for the specific language governing permissions and
// limitations under the License.

use futures::stream::BoxStream;
use futures_util::Stream;
use gethostname::gethostname;
use golem_wasm_rpc::protobuf::type_annotated_value::TypeAnnotatedValue;
use golem_wasm_rpc::protobuf::Val;
use std::cmp::min;
use std::collections::HashMap;
use std::fmt::{Debug, Display, Formatter};
use std::marker::PhantomData;
use std::path::PathBuf;
use std::pin::Pin;
use std::sync::Arc;
use std::task::{Context, Poll};
use tokio::sync::broadcast::error::RecvError;
use tokio_stream::wrappers::errors::BroadcastStreamRecvError;
use tonic::{Request, Response, Status};
use tracing::{debug, error, info, warn, Instrument};
use uuid::Uuid;
use wasmtime::Error;

use crate::error::*;
use golem_api_grpc::proto::golem;
use golem_api_grpc::proto::golem::common::ResourceLimits as GrpcResourceLimits;
use golem_api_grpc::proto::golem::worker::{Cursor, ResourceMetadata, UpdateMode};
use golem_api_grpc::proto::golem::workerexecutor::v1::worker_executor_server::WorkerExecutor;
use golem_api_grpc::proto::golem::workerexecutor::v1::{
<<<<<<< HEAD
    get_file_response, get_file_success_response, ConnectWorkerRequest, DeleteWorkerRequest, GetFileRequest, GetFileResponse, GetFilesRequest, GetFilesResponse, GetOplogRequest, GetOplogResponse, GetRunningWorkersMetadataRequest, GetRunningWorkersMetadataResponse, GetWorkersMetadataRequest, GetWorkersMetadataResponse, InvokeAndAwaitWorkerRequest, InvokeAndAwaitWorkerResponseTyped, InvokeAndAwaitWorkerSuccess, UpdateWorkerRequest, UpdateWorkerResponse
=======
    ConnectWorkerRequest, DeleteWorkerRequest, GetOplogRequest, GetOplogResponse,
    GetRunningWorkersMetadataRequest, GetRunningWorkersMetadataResponse, GetWorkersMetadataRequest,
    GetWorkersMetadataResponse, InvokeAndAwaitWorkerRequest, InvokeAndAwaitWorkerResponseTyped,
    InvokeAndAwaitWorkerSuccess, SearchOplogRequest, SearchOplogResponse, UpdateWorkerRequest,
    UpdateWorkerResponse,
>>>>>>> f5424943
};
use golem_common::grpc::{
    proto_account_id_string, proto_component_id_string, proto_idempotency_key_string,
    proto_promise_id_string, proto_target_worker_id_string, proto_worker_id_string,
};
use golem_common::metrics::api::record_new_grpc_api_active_stream;
use golem_common::model::oplog::{OplogIndex, UpdateDescription};
use golem_common::model::{
    AccountId, ComponentId, ComponentType, IdempotencyKey, OwnedWorkerId, ScanCursor, ShardId,
    TargetWorkerId, TimestampedWorkerInvocation, WorkerEvent, WorkerFilter, WorkerId,
    WorkerInvocation, WorkerMetadata, WorkerStatus, WorkerStatusRecord,
};
use golem_common::{model as common_model, recorded_grpc_api_request};

use crate::model::public_oplog::{
    find_component_version_at, get_public_oplog_chunk, search_public_oplog,
};
use crate::model::{InterruptKind, LastError};
use crate::services::events::Event;
use crate::services::worker_activator::{DefaultWorkerActivator, LazyWorkerActivator};
use crate::services::worker_event::WorkerEventReceiver;
use crate::services::{
    All, HasActiveWorkers, HasAll, HasComponentService, HasEvents, HasOplogService, HasPromiseService, HasRunningWorkerEnumerationService, HasShardManagerService, HasShardService, HasWasmtimeEngine, HasWorkerActivator, HasWorkerEnumerationService, HasWorkerService, UsesAllDeps
};
use crate::worker::Worker;
use crate::workerctx::WorkerCtx;

pub enum GrpcError<E> {
    Transport(tonic::transport::Error),
    Status(Status),
    Domain(E),
    Unexpected(String),
}

impl<E: Debug> Debug for GrpcError<E> {
    fn fmt(&self, f: &mut Formatter<'_>) -> std::fmt::Result {
        match self {
            GrpcError::Transport(err) => write!(f, "Transport({err:?})"),
            GrpcError::Status(err) => write!(f, "Status({err:?})"),
            GrpcError::Domain(err) => write!(f, "Domain({err:?})"),
            GrpcError::Unexpected(err) => write!(f, "Unexpected({err:?})"),
        }
    }
}

impl<E: Debug> Display for GrpcError<E> {
    fn fmt(&self, f: &mut Formatter<'_>) -> std::fmt::Result {
        match self {
            GrpcError::Transport(err) => write!(f, "gRPC transport error: {err})"),
            GrpcError::Status(err) => write!(f, "Failed gRPC request: {err})"),
            GrpcError::Domain(err) => write!(f, "gRPC request failed with {err:?}"),
            GrpcError::Unexpected(err) => write!(f, "Unexpected error {err}"),
        }
    }
}

impl<E: Debug> std::error::Error for GrpcError<E> {}

impl<E> From<tonic::transport::Error> for GrpcError<E> {
    fn from(value: tonic::transport::Error) -> Self {
        Self::Transport(value)
    }
}

impl<E> From<Status> for GrpcError<E> {
    fn from(value: Status) -> Self {
        Self::Status(value)
    }
}

impl<E> From<String> for GrpcError<E> {
    fn from(value: String) -> Self {
        Self::Unexpected(value)
    }
}

pub fn is_grpc_retriable<E>(error: &GrpcError<E>) -> bool {
    match error {
        GrpcError::Transport(_) => true,
        GrpcError::Status(status) => status.code() == tonic::Code::Unavailable,
        GrpcError::Domain(_) => false,
        GrpcError::Unexpected(_) => false,
    }
}

/// This is the implementation of the Worker Executor gRPC API
pub struct WorkerExecutorImpl<
    Ctx: WorkerCtx,
    Svcs: HasAll<Ctx> + UsesAllDeps<Ctx = Ctx> + Send + Sync + 'static,
> {
    /// Reference to all the initialized services
    services: Svcs,
    ctx: PhantomData<Ctx>,
}

impl<Ctx: WorkerCtx, Svcs: HasAll<Ctx> + UsesAllDeps<Ctx = Ctx> + Send + Sync + 'static> Clone
    for WorkerExecutorImpl<Ctx, Svcs>
{
    fn clone(&self) -> Self {
        Self {
            services: self.services.clone(),
            ctx: PhantomData,
        }
    }
}

type ResponseResult<T> = Result<Response<T>, Status>;
type ResponseStream = WorkerEventStream;

impl<Ctx: WorkerCtx, Svcs: HasAll<Ctx> + UsesAllDeps<Ctx = Ctx> + Send + Sync + 'static>
    WorkerExecutorImpl<Ctx, Svcs>
{
    pub async fn new(
        services: Svcs,
        lazy_worker_activator: Arc<LazyWorkerActivator>,
        port: u16,
    ) -> Result<Self, Error> {
        let worker_executor = WorkerExecutorImpl {
            services: services.clone(),
            ctx: PhantomData,
        };
        let worker_activator = Arc::new(DefaultWorkerActivator::new(services));
        lazy_worker_activator.set(worker_activator);

        let host = gethostname().to_string_lossy().to_string();

        info!(host, port, "Registering worker executor");

        let shard_assignment = worker_executor
            .shard_manager_service()
            .register(host, port)
            .await?;

        worker_executor.shard_service().register(
            shard_assignment.number_of_shards,
            &shard_assignment.shard_ids,
        );

        info!("Registered worker executor, waiting for shard assignment...");

        Ctx::on_shard_assignment_changed(&worker_executor).await?;

        Ok(worker_executor)
    }

    async fn validate_worker_status(
        &self,
        owned_worker_id: &OwnedWorkerId,
        metadata: &Option<WorkerMetadata>,
    ) -> Result<WorkerStatusRecord, GolemError> {
        let worker_status =
            Ctx::compute_latest_worker_status(self, owned_worker_id, metadata).await?;

        match &worker_status.status {
            WorkerStatus::Failed => {
                let error_and_retry_count =
                    Ctx::get_last_error_and_retry_count(self, owned_worker_id).await;
                if let Some(last_error) = error_and_retry_count {
                    Err(GolemError::PreviousInvocationFailed {
                        details: last_error.error.to_string(&last_error.stderr),
                    })
                } else {
                    Err(GolemError::PreviousInvocationFailed {
                        details: "".to_string(),
                    })
                }
            }
            WorkerStatus::Exited => Err(GolemError::PreviousInvocationExited),
            _ => {
                let error_and_retry_count =
                    Ctx::get_last_error_and_retry_count(self, owned_worker_id).await;
                debug!("Last error and retry count: {:?}", error_and_retry_count);
                if let Some(last_error) = error_and_retry_count {
                    Err(GolemError::PreviousInvocationFailed {
                        details: last_error.error.to_string(&last_error.stderr),
                    })
                } else {
                    Ok(worker_status)
                }
            }
        }
    }

    fn ensure_worker_belongs_to_this_executor(
        &self,
        worker_id: &WorkerId,
    ) -> Result<(), GolemError> {
        self.shard_service().check_worker(worker_id)
    }

    async fn create_worker_internal(
        &self,
        request: golem::workerexecutor::v1::CreateWorkerRequest,
    ) -> Result<(), GolemError> {
        let worker_id = request
            .worker_id
            .ok_or(GolemError::invalid_request("worker_id not found"))?;

        let account_id = request
            .account_id
            .ok_or(GolemError::invalid_request("account_id not found"))?
            .into();

        if let Some(limits) = request.account_limits {
            Ctx::record_last_known_limits(self, &account_id, &limits.into()).await?;
        }

        let component_version = request.component_version;
        let worker_id: WorkerId = worker_id.try_into().map_err(GolemError::invalid_request)?;
        let owned_worker_id = OwnedWorkerId::new(&account_id, &worker_id);

        self.ensure_worker_belongs_to_this_executor(&worker_id)?;

        let existing_worker = self.worker_service().get(&owned_worker_id).await;
        if existing_worker.is_some() {
            return Err(GolemError::worker_already_exists(worker_id.clone()));
        }

        let args = request.args;
        let env = request
            .env
            .iter()
            .map(|(k, v)| (k.clone(), v.clone()))
            .collect();

        let worker = Worker::get_or_create_suspended(
            self,
            &owned_worker_id,
            Some(args),
            Some(env),
            Some(component_version),
            None,
        )
        .await?;

        let mut subscription = self.events().subscribe();
        Worker::start_if_needed(worker.clone()).await?;
        if worker.is_loading() {
            match subscription
                .wait_for(|event| match event {
                    Event::WorkerLoaded { worker_id, result }
                        if worker_id == &owned_worker_id.worker_id =>
                    {
                        Some(result.clone())
                    }
                    _ => None,
                })
                .await
            {
                Ok(Ok(())) => Ok(()),
                Ok(Err(e)) => Err(e),
                Err(RecvError::Closed) => Err(GolemError::unknown("Events subscription closed")),
                Err(RecvError::Lagged(_)) => Err(GolemError::unknown(
                    "Worker executor is overloaded and could not wait for worker to load",
                )),
            }
        } else {
            Ok(())
        }
    }

    async fn complete_promise_internal(
        &self,
        request: golem::workerexecutor::v1::CompletePromiseRequest,
    ) -> Result<golem::workerexecutor::v1::CompletePromiseSuccess, GolemError> {
        let promise_id = request
            .promise_id
            .ok_or(GolemError::invalid_request("promise_id not found"))?;
        let data = request.data;

        let worker_id: WorkerId = promise_id
            .worker_id
            .clone()
            .ok_or(GolemError::invalid_request("worker_id not found"))?
            .try_into()
            .map_err(GolemError::invalid_request)?;

        let account_id: AccountId = request
            .account_id
            .ok_or(GolemError::invalid_request("account_id not found"))?
            .into();

        let owned_worker_id = OwnedWorkerId::new(&account_id, &worker_id);

        self.ensure_worker_belongs_to_this_executor(&worker_id)?;

        let promise_id: common_model::PromiseId =
            promise_id.try_into().map_err(GolemError::invalid_request)?;
        let completed = self.promise_service().complete(promise_id, data).await?;

        let metadata = self
            .worker_service()
            .get(&owned_worker_id)
            .await
            .ok_or(GolemError::worker_not_found(worker_id.clone()))?;

        let worker_status =
            Ctx::compute_latest_worker_status(self, &owned_worker_id, &Some(metadata.clone()))
                .await?;
        let should_activate = match &worker_status.status {
            WorkerStatus::Interrupted
            | WorkerStatus::Running
            | WorkerStatus::Suspended
            | WorkerStatus::Retrying => true,
            WorkerStatus::Exited | WorkerStatus::Failed | WorkerStatus::Idle => false,
        };

        if should_activate {
            // By making sure the worker is in memory. If it was suspended because of waiting
            // for a promise, replaying that call will now not suspend as the promise has been
            // completed, and the worker will continue running.
            Worker::get_or_create_running(&self.services, &owned_worker_id, None, None, None, None)
                .await?;
        }

        let success = golem::workerexecutor::v1::CompletePromiseSuccess { completed };

        Ok(success)
    }

    async fn delete_worker_internal(&self, inner: DeleteWorkerRequest) -> Result<(), GolemError> {
        let worker_id: WorkerId = inner
            .worker_id
            .ok_or(GolemError::invalid_request("worker_id not found"))?
            .try_into()
            .map_err(GolemError::invalid_request)?;

        let account_id: AccountId = inner
            .account_id
            .ok_or(GolemError::invalid_request("account_id not found"))?
            .into();

        let owned_worker_id = OwnedWorkerId::new(&account_id, &worker_id);

        self.ensure_worker_belongs_to_this_executor(&worker_id)?;

        let metadata = self.worker_service().get(&owned_worker_id).await;
        let worker_status =
            Ctx::compute_latest_worker_status(self, &owned_worker_id, &metadata).await?;

        let should_interrupt = match &worker_status.status {
            WorkerStatus::Idle
            | WorkerStatus::Running
            | WorkerStatus::Suspended
            | WorkerStatus::Retrying => true,
            WorkerStatus::Exited | WorkerStatus::Failed | WorkerStatus::Interrupted => false,
        };

        if should_interrupt {
            let worker =
                Worker::get_or_create_suspended(self, &owned_worker_id, None, None, None, None)
                    .await?;

            if let Some(mut await_interrupted) =
                worker.set_interrupting(InterruptKind::Interrupt).await
            {
                await_interrupted.recv().await.unwrap();
            }

            worker.stop().await;
        }

        Ctx::on_worker_deleted(self, &worker_id).await?;
        self.worker_service().remove(&owned_worker_id).await;
        self.active_workers().remove(&worker_id);

        Ok(())
    }

    async fn interrupt_worker_internal(
        &self,
        request: golem::workerexecutor::v1::InterruptWorkerRequest,
    ) -> Result<(), GolemError> {
        let worker_id = request
            .worker_id
            .ok_or(GolemError::invalid_request("worker_id not found"))?;

        let worker_id: WorkerId = worker_id.try_into().map_err(GolemError::invalid_request)?;

        let account_id = request
            .account_id
            .ok_or(GolemError::invalid_request("account_id not found"))?;
        let account_id: AccountId = account_id.into();

        let owned_worker_id = OwnedWorkerId::new(&account_id, &worker_id);

        let metadata = self.worker_service().get(&owned_worker_id).await;
        let worker_status =
            Ctx::compute_latest_worker_status(self, &owned_worker_id, &metadata).await?;

        if metadata.is_none() {
            // Worker does not exist, we still check if it is in the list active workers due to some inconsistency
            if let Some((_, worker)) = self
                .active_workers()
                .iter()
                .find(|(id, _)| *id == worker_id)
            {
                worker
                    .set_interrupting(if request.recover_immediately {
                        InterruptKind::Restart
                    } else {
                        InterruptKind::Interrupt
                    })
                    .await;
            }
        }

        match &worker_status.status {
            WorkerStatus::Exited => {
                warn!("Attempted interrupting worker which already exited")
            }
            WorkerStatus::Idle => {
                warn!("Attempted interrupting worker which is idle")
            }
            WorkerStatus::Failed => {
                warn!("Attempted interrupting worker which is failed")
            }
            WorkerStatus::Interrupted => {
                warn!("Attempted interrupting worker which is already interrupted")
            }
            WorkerStatus::Suspended => {
                debug!("Marking suspended worker as interrupted");
                let worker =
                    Worker::get_or_create_suspended(self, &owned_worker_id, None, None, None, None)
                        .await?;
                worker.set_interrupting(InterruptKind::Interrupt).await;
                // Explicitly drop from the active worker cache - this will drop websocket connections etc.
                self.active_workers().remove(&worker_id);
            }
            WorkerStatus::Retrying => {
                debug!("Marking worker scheduled to be retried as interrupted");
                let worker =
                    Worker::get_or_create_suspended(self, &owned_worker_id, None, None, None, None)
                        .await?;
                worker.set_interrupting(InterruptKind::Interrupt).await;
                // Explicitly drop from the active worker cache - this will drop websocket connections etc.
                self.active_workers().remove(&worker_id);
            }
            WorkerStatus::Running => {
                let worker =
                    Worker::get_or_create_suspended(self, &owned_worker_id, None, None, None, None)
                        .await?;
                worker
                    .set_interrupting(if request.recover_immediately {
                        InterruptKind::Restart
                    } else {
                        InterruptKind::Interrupt
                    })
                    .await;

                // Explicitly drop from the active worker cache - this will drop websocket connections etc.
                self.active_workers().remove(&worker_id);
            }
        }

        Ok(())
    }

    async fn resume_worker_internal(
        &self,
        request: golem::workerexecutor::v1::ResumeWorkerRequest,
    ) -> Result<(), GolemError> {
        let worker_id = request
            .worker_id
            .ok_or(GolemError::invalid_request("worker_id not found"))?;

        let worker_id: WorkerId = worker_id.try_into().map_err(GolemError::invalid_request)?;

        let account_id = request
            .account_id
            .ok_or(GolemError::invalid_request("account_id not found"))?;
        let account_id: AccountId = account_id.into();

        let owned_worker_id = OwnedWorkerId::new(&account_id, &worker_id);

        self.ensure_worker_belongs_to_this_executor(&worker_id)?;

        let metadata = self.worker_service().get(&owned_worker_id).await;
        self.validate_worker_status(&owned_worker_id, &metadata)
            .await?;

        let worker_status =
            Ctx::compute_latest_worker_status(self, &owned_worker_id, &metadata).await?;

        match &worker_status.status {
            WorkerStatus::Suspended | WorkerStatus::Interrupted | WorkerStatus::Idle => {
                info!(
                    "Activating {:?} worker {worker_id} due to explicit resume request",
                    worker_status.status
                );
                let _ = Worker::get_or_create_running(
                    &self.services,
                    &owned_worker_id,
                    None,
                    None,
                    None,
                    None,
                )
                .await?;
                Ok(())
            }
            _ => Err(GolemError::invalid_request(format!(
                "Worker {worker_id} is not suspended, interrupted or idle",
                worker_id = worker_id
            ))),
        }
    }

    async fn invoke_and_await_worker_internal_proto<Req: GrpcInvokeRequest>(
        &self,
        request: &Req,
    ) -> Result<Vec<Val>, GolemError> {
        let result = self.invoke_and_await_worker_internal_typed(request).await?;
        let value = golem_wasm_rpc::Value::try_from(result)
            .map_err(|e| GolemError::unknown(e.to_string()))?;

        match value {
            golem_wasm_rpc::Value::Tuple(tuple) => {
                Ok(tuple.into_iter().map(|v| v.into()).collect())
            }

            golem_wasm_rpc::Value::Record(record) => {
                Ok(record.into_iter().map(|v| v.into()).collect())
            }

            v => Err(GolemError::Unknown {
                details: format!(
                    "Values retrieved after invocation is expected. Retrivee {:?}",
                    v
                )
                .to_string(),
            }),
        }
    }

    async fn invoke_and_await_worker_internal_typed<Req: GrpcInvokeRequest>(
        &self,
        request: &Req,
    ) -> Result<TypeAnnotatedValue, GolemError> {
        let full_function_name = request.name();

        let worker = self.get_or_create(request).await?;

        let idempotency_key = request
            .idempotency_key()?
            .unwrap_or(IdempotencyKey::fresh());

        let params_val = request.input();

        let function_input = params_val
            .into_iter()
            .map(|val| val.clone().try_into())
            .collect::<Result<Vec<_>, _>>()
            .map_err(|msg| GolemError::ValueMismatch { details: msg })?;

        let values = worker
            .invoke_and_await(idempotency_key, full_function_name, function_input)
            .await?;

        Ok(values)
    }

    async fn get_or_create<Req: GrpcInvokeRequest>(
        &self,
        request: &Req,
    ) -> Result<Arc<Worker<Ctx>>, GolemError> {
        let worker = self.get_or_create_pending(request).await?;
        Worker::start_if_needed(worker.clone()).await?;
        Ok(worker)
    }

    async fn get_or_create_pending<Req: GrpcInvokeRequest>(
        &self,
        request: &Req,
    ) -> Result<Arc<Worker<Ctx>>, GolemError> {
        let target_worker_id = request.worker_id()?;

        let current_assignment = self.shard_service().current_assignment()?;

        let unspecified_name = target_worker_id.worker_name.is_none();
        let worker_id = target_worker_id.into_worker_id(
            &current_assignment.shard_ids,
            current_assignment.number_of_shards,
        );

        if unspecified_name {
            info!(
                worker_id = worker_id.to_string(),
                "Generated new unique worker id"
            );
        }

        let account_id: AccountId = request.account_id()?;
        let owned_worker_id = OwnedWorkerId::new(&account_id, &worker_id);

        self.ensure_worker_belongs_to_this_executor(&worker_id)?;

        let metadata = self.worker_service().get(&owned_worker_id).await;
        self.validate_worker_status(&owned_worker_id, &metadata)
            .await?;

        if let Some(limits) = request.account_limits() {
            Ctx::record_last_known_limits(self, &account_id, &limits.into()).await?;
        }

        Worker::get_or_create_suspended(
            self,
            &owned_worker_id,
            request.args(),
            request.env(),
            None,
            request.parent(),
        )
        .await
    }

    async fn invoke_worker_internal<Req: GrpcInvokeRequest>(
        &self,
        request: &Req,
    ) -> Result<(), GolemError> {
        let full_function_name = request.name();

        let worker = self.get_or_create(request).await?;

        let idempotency_key = request
            .idempotency_key()?
            .unwrap_or(IdempotencyKey::fresh());

        let function_input = request
            .input()
            .iter()
            .map(|val| val.clone().try_into())
            .collect::<Result<Vec<_>, _>>()
            .map_err(|msg| GolemError::ValueMismatch { details: msg })?;

        worker
            .invoke(idempotency_key, full_function_name, function_input)
            .await?;

        Ok(())
    }

    async fn revoke_shards_internal(
        &self,
        request: golem::workerexecutor::v1::RevokeShardsRequest,
    ) -> Result<(), GolemError> {
        let proto_shard_ids = request.shard_ids;

        let shard_ids = proto_shard_ids.into_iter().map(ShardId::from).collect();

        self.shard_service().revoke_shards(&shard_ids)?;

        for (worker_id, worker_details) in self.active_workers().iter() {
            if self.shard_service().check_worker(&worker_id).is_err() {
                if let Some(mut await_interrupted) = worker_details
                    .set_interrupting(InterruptKind::Restart)
                    .await
                {
                    await_interrupted.recv().await.unwrap();
                }
            }
        }

        Ok(())
    }

    async fn assign_shards_internal(
        &self,
        request: golem::workerexecutor::v1::AssignShardsRequest,
    ) -> Result<(), GolemError> {
        let proto_shard_ids = request.shard_ids;

        let shard_ids = proto_shard_ids.into_iter().map(ShardId::from).collect();

        self.shard_service().assign_shards(&shard_ids)?;
        Ctx::on_shard_assignment_changed(self).await?;

        Ok(())
    }

    async fn get_worker_metadata_internal(
        &self,
        request: golem::workerexecutor::v1::GetWorkerMetadataRequest,
    ) -> Result<golem::worker::WorkerMetadata, GolemError> {
        let worker_id = request
            .worker_id
            .ok_or(GolemError::invalid_request("worker_id not found"))?;
        let account_id = request
            .account_id
            .ok_or(GolemError::invalid_request("account_id not found"))?;

        let worker_id: WorkerId = worker_id
            .clone()
            .try_into()
            .map_err(GolemError::invalid_request)?;
        let account_id: AccountId = account_id.clone().into();

        let owned_worker_id = OwnedWorkerId::new(&account_id, &worker_id);

        let metadata = self
            .worker_service()
            .get(&owned_worker_id)
            .await
            .ok_or(GolemError::worker_not_found(worker_id.clone()))?;

        let latest_status =
            Ctx::compute_latest_worker_status(self, &owned_worker_id, &Some(metadata.clone()))
                .await?;
        let last_error_and_retry_count =
            Ctx::get_last_error_and_retry_count(self, &owned_worker_id).await;

        Ok(Self::create_proto_metadata(
            metadata,
            latest_status,
            last_error_and_retry_count,
        ))
    }

    async fn get_running_workers_metadata_internal(
        &self,
        request: GetRunningWorkersMetadataRequest,
    ) -> Result<Vec<golem::worker::WorkerMetadata>, GolemError> {
        let component_id: ComponentId = request
            .component_id
            .and_then(|t| t.try_into().ok())
            .ok_or(GolemError::invalid_request("Invalid component id"))?;

        let filter: Option<WorkerFilter> = match request.filter {
            Some(f) => Some(f.try_into().map_err(GolemError::invalid_request)?),
            _ => None,
        };

        let workers = self
            .running_worker_enumeration_service()
            .get(&component_id, filter)
            .await?;

        let result: Vec<golem::worker::WorkerMetadata> = workers
            .into_iter()
            .map(|worker| {
                let status = worker.last_known_status.clone();
                Self::create_proto_metadata(worker, status, None)
            })
            .collect();

        Ok(result)
    }

    async fn get_workers_metadata_internal(
        &self,
        request: GetWorkersMetadataRequest,
    ) -> Result<(Option<Cursor>, Vec<golem::worker::WorkerMetadata>), GolemError> {
        let component_id: ComponentId = request
            .component_id
            .and_then(|t| t.try_into().ok())
            .ok_or(GolemError::invalid_request("Invalid component id"))?;

        let account_id: AccountId = request
            .account_id
            .map(|t| t.into())
            .ok_or(GolemError::invalid_request("Invalid account id"))?;

        let filter: Option<WorkerFilter> = match request.filter {
            Some(f) => Some(f.try_into().map_err(GolemError::invalid_request)?),
            _ => None,
        };

        let (new_cursor, workers) = self
            .worker_enumeration_service()
            .get(
                &account_id,
                &component_id,
                filter,
                request
                    .cursor
                    .map(|cursor| ScanCursor {
                        cursor: cursor.cursor,
                        layer: cursor.layer as usize,
                    })
                    .unwrap_or_default(),
                request.count,
                request.precise,
            )
            .await?;

        let mut result = Vec::new();

        for worker in workers {
            let status = worker.last_known_status.clone();
            let last_error_and_retry_count =
                Ctx::get_last_error_and_retry_count(self, &worker.owned_worker_id()).await;
            let metadata = Self::create_proto_metadata(worker, status, last_error_and_retry_count);
            result.push(metadata);
        }

        Ok((
            new_cursor.map(|cursor| Cursor {
                layer: cursor.layer as u64,
                cursor: cursor.cursor,
            }),
            result,
        ))
    }

    async fn update_worker_internal(&self, request: UpdateWorkerRequest) -> Result<(), GolemError> {
        let worker_id = request
            .worker_id
            .clone()
            .ok_or(GolemError::invalid_request("worker_id not found"))?;
        let worker_id: WorkerId = worker_id.try_into().map_err(GolemError::invalid_request)?;

        let account_id = request
            .account_id
            .clone()
            .ok_or(GolemError::invalid_request("account_id not found"))?;
        let account_id: AccountId = account_id.into();
        let owned_worker_id = OwnedWorkerId::new(&account_id, &worker_id);

        let metadata = self.worker_service().get(&owned_worker_id).await;
        let mut worker_status =
            Ctx::compute_latest_worker_status(self, &owned_worker_id, &metadata).await?;
        let metadata = metadata.ok_or(GolemError::worker_not_found(worker_id.clone()))?;

        if metadata.last_known_status.component_version == request.target_version {
            return Err(GolemError::invalid_request(
                "Worker is already at the target version",
            ));
        }

        let component_metadata = self
            .component_service()
            .get_metadata(
                &worker_id.component_id,
                Some(metadata.last_known_status.component_version),
            )
            .await?;
        if component_metadata.component_type == ComponentType::Ephemeral {
            return Err(GolemError::invalid_request(
                "Ephemeral workers cannot be updated",
            ));
        }

        match request.mode() {
            UpdateMode::Automatic => {
                let update_description = UpdateDescription::Automatic {
                    target_version: request.target_version,
                };

                if metadata
                    .last_known_status
                    .pending_updates
                    .iter()
                    .any(|update| update.description == update_description)
                {
                    return Err(GolemError::invalid_request(
                        "The same update is already in progress",
                    ));
                }

                match &worker_status.status {
                    WorkerStatus::Exited => {
                        warn!("Attempted updating worker which already exited")
                    }
                    WorkerStatus::Interrupted
                    | WorkerStatus::Suspended
                    | WorkerStatus::Retrying
                    | WorkerStatus::Failed => {
                        // The worker is not active.
                        //
                        // We start activating it but block on a signal.
                        // This way we eliminate the race condition of activating the worker, but have
                        // time to inject the pending update oplog entry so the at the time the worker
                        // really gets activated it is going to see it and perform the update.

                        debug!("Activating worker for update",);
                        let worker = Worker::get_or_create_suspended(
                            self,
                            &owned_worker_id,
                            None,
                            None,
                            Some(worker_status.component_version),
                            None,
                        )
                        .await?;

                        debug!("Enqueuing update");
                        worker.enqueue_update(update_description.clone()).await;

                        if worker_status.status == WorkerStatus::Failed {
                            // If the worker was previously in a permanently failed state,
                            // we reset this state to Retrying, so we can fix the failure cause
                            // with an update.
                            worker_status.status = WorkerStatus::Retrying;
                        }
                        let mut deleted_regions = worker_status.deleted_regions.clone();
                        let (pending_updates, extra_deleted_regions) = worker.pending_updates();
                        deleted_regions.set_override(extra_deleted_regions);
                        worker_status.pending_updates = pending_updates;
                        worker_status.deleted_regions = deleted_regions;
                        worker.update_status(worker_status).await;

                        debug!("Resuming initialization to perform the update",);
                        Worker::start_if_needed(worker.clone()).await?;
                    }
                    WorkerStatus::Running | WorkerStatus::Idle => {
                        // If the worker is already running we need to write to its oplog the
                        // update attempt, and then interrupt it and have it immediately restarting
                        // to begin the update.
                        let worker = Worker::get_or_create_suspended(
                            self,
                            &owned_worker_id,
                            None,
                            None,
                            None,
                            None,
                        )
                        .await?;

                        worker.enqueue_update(update_description.clone()).await;

                        debug!("Enqueued update for running worker");

                        worker.set_interrupting(InterruptKind::Restart).await;

                        debug!("Interrupted running worker for update");
                    }
                }
            }

            UpdateMode::Manual => {
                if metadata.last_known_status.pending_invocations.iter().any(|invocation|
                matches!(invocation, TimestampedWorkerInvocation { invocation: WorkerInvocation::ManualUpdate { target_version, .. }, ..} if *target_version == request.target_version)
                ) {
                    return Err(GolemError::invalid_request(
                        "The same update is already in progress",
                    ));
                }

                // For manual update we need to invoke the worker to save the custom snapshot.
                // This is in a race condition with other worker invocations, so the whole update
                // process need to be initiated through the worker's invocation queue.

                let worker =
                    Worker::get_or_create_suspended(self, &owned_worker_id, None, None, None, None)
                        .await?;
                worker.enqueue_manual_update(request.target_version).await;
            }
        }

        Ok(())
    }

    async fn connect_worker_internal(
        &self,
        request: ConnectWorkerRequest,
    ) -> ResponseResult<<Self as WorkerExecutor>::ConnectWorkerStream> {
        let worker_id: WorkerId = request
            .worker_id
            .ok_or(GolemError::invalid_request("missing worker_id"))?
            .try_into()
            .map_err(GolemError::invalid_request)?;
        let account_id: AccountId = request
            .account_id
            .ok_or(GolemError::invalid_request("missing account_id"))?
            .into();
        let owned_worker_id = OwnedWorkerId::new(&account_id, &worker_id);

        self.ensure_worker_belongs_to_this_executor(&worker_id)?;

        let metadata = self.worker_service().get(&owned_worker_id).await;
        if metadata.is_some() {
            let worker_status = self
                .validate_worker_status(&owned_worker_id, &metadata)
                .await
                .map_err(|e| {
                    error!("Failed to connect to worker {worker_id}: {:?}", e);
                    Status::internal(format!("Error connecting to worker: {e}"))
                })?;

            if worker_status.status != WorkerStatus::Interrupted {
                let event_service =
                    Worker::get_or_create_suspended(self, &owned_worker_id, None, None, None, None)
                        .await?
                        .event_service();

                let receiver = event_service.receiver();

                info!("Client connected");
                record_new_grpc_api_active_stream();

                Ok(Response::new(WorkerEventStream::new(receiver)))
            } else {
                // We don't want 'connect' to resume interrupted workers
                Err(GolemError::Interrupted {
                    kind: InterruptKind::Interrupt,
                }
                .into())
            }
        } else {
            Err(GolemError::WorkerNotFound { worker_id }.into())
        }
    }

    async fn get_oplog_internal(
        &self,
        request: GetOplogRequest,
    ) -> Result<GetOplogResponse, GolemError> {
        let worker_id = request
            .worker_id
            .ok_or(GolemError::invalid_request("worker_id not found"))?;
        let worker_id: WorkerId = worker_id.try_into().map_err(GolemError::invalid_request)?;

        let account_id = request
            .account_id
            .ok_or(GolemError::invalid_request("account_id not found"))?;
        let account_id: AccountId = account_id.into();

        let owned_worker_id = OwnedWorkerId::new(&account_id, &worker_id);

        self.ensure_worker_belongs_to_this_executor(&worker_id)?;

        let chunk = match request.cursor {
            Some(cursor) => {
                get_public_oplog_chunk(
                    self.component_service(),
                    self.oplog_service(),
                    &owned_worker_id,
                    cursor.current_component_version,
                    OplogIndex::from_u64(cursor.next_oplog_index),
                    min(request.count as usize, 100), // TODO: configurable maximum
                )
                .await
                .map_err(GolemError::unknown)?
            }
            None => {
                let start = OplogIndex::from_u64(request.from_oplog_index);
                let initial_component_version =
                    find_component_version_at(self.oplog_service(), &owned_worker_id, start)
                        .await?;

                get_public_oplog_chunk(
                    self.component_service(),
                    self.oplog_service(),
                    &owned_worker_id,
                    initial_component_version,
                    start,
                    min(request.count as usize, 100), // TODO: configurable maximum
                )
                .await
                .map_err(GolemError::unknown)?
            }
        };

        let next = if chunk.entries.is_empty() {
            None
        } else {
            Some(golem::worker::OplogCursor {
                next_oplog_index: chunk.next_oplog_index.into(),
                current_component_version: chunk.current_component_version,
            })
        };

        Ok(GetOplogResponse {
            result: Some(
                golem::workerexecutor::v1::get_oplog_response::Result::Success(
                    golem::workerexecutor::v1::GetOplogSuccessResponse {
                        entries: chunk
                            .entries
                            .into_iter()
                            .map(|entry| entry.try_into())
                            .collect::<Result<Vec<_>, _>>()
                            .map_err(GolemError::unknown)?,
                        next,
                        first_index_in_chunk: chunk.first_index_in_chunk.into(),
                        last_index: chunk.last_index.into(),
                    },
                ),
            ),
        })
    }

<<<<<<< HEAD
    async fn get_files_internal(
        &self,
        request: GetFilesRequest,
    ) -> Result<GetFilesResponse, GolemError> {
        let GetFilesRequest {
            worker_id,
            account_id,
        } = request;

        let worker_id = worker_id
            .ok_or(GolemError::invalid_request("worker_id not found"))?;
        let worker_id: WorkerId = worker_id.try_into().map_err(GolemError::invalid_request)?;

        let account_id = account_id
=======
    async fn search_oplog_internal(
        &self,
        request: SearchOplogRequest,
    ) -> Result<SearchOplogResponse, GolemError> {
        let worker_id = request
            .worker_id
            .ok_or(GolemError::invalid_request("worker_id not found"))?;
        let worker_id: WorkerId = worker_id.try_into().map_err(GolemError::invalid_request)?;

        let account_id = request
            .account_id
>>>>>>> f5424943
            .ok_or(GolemError::invalid_request("account_id not found"))?;
        let account_id: AccountId = account_id.into();

        let owned_worker_id = OwnedWorkerId::new(&account_id, &worker_id);

        self.ensure_worker_belongs_to_this_executor(&worker_id)?;

<<<<<<< HEAD
        let metadata = self.worker_service().get(&owned_worker_id).await;
        self.validate_worker_status(&owned_worker_id, &metadata)
            .await?;

        let metadata = metadata.unwrap();

        let worker = Worker::get_or_create_suspended(
            self,
            &owned_worker_id,
            None,
            None,
            None,
            None,
        )
        .await?;

        todo!();

        Ok(GetFilesResponse {
            result: None,
        })
    }

    async fn get_file_internal(
        &self,
        request: GetFileRequest,
    ) -> Result<<Self as WorkerExecutor>::GetFileStream, GolemError> {
        let GetFileRequest {
            worker_id,
            account_id,
            path,
        } = request;

        let worker_id = worker_id
            .ok_or(GolemError::invalid_request("worker_id not found"))?;
        let worker_id: WorkerId = worker_id.try_into().map_err(GolemError::invalid_request)?;

        let account_id = account_id
            .ok_or(GolemError::invalid_request("account_id not found"))?;
        let account_id: AccountId = account_id.into();

        let owned_worker_id = OwnedWorkerId::new(&account_id, &worker_id);

        self.ensure_worker_belongs_to_this_executor(&worker_id)?;

        let path = PathBuf::from(path);

        // self.get_or_create_pending(request)

        // match tokio::fs::read_dir(path).await {
        //     Ok(read_dir) => ,
        //     Err(err) => match err.kind() {
        //         io::ErrorKind::N
        //     }
        // }
        // let file = tokio::fs::File::open(path)

        // golem::workerexecutor::v1::GetFileContentsRequest

        unimplemented!();

        // Ok(GetFileResponse {
        //     // result: Some(
        //     //     golem::workerexecutor::v1::get_files_response::Result::Success(
        //     //         golem::workerexecutor::v1::GetFilesSuccessResponse {
                        
        //     //         },
        //     //     ),
        //     // ),
        //     result: None,
        // })
    }

=======
        let chunk = match request.cursor {
            Some(cursor) => {
                search_public_oplog(
                    self.component_service(),
                    self.oplog_service(),
                    &owned_worker_id,
                    cursor.current_component_version,
                    OplogIndex::from_u64(cursor.next_oplog_index),
                    min(request.count as usize, 100), // TODO: configurable maximum,
                    &request.query,
                )
                .await
                .map_err(GolemError::unknown)?
            }
            None => {
                let start = OplogIndex::INITIAL;
                let initial_component_version =
                    find_component_version_at(self.oplog_service(), &owned_worker_id, start)
                        .await?;
                search_public_oplog(
                    self.component_service(),
                    self.oplog_service(),
                    &owned_worker_id,
                    initial_component_version,
                    start,
                    min(request.count as usize, 100), // TODO: configurable maximum,
                    &request.query,
                )
                .await
                .map_err(GolemError::unknown)?
            }
        };

        let next = if chunk.entries.is_empty() {
            None
        } else {
            Some(golem::worker::OplogCursor {
                next_oplog_index: chunk.next_oplog_index.into(),
                current_component_version: chunk.current_component_version,
            })
        };

        Ok(SearchOplogResponse {
            result: Some(
                golem::workerexecutor::v1::search_oplog_response::Result::Success(
                    golem::workerexecutor::v1::SearchOplogSuccessResponse {
                        entries: chunk
                            .entries
                            .into_iter()
                            .map(|(idx, entry)| {
                                entry.try_into().map(|entry: golem::worker::OplogEntry| {
                                    golem::worker::OplogEntryWithIndex {
                                        oplog_index: idx.into(),
                                        entry: Some(entry),
                                    }
                                })
                            })
                            .collect::<Result<Vec<_>, _>>()
                            .map_err(GolemError::unknown)?,
                        next,
                        last_index: chunk.last_index.into(),
                    },
                ),
            ),
        })
    }

>>>>>>> f5424943
    fn create_proto_metadata(
        metadata: WorkerMetadata,
        latest_status: WorkerStatusRecord,
        last_error_and_retry_count: Option<LastError>,
    ) -> golem::worker::WorkerMetadata {
        let mut updates = Vec::new();

        for pending_invocation in &latest_status.pending_invocations {
            if let TimestampedWorkerInvocation {
                timestamp,
                invocation: WorkerInvocation::ManualUpdate { target_version },
            } = pending_invocation
            {
                updates.push(golem::worker::UpdateRecord {
                    timestamp: Some((*timestamp).into()),
                    target_version: *target_version,
                    update: Some(golem::worker::update_record::Update::Pending(
                        golem::worker::PendingUpdate {},
                    )),
                });
            }
        }
        for pending_update in &latest_status.pending_updates {
            updates.push(golem::worker::UpdateRecord {
                timestamp: Some(pending_update.timestamp.into()),
                target_version: *pending_update.description.target_version(),
                update: Some(golem::worker::update_record::Update::Pending(
                    golem::worker::PendingUpdate {},
                )),
            });
        }
        for successful_update in &latest_status.successful_updates {
            updates.push(golem::worker::UpdateRecord {
                timestamp: Some(successful_update.timestamp.into()),
                target_version: successful_update.target_version,
                update: Some(golem::worker::update_record::Update::Successful(
                    golem::worker::SuccessfulUpdate {},
                )),
            });
        }
        for failed_update in &latest_status.failed_updates {
            updates.push(golem::worker::UpdateRecord {
                timestamp: Some(failed_update.timestamp.into()),
                target_version: failed_update.target_version,
                update: Some(golem::worker::update_record::Update::Failed(
                    golem::worker::FailedUpdate {
                        details: failed_update.details.clone(),
                    },
                )),
            });
        }
        updates.sort_by_key(|record| {
            record.timestamp.as_ref().unwrap().seconds * 1_000_000_000
                + record.timestamp.as_ref().unwrap().nanos as i64
        });

        let mut owned_resources = HashMap::new();
        for (resource_id, resource) in metadata.last_known_status.owned_resources {
            owned_resources.insert(
                resource_id.0,
                ResourceMetadata {
                    created_at: Some(resource.created_at.into()),
                    indexed: resource.indexed_resource_key.map(|t| t.into()),
                },
            );
        }

        golem::worker::WorkerMetadata {
            worker_id: Some(metadata.worker_id.into()),
            args: metadata.args.clone(),
            env: HashMap::from_iter(metadata.env.iter().cloned()),
            account_id: Some(metadata.account_id.into()),
            component_version: latest_status.component_version,
            status: Into::<golem::worker::WorkerStatus>::into(latest_status.status).into(),
            retry_count: last_error_and_retry_count
                .as_ref()
                .map(|last_error| last_error.retry_count)
                .unwrap_or_default(),

            pending_invocation_count: latest_status.pending_invocations.len() as u64,
            updates,
            created_at: Some(metadata.created_at.into()),
            last_error: last_error_and_retry_count
                .map(|last_error| last_error.error.to_string(&last_error.stderr)),
            component_size: metadata.last_known_status.component_size,
            total_linear_memory_size: metadata.last_known_status.total_linear_memory_size,
            owned_resources,
        }
    }
}

impl<Ctx: WorkerCtx, Svcs: HasAll<Ctx> + UsesAllDeps<Ctx = Ctx> + Send + Sync + 'static> UsesAllDeps
    for WorkerExecutorImpl<Ctx, Svcs>
{
    type Ctx = Ctx;

    fn all(&self) -> &All<Ctx> {
        self.services.all()
    }
}

#[tonic::async_trait]
impl<Ctx: WorkerCtx, Svcs: HasAll<Ctx> + UsesAllDeps<Ctx = Ctx> + Send + Sync + 'static>
    WorkerExecutor for WorkerExecutorImpl<Ctx, Svcs>
{
    async fn create_worker(
        &self,
        request: Request<golem::workerexecutor::v1::CreateWorkerRequest>,
    ) -> Result<Response<golem::workerexecutor::v1::CreateWorkerResponse>, Status> {
        let request = request.into_inner();
        let record = recorded_grpc_api_request!(
            "create_worker",
            worker_id = proto_worker_id_string(&request.worker_id),
            component_version = request.component_version,
            account_id = proto_account_id_string(&request.account_id),
        );

        match self
            .create_worker_internal(request)
            .instrument(record.span.clone())
            .await
        {
            Ok(_) => record.succeed(Ok(Response::new(
                golem::workerexecutor::v1::CreateWorkerResponse {
                    result: Some(
                        golem::workerexecutor::v1::create_worker_response::Result::Success(
                            golem::common::Empty {},
                        ),
                    ),
                },
            ))),
            Err(err) => record.fail(
                Ok(Response::new(
                    golem::workerexecutor::v1::CreateWorkerResponse {
                        result: Some(
                            golem::workerexecutor::v1::create_worker_response::Result::Failure(
                                err.clone().into(),
                            ),
                        ),
                    },
                )),
                &err,
            ),
        }
    }

    async fn invoke_and_await_worker(
        &self,
        request: Request<InvokeAndAwaitWorkerRequest>,
    ) -> Result<Response<golem::workerexecutor::v1::InvokeAndAwaitWorkerResponse>, Status> {
        let request = request.into_inner();
        let record = recorded_grpc_api_request!(
            "invoke_and_await_worker",
            worker_id = proto_target_worker_id_string(&request.worker_id),
            idempotency_key = proto_idempotency_key_string(&request.idempotency_key),
            account_id = proto_account_id_string(&request.account_id),
        );

        match self.invoke_and_await_worker_internal_proto(&request).instrument(record.span.clone()).await {
            Ok(output) => {
                let result = InvokeAndAwaitWorkerSuccess { output };

                record.succeed(Ok(Response::new(
                    golem::workerexecutor::v1::InvokeAndAwaitWorkerResponse {
                        result: Some(
                            golem::workerexecutor::v1::invoke_and_await_worker_response::Result::Success(result),
                        ),
                    },
                )))
            }
            Err(err) => record.fail(
                Ok(Response::new(
                    golem::workerexecutor::v1::InvokeAndAwaitWorkerResponse {
                        result: Some(
                            golem::workerexecutor::v1::invoke_and_await_worker_response::Result::Failure(
                                err.clone().into(),
                            ),
                        ),
                    },
                )),
                &err,
            ),
        }
    }

    async fn invoke_and_await_worker_typed(
        &self,
        request: Request<InvokeAndAwaitWorkerRequest>,
    ) -> Result<Response<InvokeAndAwaitWorkerResponseTyped>, Status> {
        let request = request.into_inner();
        let record = recorded_grpc_api_request!(
            "invoke_and_await_worker_json_typed",
            worker_id = proto_target_worker_id_string(&request.worker_id),
            idempotency_key = proto_idempotency_key_string(&request.idempotency_key),
            account_id = proto_account_id_string(&request.account_id),
        );

        match self.invoke_and_await_worker_internal_typed(&request).instrument(record.span.clone()).await {
            Ok(type_annotated_value) => {
                let result = golem::workerexecutor::v1::InvokeAndAwaitWorkerSuccessTyped {
                    output: Some(golem_wasm_rpc::protobuf::TypeAnnotatedValue {
                        type_annotated_value: Some(type_annotated_value),
                    })
                };

                record.succeed(Ok(Response::new(
                    golem::workerexecutor::v1::InvokeAndAwaitWorkerResponseTyped {
                        result: Some(
                            golem::workerexecutor::v1::invoke_and_await_worker_response_typed::Result::Success(result),
                        ),
                    },
                )))
            }
            Err(err) => record.fail(
                Ok(Response::new(
                    golem::workerexecutor::v1::InvokeAndAwaitWorkerResponseTyped {
                        result: Some(
                            golem::workerexecutor::v1::invoke_and_await_worker_response_typed::Result::Failure(
                                err.clone().into(),
                            ),
                        ),
                    },
                )),
                &err,
            ),
        }
    }

    async fn invoke_worker(
        &self,
        request: Request<golem::workerexecutor::v1::InvokeWorkerRequest>,
    ) -> Result<Response<golem::workerexecutor::v1::InvokeWorkerResponse>, Status> {
        let request = request.into_inner();
        let record = recorded_grpc_api_request!(
            "invoke_worker",
            worker_id = proto_target_worker_id_string(&request.worker_id),
            function = request.name,
            account_id = proto_account_id_string(&request.account_id)
        );

        match self
            .invoke_worker_internal(&request)
            .instrument(record.span.clone())
            .await
        {
            Ok(_) => record.succeed(Ok(Response::new(
                golem::workerexecutor::v1::InvokeWorkerResponse {
                    result: Some(
                        golem::workerexecutor::v1::invoke_worker_response::Result::Success(
                            golem::common::Empty {},
                        ),
                    ),
                },
            ))),
            Err(err) => record.fail(
                Ok(Response::new(
                    golem::workerexecutor::v1::InvokeWorkerResponse {
                        result: Some(
                            golem::workerexecutor::v1::invoke_worker_response::Result::Failure(
                                err.clone().into(),
                            ),
                        ),
                    },
                )),
                &err,
            ),
        }
    }

    type ConnectWorkerStream = ResponseStream;

    async fn connect_worker(
        &self,
        request: Request<golem::workerexecutor::v1::ConnectWorkerRequest>,
    ) -> ResponseResult<Self::ConnectWorkerStream> {
        let request = request.into_inner();
        let record = recorded_grpc_api_request!(
            "connect_worker",
            worker_id = proto_worker_id_string(&request.worker_id),
            account_id = proto_account_id_string(&request.account_id)
        );

        self.connect_worker_internal(request)
            .instrument(record.span.clone())
            .await
    }

    async fn delete_worker(
        &self,
        request: Request<golem::workerexecutor::v1::DeleteWorkerRequest>,
    ) -> Result<Response<golem::workerexecutor::v1::DeleteWorkerResponse>, Status> {
        let request = request.into_inner();
        let record = recorded_grpc_api_request!(
            "delete_worker",
            worker_id = proto_worker_id_string(&request.worker_id)
        );

        match self
            .delete_worker_internal(request)
            .instrument(record.span.clone())
            .await
        {
            Ok(_) => record.succeed(Ok(Response::new(
                golem::workerexecutor::v1::DeleteWorkerResponse {
                    result: Some(
                        golem::workerexecutor::v1::delete_worker_response::Result::Success(
                            golem::common::Empty {},
                        ),
                    ),
                },
            ))),
            Err(err) => record.fail(
                Ok(Response::new(
                    golem::workerexecutor::v1::DeleteWorkerResponse {
                        result: Some(
                            golem::workerexecutor::v1::delete_worker_response::Result::Failure(
                                err.clone().into(),
                            ),
                        ),
                    },
                )),
                &err,
            ),
        }
    }

    async fn complete_promise(
        &self,
        request: Request<golem::workerexecutor::v1::CompletePromiseRequest>,
    ) -> Result<Response<golem::workerexecutor::v1::CompletePromiseResponse>, Status> {
        let request = request.into_inner();
        let record = recorded_grpc_api_request!(
            "complete_promise",
            promise_id = proto_promise_id_string(&request.promise_id)
        );

        match self
            .complete_promise_internal(request)
            .instrument(record.span.clone())
            .await
        {
            Ok(success) => record.succeed(Ok(Response::new(
                golem::workerexecutor::v1::CompletePromiseResponse {
                    result: Some(
                        golem::workerexecutor::v1::complete_promise_response::Result::Success(
                            success,
                        ),
                    ),
                },
            ))),
            Err(err) => record.fail(
                Ok(Response::new(
                    golem::workerexecutor::v1::CompletePromiseResponse {
                        result: Some(
                            golem::workerexecutor::v1::complete_promise_response::Result::Failure(
                                err.clone().into(),
                            ),
                        ),
                    },
                )),
                &err,
            ),
        }
    }

    async fn interrupt_worker(
        &self,
        request: Request<golem::workerexecutor::v1::InterruptWorkerRequest>,
    ) -> Result<Response<golem::workerexecutor::v1::InterruptWorkerResponse>, Status> {
        let request = request.into_inner();
        let record = recorded_grpc_api_request!(
            "interrupt_worker",
            worker_id = proto_worker_id_string(&request.worker_id),
        );

        match self
            .interrupt_worker_internal(request)
            .instrument(record.span.clone())
            .await
        {
            Ok(_) => record.succeed(Ok(Response::new(
                golem::workerexecutor::v1::InterruptWorkerResponse {
                    result: Some(
                        golem::workerexecutor::v1::interrupt_worker_response::Result::Success(
                            golem::common::Empty {},
                        ),
                    ),
                },
            ))),
            Err(err) => record.fail(
                Ok(Response::new(
                    golem::workerexecutor::v1::InterruptWorkerResponse {
                        result: Some(
                            golem::workerexecutor::v1::interrupt_worker_response::Result::Failure(
                                err.clone().into(),
                            ),
                        ),
                    },
                )),
                &err,
            ),
        }
    }

    async fn revoke_shards(
        &self,
        request: Request<golem::workerexecutor::v1::RevokeShardsRequest>,
    ) -> Result<Response<golem::workerexecutor::v1::RevokeShardsResponse>, Status> {
        let request = request.into_inner();
        let record = recorded_grpc_api_request!("revoke_shards",);

        match self
            .revoke_shards_internal(request)
            .instrument(record.span.clone())
            .await
        {
            Ok(_) => record.succeed(Ok(Response::new(
                golem::workerexecutor::v1::RevokeShardsResponse {
                    result: Some(
                        golem::workerexecutor::v1::revoke_shards_response::Result::Success(
                            golem::common::Empty {},
                        ),
                    ),
                },
            ))),
            Err(err) => record.fail(
                Ok(Response::new(
                    golem::workerexecutor::v1::RevokeShardsResponse {
                        result: Some(
                            golem::workerexecutor::v1::revoke_shards_response::Result::Failure(
                                err.clone().into(),
                            ),
                        ),
                    },
                )),
                &err,
            ),
        }
    }

    async fn assign_shards(
        &self,
        request: Request<golem::workerexecutor::v1::AssignShardsRequest>,
    ) -> Result<Response<golem::workerexecutor::v1::AssignShardsResponse>, Status> {
        let request = request.into_inner();
        let record = recorded_grpc_api_request!("assign_shards",);

        match self
            .assign_shards_internal(request)
            .instrument(record.span.clone())
            .await
        {
            Ok(_) => record.succeed(Ok(Response::new(
                golem::workerexecutor::v1::AssignShardsResponse {
                    result: Some(
                        golem::workerexecutor::v1::assign_shards_response::Result::Success(
                            golem::common::Empty {},
                        ),
                    ),
                },
            ))),
            Err(err) => record.fail(
                Ok(Response::new(
                    golem::workerexecutor::v1::AssignShardsResponse {
                        result: Some(
                            golem::workerexecutor::v1::assign_shards_response::Result::Failure(
                                err.clone().into(),
                            ),
                        ),
                    },
                )),
                &err,
            ),
        }
    }

    async fn get_worker_metadata(
        &self,
        request: Request<golem::workerexecutor::v1::GetWorkerMetadataRequest>,
    ) -> Result<Response<golem::workerexecutor::v1::GetWorkerMetadataResponse>, Status> {
        let request = request.into_inner();

        let record = recorded_grpc_api_request!(
            "get_worker_metadata",
            worker_id = proto_worker_id_string(&request.worker_id)
        );

        let result = self
            .get_worker_metadata_internal(request)
            .instrument(record.span.clone())
            .await;
        match result {
            Ok(result) => record.succeed(Ok(Response::new(
                golem::workerexecutor::v1::GetWorkerMetadataResponse {
                    result: Some(
                        golem::workerexecutor::v1::get_worker_metadata_response::Result::Success(
                            result,
                        ),
                    ),
                },
            ))),
            Err(err @ GolemError::WorkerNotFound { .. }) => record.succeed(Ok(Response::new(
                golem::workerexecutor::v1::GetWorkerMetadataResponse {
                    result: Some(
                        golem::workerexecutor::v1::get_worker_metadata_response::Result::Failure(
                            err.clone().into(),
                        ),
                    ),
                },
            ))),
            Err(err) => record.fail(
                Ok(Response::new(
                    golem::workerexecutor::v1::GetWorkerMetadataResponse {
                        result: Some(
                            golem::workerexecutor::v1::get_worker_metadata_response::Result::Failure(
                                err.clone().into(),
                            ),
                        ),
                    },
                )),
                &err,
            ),
        }
    }

    async fn resume_worker(
        &self,
        request: Request<golem::workerexecutor::v1::ResumeWorkerRequest>,
    ) -> Result<Response<golem::workerexecutor::v1::ResumeWorkerResponse>, Status> {
        let request = request.into_inner();
        let record = recorded_grpc_api_request!(
            "resume_worker",
            worker_id = proto_worker_id_string(&request.worker_id),
        );

        match self
            .resume_worker_internal(request)
            .instrument(record.span.clone())
            .await
        {
            Ok(_) => record.succeed(Ok(Response::new(
                golem::workerexecutor::v1::ResumeWorkerResponse {
                    result: Some(
                        golem::workerexecutor::v1::resume_worker_response::Result::Success(
                            golem::common::Empty {},
                        ),
                    ),
                },
            ))),
            Err(err) => record.fail(
                Ok(Response::new(
                    golem::workerexecutor::v1::ResumeWorkerResponse {
                        result: Some(
                            golem::workerexecutor::v1::resume_worker_response::Result::Failure(
                                err.clone().into(),
                            ),
                        ),
                    },
                )),
                &err,
            ),
        }
    }

    async fn get_running_workers_metadata(
        &self,
        request: Request<GetRunningWorkersMetadataRequest>,
    ) -> Result<Response<GetRunningWorkersMetadataResponse>, Status> {
        let request = request.into_inner();
        let record = recorded_grpc_api_request!(
            "get_running_workers_metadata",
            component_id = proto_component_id_string(&request.component_id),
        );

        let result = self
            .get_running_workers_metadata_internal(request)
            .instrument(record.span.clone())
            .await;
        match result {
            Ok(workers) => record.succeed(Ok(Response::new(
                golem::workerexecutor::v1::GetRunningWorkersMetadataResponse {
                    result: Some(
                        golem::workerexecutor::v1::get_running_workers_metadata_response::Result::Success(
                            golem::workerexecutor::v1::GetRunningWorkersMetadataSuccessResponse {
                                workers
                            }
                        ),
                    ),
                },
            ))),
            Err(err) => record.fail(
                Ok(Response::new(
                    GetRunningWorkersMetadataResponse {
                        result: Some(
                            golem::workerexecutor::v1::get_running_workers_metadata_response::Result::Failure(
                                err.clone().into(),
                            ),
                        ),
                    },
                )),
                &err,
            ),
        }
    }

    async fn get_workers_metadata(
        &self,
        request: Request<GetWorkersMetadataRequest>,
    ) -> Result<Response<GetWorkersMetadataResponse>, Status> {
        let request = request.into_inner();
        let record = recorded_grpc_api_request!(
            "get_workers_metadata",
            component_id = proto_component_id_string(&request.component_id),
        );

        let result = self
            .get_workers_metadata_internal(request)
            .instrument(record.span.clone())
            .await;
        match result {
            Ok((cursor, workers)) => {
                record.succeed(Ok(Response::new(GetWorkersMetadataResponse {
                    result: Some(
                        golem::workerexecutor::v1::get_workers_metadata_response::Result::Success(
                            golem::workerexecutor::v1::GetWorkersMetadataSuccessResponse {
                                workers,
                                cursor,
                            },
                        ),
                    ),
                })))
            }
            Err(err) => record.fail(
                Ok(Response::new(GetWorkersMetadataResponse {
                    result: Some(
                        golem::workerexecutor::v1::get_workers_metadata_response::Result::Failure(
                            err.clone().into(),
                        ),
                    ),
                })),
                &err,
            ),
        }
    }

    async fn update_worker(
        &self,
        request: Request<UpdateWorkerRequest>,
    ) -> Result<Response<UpdateWorkerResponse>, Status> {
        let request = request.into_inner();
        let record = recorded_grpc_api_request!(
            "update_worker",
            worker_id = proto_worker_id_string(&request.worker_id),
            target_version = request.target_version,
        );

        match self
            .update_worker_internal(request)
            .instrument(record.span.clone())
            .await
        {
            Ok(_) => record.succeed(Ok(Response::new(UpdateWorkerResponse {
                result: Some(
                    golem::workerexecutor::v1::update_worker_response::Result::Success(
                        golem::common::Empty {},
                    ),
                ),
            }))),
            Err(err) => record.fail(
                Ok(Response::new(UpdateWorkerResponse {
                    result: Some(
                        golem::workerexecutor::v1::update_worker_response::Result::Failure(
                            err.clone().into(),
                        ),
                    ),
                })),
                &err,
            ),
        }
    }

    async fn get_oplog(
        &self,
        request: Request<GetOplogRequest>,
    ) -> Result<Response<GetOplogResponse>, Status> {
        let request = request.into_inner();
        let record = recorded_grpc_api_request!(
            "get_oplog",
            worker_id = proto_worker_id_string(&request.worker_id),
        );

        let result = self
            .get_oplog_internal(request)
            .instrument(record.span.clone())
            .await;
        match result {
            Ok(response) => record.succeed(Ok(Response::new(response))),
            Err(err) => record.fail(
                Ok(Response::new(GetOplogResponse {
                    result: Some(
                        golem::workerexecutor::v1::get_oplog_response::Result::Failure(
                            err.clone().into(),
                        ),
                    ),
                })),
                &err,
            ),
        }
    }

<<<<<<< HEAD
    async fn get_files(
        &self,
        request: Request<GetFilesRequest>,
    ) -> Result<Response<GetFilesResponse>, Status> {
        let request = request.into_inner();
        let record = recorded_grpc_api_request!(
            "get_files",
=======
    async fn search_oplog(
        &self,
        request: Request<SearchOplogRequest>,
    ) -> Result<Response<SearchOplogResponse>, Status> {
        let request = request.into_inner();
        let record = recorded_grpc_api_request!(
            "search_oplog",
>>>>>>> f5424943
            worker_id = proto_worker_id_string(&request.worker_id),
        );

        let result = self
<<<<<<< HEAD
            .get_files_internal(request)
=======
            .search_oplog_internal(request)
>>>>>>> f5424943
            .instrument(record.span.clone())
            .await;
        match result {
            Ok(response) => record.succeed(Ok(Response::new(response))),
            Err(err) => record.fail(
<<<<<<< HEAD
                Ok(Response::new(GetFilesResponse {
                    result: Some(
                        golem::workerexecutor::v1::get_files_response::Result::Failure(
=======
                Ok(Response::new(SearchOplogResponse {
                    result: Some(
                        golem::workerexecutor::v1::search_oplog_response::Result::Failure(
>>>>>>> f5424943
                            err.clone().into(),
                        ),
                    ),
                })),
                &err,
            ),
        }
    }
<<<<<<< HEAD

    type GetFileStream = BoxStream<'static, Result<GetFileResponse, Status>>;

    async fn get_file(
        &self,
        request: Request<GetFileRequest>,
    ) -> ResponseResult<Self::GetFileStream> {
        let request = request.into_inner();
        let record = recorded_grpc_api_request!(
            "get_file",
            worker_id = proto_worker_id_string(&request.worker_id),
        );

        let result = self
            .get_file_internal(request)
            .instrument(record.span.clone())
            .await;

        match result {
            Ok(response) => record.succeed(Ok(Response::new(response))),
            Err(err) => {
                record.fail((), &err);
                Ok(Response::new(Box::pin(futures::stream::once(async move {
                    Ok(GetFileResponse {
                        result: Some(
                            golem::workerexecutor::v1::get_file_response::Result::Failure(
                                err.into(),
                            ),
                        ),
                    })
                }))))
            }
        }   
    }
=======
>>>>>>> f5424943
}

trait GrpcInvokeRequest {
    fn account_id(&self) -> Result<AccountId, GolemError>;
    fn account_limits(&self) -> Option<GrpcResourceLimits>;
    fn input(&self) -> Vec<Val>;
    fn worker_id(&self) -> Result<TargetWorkerId, GolemError>;
    fn idempotency_key(&self) -> Result<Option<IdempotencyKey>, GolemError>;
    fn name(&self) -> String;
    fn args(&self) -> Option<Vec<String>>;
    fn env(&self) -> Option<Vec<(String, String)>>;
    fn parent(&self) -> Option<WorkerId>;
}

impl GrpcInvokeRequest for golem::workerexecutor::v1::InvokeWorkerRequest {
    fn account_id(&self) -> Result<AccountId, GolemError> {
        Ok(self
            .account_id
            .clone()
            .ok_or(GolemError::invalid_request("account_id not found"))?
            .into())
    }

    fn account_limits(&self) -> Option<GrpcResourceLimits> {
        self.account_limits.clone()
    }

    fn input(&self) -> Vec<Val> {
        self.input.clone()
    }

    fn worker_id(&self) -> Result<common_model::TargetWorkerId, GolemError> {
        self.worker_id
            .clone()
            .ok_or(GolemError::invalid_request("worker_id not found"))?
            .try_into()
            .map_err(GolemError::invalid_request)
    }

    fn idempotency_key(&self) -> Result<Option<IdempotencyKey>, GolemError> {
        Ok(None)
    }

    fn name(&self) -> String {
        self.name.clone()
    }

    fn args(&self) -> Option<Vec<String>> {
        self.context.as_ref().map(|ctx| ctx.args.clone())
    }

    fn env(&self) -> Option<Vec<(String, String)>> {
        self.context
            .as_ref()
            .map(|ctx| ctx.env.clone().into_iter().collect::<Vec<_>>())
    }

    fn parent(&self) -> Option<WorkerId> {
        self.context.as_ref().and_then(|ctx| {
            ctx.parent
                .as_ref()
                .and_then(|worker_id| worker_id.clone().try_into().ok())
        })
    }
}

impl GrpcInvokeRequest for golem::workerexecutor::v1::InvokeAndAwaitWorkerRequest {
    fn account_id(&self) -> Result<AccountId, GolemError> {
        Ok(self
            .account_id
            .clone()
            .ok_or(GolemError::invalid_request("account_id not found"))?
            .into())
    }

    fn account_limits(&self) -> Option<GrpcResourceLimits> {
        self.account_limits.clone()
    }

    fn input(&self) -> Vec<Val> {
        self.input.clone()
    }

    fn worker_id(&self) -> Result<common_model::TargetWorkerId, GolemError> {
        self.worker_id
            .clone()
            .ok_or(GolemError::invalid_request("worker_id not found"))?
            .try_into()
            .map_err(GolemError::invalid_request)
    }

    fn idempotency_key(&self) -> Result<Option<IdempotencyKey>, GolemError> {
        Ok(self.idempotency_key.clone().map(IdempotencyKey::from))
    }

    fn name(&self) -> String {
        self.name.clone()
    }

    fn args(&self) -> Option<Vec<String>> {
        self.context.as_ref().map(|ctx| ctx.args.clone())
    }

    fn env(&self) -> Option<Vec<(String, String)>> {
        self.context
            .as_ref()
            .map(|ctx| ctx.env.clone().into_iter().collect::<Vec<_>>())
    }

    fn parent(&self) -> Option<WorkerId> {
        self.context.as_ref().and_then(|ctx| {
            ctx.parent
                .as_ref()
                .and_then(|worker_id| worker_id.clone().try_into().ok())
        })
    }
}

pub trait UriBackConversion {
    fn as_http_02(&self) -> http_02::Uri;
}

impl UriBackConversion for http::Uri {
    fn as_http_02(&self) -> http_02::Uri {
        self.to_string().parse().unwrap()
    }
}

pub fn authorised_grpc_request<T>(request: T, access_token: &Uuid) -> Request<T> {
    let mut req = Request::new(request);
    req.metadata_mut().insert(
        "authorization",
        format!("Bearer {}", access_token).parse().unwrap(),
    );
    req
}

pub struct WorkerEventStream {
    inner: Pin<Box<dyn Stream<Item = Result<WorkerEvent, BroadcastStreamRecvError>> + Send>>,
}

impl WorkerEventStream {
    pub fn new(receiver: WorkerEventReceiver) -> Self {
        WorkerEventStream {
            inner: Box::pin(receiver.to_stream()),
        }
    }
}

impl Drop for WorkerEventStream {
    fn drop(&mut self) {
        info!("Client disconnected");
    }
}

impl Stream for WorkerEventStream {
    type Item = Result<golem::worker::LogEvent, Status>;

    fn poll_next(self: Pin<&mut Self>, cx: &mut Context<'_>) -> Poll<Option<Self::Item>> {
        let WorkerEventStream { inner } = self.get_mut();
        match inner.as_mut().poll_next(cx) {
            Poll::Ready(Some(Ok(event))) => match &event {
                WorkerEvent::Close => Poll::Ready(None),
                WorkerEvent::StdOut { .. } => Poll::Ready(Some(Ok(event.try_into().unwrap()))),
                WorkerEvent::StdErr { .. } => Poll::Ready(Some(Ok(event.try_into().unwrap()))),
                WorkerEvent::Log { .. } => Poll::Ready(Some(Ok(event.try_into().unwrap()))),
                WorkerEvent::InvocationStart { .. } => {
                    Poll::Ready(Some(Ok(event.try_into().unwrap())))
                }
                WorkerEvent::InvocationFinished { .. } => {
                    Poll::Ready(Some(Ok(event.try_into().unwrap())))
                }
            },
            Poll::Ready(Some(Err(BroadcastStreamRecvError::Lagged(n)))) => Poll::Ready(Some(Err(
                Status::data_loss(format!("Lagged by {} events", n)),
            ))),
            Poll::Ready(None) => Poll::Ready(None),
            Poll::Pending => Poll::Pending,
        }
    }
}<|MERGE_RESOLUTION|>--- conflicted
+++ resolved
@@ -38,15 +38,8 @@
 use golem_api_grpc::proto::golem::worker::{Cursor, ResourceMetadata, UpdateMode};
 use golem_api_grpc::proto::golem::workerexecutor::v1::worker_executor_server::WorkerExecutor;
 use golem_api_grpc::proto::golem::workerexecutor::v1::{
-<<<<<<< HEAD
-    get_file_response, get_file_success_response, ConnectWorkerRequest, DeleteWorkerRequest, GetFileRequest, GetFileResponse, GetFilesRequest, GetFilesResponse, GetOplogRequest, GetOplogResponse, GetRunningWorkersMetadataRequest, GetRunningWorkersMetadataResponse, GetWorkersMetadataRequest, GetWorkersMetadataResponse, InvokeAndAwaitWorkerRequest, InvokeAndAwaitWorkerResponseTyped, InvokeAndAwaitWorkerSuccess, UpdateWorkerRequest, UpdateWorkerResponse
-=======
-    ConnectWorkerRequest, DeleteWorkerRequest, GetOplogRequest, GetOplogResponse,
-    GetRunningWorkersMetadataRequest, GetRunningWorkersMetadataResponse, GetWorkersMetadataRequest,
-    GetWorkersMetadataResponse, InvokeAndAwaitWorkerRequest, InvokeAndAwaitWorkerResponseTyped,
-    InvokeAndAwaitWorkerSuccess, SearchOplogRequest, SearchOplogResponse, UpdateWorkerRequest,
-    UpdateWorkerResponse,
->>>>>>> f5424943
+    get_file_response, get_file_success_response, ConnectWorkerRequest, DeleteWorkerRequest, GetFileRequest, GetFileResponse, GetFilesRequest, GetFilesResponse, GetOplogRequest, GetOplogResponse, GetRunningWorkersMetadataRequest, GetRunningWorkersMetadataResponse, GetWorkersMetadataRequest, GetWorkersMetadataResponse, InvokeAndAwaitWorkerRequest, InvokeAndAwaitWorkerResponseTyped, InvokeAndAwaitWorkerSuccess, SearchOplogRequest, SearchOplogResponse, UpdateWorkerRequest,
+    UpdateWorkerResponse
 };
 use golem_common::grpc::{
     proto_account_id_string, proto_component_id_string, proto_idempotency_key_string,
@@ -1128,22 +1121,6 @@
         })
     }
 
-<<<<<<< HEAD
-    async fn get_files_internal(
-        &self,
-        request: GetFilesRequest,
-    ) -> Result<GetFilesResponse, GolemError> {
-        let GetFilesRequest {
-            worker_id,
-            account_id,
-        } = request;
-
-        let worker_id = worker_id
-            .ok_or(GolemError::invalid_request("worker_id not found"))?;
-        let worker_id: WorkerId = worker_id.try_into().map_err(GolemError::invalid_request)?;
-
-        let account_id = account_id
-=======
     async fn search_oplog_internal(
         &self,
         request: SearchOplogRequest,
@@ -1155,7 +1132,6 @@
 
         let account_id = request
             .account_id
->>>>>>> f5424943
             .ok_or(GolemError::invalid_request("account_id not found"))?;
         let account_id: AccountId = account_id.into();
 
@@ -1163,81 +1139,6 @@
 
         self.ensure_worker_belongs_to_this_executor(&worker_id)?;
 
-<<<<<<< HEAD
-        let metadata = self.worker_service().get(&owned_worker_id).await;
-        self.validate_worker_status(&owned_worker_id, &metadata)
-            .await?;
-
-        let metadata = metadata.unwrap();
-
-        let worker = Worker::get_or_create_suspended(
-            self,
-            &owned_worker_id,
-            None,
-            None,
-            None,
-            None,
-        )
-        .await?;
-
-        todo!();
-
-        Ok(GetFilesResponse {
-            result: None,
-        })
-    }
-
-    async fn get_file_internal(
-        &self,
-        request: GetFileRequest,
-    ) -> Result<<Self as WorkerExecutor>::GetFileStream, GolemError> {
-        let GetFileRequest {
-            worker_id,
-            account_id,
-            path,
-        } = request;
-
-        let worker_id = worker_id
-            .ok_or(GolemError::invalid_request("worker_id not found"))?;
-        let worker_id: WorkerId = worker_id.try_into().map_err(GolemError::invalid_request)?;
-
-        let account_id = account_id
-            .ok_or(GolemError::invalid_request("account_id not found"))?;
-        let account_id: AccountId = account_id.into();
-
-        let owned_worker_id = OwnedWorkerId::new(&account_id, &worker_id);
-
-        self.ensure_worker_belongs_to_this_executor(&worker_id)?;
-
-        let path = PathBuf::from(path);
-
-        // self.get_or_create_pending(request)
-
-        // match tokio::fs::read_dir(path).await {
-        //     Ok(read_dir) => ,
-        //     Err(err) => match err.kind() {
-        //         io::ErrorKind::N
-        //     }
-        // }
-        // let file = tokio::fs::File::open(path)
-
-        // golem::workerexecutor::v1::GetFileContentsRequest
-
-        unimplemented!();
-
-        // Ok(GetFileResponse {
-        //     // result: Some(
-        //     //     golem::workerexecutor::v1::get_files_response::Result::Success(
-        //     //         golem::workerexecutor::v1::GetFilesSuccessResponse {
-                        
-        //     //         },
-        //     //     ),
-        //     // ),
-        //     result: None,
-        // })
-    }
-
-=======
         let chunk = match request.cursor {
             Some(cursor) => {
                 search_public_oplog(
@@ -1305,7 +1206,100 @@
         })
     }
 
->>>>>>> f5424943
+    async fn get_files_internal(
+        &self,
+        request: GetFilesRequest,
+    ) -> Result<GetFilesResponse, GolemError> {
+        let GetFilesRequest {
+            worker_id,
+            account_id,
+        } = request;
+
+        let worker_id = worker_id
+            .ok_or(GolemError::invalid_request("worker_id not found"))?;
+        let worker_id: WorkerId = worker_id.try_into().map_err(GolemError::invalid_request)?;
+
+        let account_id = account_id
+            .ok_or(GolemError::invalid_request("account_id not found"))?;
+        let account_id: AccountId = account_id.into();
+
+        let owned_worker_id = OwnedWorkerId::new(&account_id, &worker_id);
+
+        self.ensure_worker_belongs_to_this_executor(&worker_id)?;
+
+        let metadata = self.worker_service().get(&owned_worker_id).await;
+        self.validate_worker_status(&owned_worker_id, &metadata)
+            .await?;
+
+        let metadata = metadata.unwrap();
+
+        let worker = Worker::get_or_create_suspended(
+            self,
+            &owned_worker_id,
+            None,
+            None,
+            None,
+            None,
+        )
+        .await?;
+
+        todo!();
+
+        Ok(GetFilesResponse {
+            result: None,
+        })
+    }
+
+    async fn get_file_internal(
+        &self,
+        request: GetFileRequest,
+    ) -> Result<<Self as WorkerExecutor>::GetFileStream, GolemError> {
+        let GetFileRequest {
+            worker_id,
+            account_id,
+            path,
+        } = request;
+
+        let worker_id = worker_id
+            .ok_or(GolemError::invalid_request("worker_id not found"))?;
+        let worker_id: WorkerId = worker_id.try_into().map_err(GolemError::invalid_request)?;
+
+        let account_id = account_id
+            .ok_or(GolemError::invalid_request("account_id not found"))?;
+        let account_id: AccountId = account_id.into();
+
+        let owned_worker_id = OwnedWorkerId::new(&account_id, &worker_id);
+
+        self.ensure_worker_belongs_to_this_executor(&worker_id)?;
+
+        let path = PathBuf::from(path);
+
+        // self.get_or_create_pending(request)
+
+        // match tokio::fs::read_dir(path).await {
+        //     Ok(read_dir) => ,
+        //     Err(err) => match err.kind() {
+        //         io::ErrorKind::N
+        //     }
+        // }
+        // let file = tokio::fs::File::open(path)
+
+        // golem::workerexecutor::v1::GetFileContentsRequest
+
+        unimplemented!();
+
+        // Ok(GetFileResponse {
+        //     // result: Some(
+        //     //     golem::workerexecutor::v1::get_files_response::Result::Success(
+        //     //         golem::workerexecutor::v1::GetFilesSuccessResponse {
+                        
+        //     //         },
+        //     //     ),
+        //     // ),
+        //     result: None,
+        // })
+    }
+
     fn create_proto_metadata(
         metadata: WorkerMetadata,
         latest_status: WorkerStatusRecord,
@@ -2016,7 +2010,6 @@
         }
     }
 
-<<<<<<< HEAD
     async fn get_files(
         &self,
         request: Request<GetFilesRequest>,
@@ -2024,38 +2017,19 @@
         let request = request.into_inner();
         let record = recorded_grpc_api_request!(
             "get_files",
-=======
-    async fn search_oplog(
-        &self,
-        request: Request<SearchOplogRequest>,
-    ) -> Result<Response<SearchOplogResponse>, Status> {
-        let request = request.into_inner();
-        let record = recorded_grpc_api_request!(
-            "search_oplog",
->>>>>>> f5424943
             worker_id = proto_worker_id_string(&request.worker_id),
         );
 
         let result = self
-<<<<<<< HEAD
             .get_files_internal(request)
-=======
-            .search_oplog_internal(request)
->>>>>>> f5424943
             .instrument(record.span.clone())
             .await;
         match result {
             Ok(response) => record.succeed(Ok(Response::new(response))),
             Err(err) => record.fail(
-<<<<<<< HEAD
                 Ok(Response::new(GetFilesResponse {
                     result: Some(
                         golem::workerexecutor::v1::get_files_response::Result::Failure(
-=======
-                Ok(Response::new(SearchOplogResponse {
-                    result: Some(
-                        golem::workerexecutor::v1::search_oplog_response::Result::Failure(
->>>>>>> f5424943
                             err.clone().into(),
                         ),
                     ),
@@ -2064,7 +2038,6 @@
             ),
         }
     }
-<<<<<<< HEAD
 
     type GetFileStream = BoxStream<'static, Result<GetFileResponse, Status>>;
 
@@ -2099,8 +2072,35 @@
             }
         }   
     }
-=======
->>>>>>> f5424943
+
+    async fn search_oplog(
+        &self,
+        request: Request<SearchOplogRequest>,
+    ) -> Result<Response<SearchOplogResponse>, Status> {
+        let request = request.into_inner();
+        let record = recorded_grpc_api_request!(
+            "search_oplog",
+            worker_id = proto_worker_id_string(&request.worker_id),
+        );
+
+        let result = self
+            .search_oplog_internal(request)
+            .instrument(record.span.clone())
+            .await;
+        match result {
+            Ok(response) => record.succeed(Ok(Response::new(response))),
+            Err(err) => record.fail(
+                Ok(Response::new(SearchOplogResponse {
+                    result: Some(
+                        golem::workerexecutor::v1::search_oplog_response::Result::Failure(
+                            err.clone().into(),
+                        ),
+                    ),
+                })),
+                &err,
+            ),
+        }
+    }
 }
 
 trait GrpcInvokeRequest {

// Copyright 2024 Golem Cloud
//
// Licensed under the Apache License, Version 2.0 (the "License");
// you may not use this file except in compliance with the License.
// You may obtain a copy of the License at
//
//     http://www.apache.org/licenses/LICENSE-2.0
//
// Unless required by applicable law or agreed to in writing, software
// distributed under the License is distributed on an "AS IS" BASIS,
// WITHOUT WARRANTIES OR CONDITIONS OF ANY KIND, either express or implied.
// See the License for the specific language governing permissions and
// limitations under the License.

use std::sync::Arc;

use async_trait::async_trait;
use bytes::Bytes;
use dashmap::DashMap;
use golem_common::config::RetryConfig;
use golem_common::metrics::redis::record_redis_serialized_size;
use golem_common::model::oplog::OplogEntry;
use golem_common::model::regions::DeletedRegions;
use golem_common::model::{ShardId, WorkerId, WorkerMetadata, WorkerStatus, WorkerStatusRecord};
use golem_common::redis::RedisPool;
use tracing::debug;

use crate::error::GolemError;
use crate::metrics::workers::record_worker_call;
<<<<<<< HEAD
use crate::services::golem_config::WorkersServiceConfig;
use crate::services::oplog::OplogService;
=======
>>>>>>> ca2ca9ef
use crate::services::shard::ShardService;

/// Service for persisting the current set of Golem workers represented by their metadata
#[async_trait]
pub trait WorkerService {
    async fn add(&self, worker_metadata: &WorkerMetadata) -> Result<(), GolemError>;

    async fn get(&self, worker_id: &WorkerId) -> Option<WorkerMetadata>;

    async fn get_running_workers_in_shards(&self) -> Vec<WorkerMetadata>;

    async fn remove(&self, worker_id: &WorkerId);

    async fn enumerate(&self) -> Vec<WorkerMetadata>;

    async fn update_status(
        &self,
        worker_id: &WorkerId,
        status: WorkerStatus,
        deleted_regions: DeletedRegions,
        overridden_retry_config: Option<RetryConfig>,
        oplog_idx: u64,
    );
}

<<<<<<< HEAD
pub fn configured(
    config: &WorkersServiceConfig,
    redis_pool: RedisPool,
    shard_service: Arc<dyn ShardService + Send + Sync>,
    oplog_service: Arc<dyn OplogService + Send + Sync>,
) -> Arc<dyn WorkerService + Send + Sync> {
    match config {
        WorkersServiceConfig::InMemory => Arc::new(WorkerServiceInMemory::new()),
        WorkersServiceConfig::Redis => Arc::new(WorkerServiceRedis::new(
            redis_pool.clone(),
            shard_service,
            oplog_service,
        )),
    }
}

=======
>>>>>>> ca2ca9ef
#[derive(Clone)]
pub struct WorkerServiceRedis {
    redis: RedisPool,
    shard_service: Arc<dyn ShardService + Send + Sync>,
    oplog_service: Arc<dyn OplogService + Send + Sync>,
}

impl WorkerServiceRedis {
    pub fn new(
        redis: RedisPool,
        shard_service: Arc<dyn ShardService + Send + Sync>,
        oplog_service: Arc<dyn OplogService + Send + Sync>,
    ) -> Self {
        Self {
            redis,
            shard_service,
            oplog_service,
        }
    }

    async fn enum_workers_at_key(&self, key: &str) -> Vec<WorkerMetadata> {
        record_worker_call("enum");

        let value: Vec<Bytes> = self
            .redis
            .with("instance", "enum")
            .smembers(key)
            .await
            .unwrap_or_else(|err| panic!("failed to get worker ids from Redis: {err}"));

        let mut workers = Vec::new();

        for worker in value {
            let worker_id: WorkerId = self
                .redis
                .deserialize(&worker)
                .unwrap_or_else(|err| panic!("failed to deserialize worker id: {worker:?}: {err}"));

            let metadata = self.get(&worker_id).await.unwrap_or_else(|| {
                panic!("failed to get worker metadata for {worker_id} from Redis")
            });
            workers.push(metadata);
        }

        workers
    }
}

#[async_trait]
impl WorkerService for WorkerServiceRedis {
    async fn add(&self, worker_metadata: &WorkerMetadata) -> Result<(), GolemError> {
        record_worker_call("add");

        let worker_id = &worker_metadata.worker_id.worker_id;

        let initial_oplog_entry = OplogEntry::create(
            worker_metadata.worker_id.clone(),
            worker_metadata.args.clone(),
            worker_metadata.env.clone(),
            worker_metadata.account_id.clone(),
        );
        self.oplog_service
            .create(worker_id, initial_oplog_entry)
            .await;

        let status_key = get_worker_status_redis_key(worker_id);
        let status_value = self
            .redis
            .serialize(&worker_metadata.last_known_status)
            .unwrap_or_else(|err| {
                panic!(
                    "failed to serialize worker status {:?}: {err}",
                    worker_metadata.last_known_status
                )
            });

        record_redis_serialized_size("instance", "status", status_value.len());

        self.redis
            .with("instance", "add")
            .set(status_key.clone(), status_value, None, None, false)
            .await
            .unwrap_or_else(|err| {
                panic!("failed to set worker status for {status_key} in Redis: {err}")
            });

        let serialized_worker_id = self
            .redis
            .serialize(&worker_id)
            .expect("failed to serialize worker id");

        if worker_metadata.last_known_status.status == WorkerStatus::Running {
            let shard_assignment = self.shard_service.current_assignment();
            let shard_id = ShardId::from_worker_id(worker_id, shard_assignment.number_of_shards);
            let running_workers_in_shard_key = get_running_worker_per_shard_key(&shard_id);

            debug!("Adding worker id {worker_id} to the list of running workers for shard {shard_id} on Redis");

            let _: u32 = self
                .redis
                .with("instance", "add")
                .sadd(running_workers_in_shard_key, serialized_worker_id.clone())
                .await
                .unwrap_or_else(|err| {
                    panic!(
                        "failed to add worker id {worker_id} to the set of running workers per shard ids on Redis: {err}"
                    )
                });
        }

        let key = "instance:instance";
        debug!("Adding worker id {worker_id} to the set of workers on Redis");

        let _: u32 = self
            .redis
            .with("instance", "add")
            .sadd(key, serialized_worker_id)
            .await
            .unwrap_or_else(|err| {
                panic!(
                    "failed to add worker id {worker_id} to the set of workers ids on Redis: {err}"
                )
            });

        Ok(())
    }

    async fn get(&self, worker_id: &WorkerId) -> Option<WorkerMetadata> {
        record_worker_call("get");

        let initial_oplog_entry = self
            .oplog_service
            .read(worker_id, 0, 1)
            .await
            .into_iter()
            .next();

        let status_key = get_worker_status_redis_key(worker_id);

        match initial_oplog_entry {
            None => None,
            Some(OplogEntry::Create {
                worker_id,
                args,
                env,
                account_id,
                timestamp,
            }) => {
                let mut details = WorkerMetadata {
                    worker_id,
                    args,
                    env,
                    account_id,
                    created_at: timestamp,
                    last_known_status: WorkerStatusRecord::default(),
                };

                let status_value: Option<Bytes> = self
                    .redis
                    .with("instance", "get")
                    .get(status_key.clone())
                    .await
                    .unwrap_or_else(|err| {
                        panic!("failed to get worker status for {status_key} on Redis: {err}")
                    });

                if let Some(status_value) = status_value {
                    let status = self.redis.deserialize(&status_value).unwrap_or_else(|err| {
                        panic!(
                            "failed to deserialize worker status for {status_key} on Redis: {err}"
                        )
                    });

                    details.last_known_status = status;
                }

                Some(details)
            }
            Some(entry) => {
                panic!("Unexpected initial oplog entry for worker {worker_id}: {entry:?}")
            }
        }
    }

    async fn get_running_workers_in_shards(&self) -> Vec<WorkerMetadata> {
        let shard_assignment = self.shard_service.current_assignment();
        let mut result: Vec<WorkerMetadata> = vec![];
        for shard_id in shard_assignment.shard_ids {
            let key = get_running_worker_per_shard_key(&shard_id);
            let mut shard_worker = self.enum_workers_at_key(&key).await;
            result.append(&mut shard_worker);
        }
        result
    }

    async fn remove(&self, worker_id: &WorkerId) {
        record_worker_call("remove");

        let key = "instance:instance";
        let serialized_worker_id = self
            .redis
            .serialize(&worker_id)
            .expect("failed to serialize worker id");

        let _: u32 = self
            .redis
            .with("instance", "remove")
            .srem(key, serialized_worker_id.clone())
            .await
            .unwrap_or_else(|err| {
                panic!("failed to remove worker id {worker_id} from the set of worker ids on Redis: {err}")
            });

        self.oplog_service.delete(worker_id).await;

        let status_key = get_worker_status_redis_key(worker_id);
        let _: u32 = self
            .redis
            .with("instance", "remove")
            .del(status_key.clone())
            .await
            .unwrap_or_else(|err| {
                panic!("failed to remove worker status for {status_key} on Redis: {err}")
            });

        let shard_assignment = self.shard_service.current_assignment();
        let shard_id = ShardId::from_worker_id(worker_id, shard_assignment.number_of_shards);
        let running_workers_in_shard_key = get_running_worker_per_shard_key(&shard_id);

        let _: u32 = self
            .redis
            .with("instance", "remove")
            .srem(running_workers_in_shard_key, serialized_worker_id)
            .await
            .unwrap_or_else(|err| {
                panic!(
                    "failed to remove worker id {worker_id} from the set of running worker ids per shard on Redis: {err}"
                )
            });
    }

    async fn enumerate(&self) -> Vec<WorkerMetadata> {
        let key = "instance:instance";
        self.enum_workers_at_key(key).await
    }

    async fn update_status(
        &self,
        worker_id: &WorkerId,
        status: WorkerStatus,
        deleted_regions: DeletedRegions,
        overridden_retry_config: Option<RetryConfig>,
        oplog_idx: u64,
    ) {
        record_worker_call("update_status");

        let status_key = get_worker_status_redis_key(worker_id);
        let status_value = WorkerStatusRecord {
            status: status.clone(),
            deleted_regions,
            overridden_retry_config,
            oplog_idx,
        };
        let serialized_status_value = self.redis.serialize(&status_value).unwrap_or_else(|err| {
            panic!(
                "failed to serialize worker status to {:?} in Redis: {err}",
                status_value
            )
        });

        debug!("updating worker status for {worker_id} to {status_value:?}");
        self.redis
            .with("instance", "update_status")
            .set(
                status_key.clone(),
                serialized_status_value,
                None,
                None,
                false,
            )
            .await
            .unwrap_or_else(|err| {
                panic!("failed to set worker status for {status_key} in Redis: {err}")
            });

        let shard_assignment = self.shard_service.current_assignment();
        let shard_id = ShardId::from_worker_id(worker_id, shard_assignment.number_of_shards);
        let running_workers_in_shard_key = get_running_worker_per_shard_key(&shard_id);

        let serialized_worker_id = self
            .redis
            .serialize(&worker_id)
            .expect("failed to serialize worker id");

        if status == WorkerStatus::Running {
            debug!("adding worker {worker_id} to the set of running workers in shard {shard_id}");

            let _: u32 = self
                .redis
                .with("instance", "add")
                .sadd(running_workers_in_shard_key, serialized_worker_id.clone())
                .await
                .unwrap_or_else(|err| {
                    panic!(
                        "failed to add worker id {worker_id} from the set of running workers per shard ids on Redis: {err}"
                    )
                });
        } else {
            debug!(
                "removing instance {worker_id} from the set of running workers in shard {shard_id}"
            );

            let _: u32 = self
                .redis
                .with("instance", "remove")
                .srem(running_workers_in_shard_key, serialized_worker_id)
                .await
                .unwrap_or_else(|err| {
                    panic!(
                        "failed to remove worker id {worker_id} from the set of running worker ids per shard on Redis: {err}"
                    )
                });
        }
    }
}

fn get_worker_status_redis_key(worker_id: &WorkerId) -> String {
    format!("instance:status:{}", worker_id.to_redis_key())
}

fn get_running_worker_per_shard_key(shard_id: &ShardId) -> String {
    format!("instance:running_in_shard:{shard_id}")
}

pub struct WorkerServiceInMemory {
    workers: Arc<DashMap<WorkerId, WorkerMetadata>>,
}

impl Default for WorkerServiceInMemory {
    fn default() -> Self {
        Self::new()
    }
}

impl WorkerServiceInMemory {
    pub fn new() -> Self {
        Self {
            workers: Arc::new(DashMap::new()),
        }
    }
}

#[async_trait]
impl WorkerService for WorkerServiceInMemory {
    async fn add(&self, worker_metadata: &WorkerMetadata) -> Result<(), GolemError> {
        self.workers.insert(
            worker_metadata.worker_id.worker_id.clone(),
            worker_metadata.clone(),
        );
        Ok(())
    }

    async fn get(&self, worker_id: &WorkerId) -> Option<WorkerMetadata> {
        self.workers
            .get(worker_id)
            .map(|worker| worker.value().clone())
    }

    async fn get_running_workers_in_shards(&self) -> Vec<WorkerMetadata> {
        self.workers
            .iter()
            .filter(|r| r.last_known_status.status == WorkerStatus::Running)
            .map(|i| i.clone())
            .collect()
    }

    async fn remove(&self, worker_id: &WorkerId) {
        self.workers.remove(worker_id);
    }

    async fn enumerate(&self) -> Vec<WorkerMetadata> {
        self.workers.iter().map(|i| i.clone()).collect()
    }

    async fn update_status(
        &self,
        worker_id: &WorkerId,
        status: WorkerStatus,
        deleted_regions: DeletedRegions,
        overridden_retry_config: Option<RetryConfig>,
        oplog_idx: u64,
    ) {
        self.workers.entry(worker_id.clone()).and_modify(|worker| {
            worker.last_known_status = WorkerStatusRecord {
                status,
                deleted_regions,
                overridden_retry_config,
                oplog_idx,
            }
        });
    }
}

#[cfg(any(feature = "mocks", test))]
pub struct WorkerServiceMock {}

#[cfg(any(feature = "mocks", test))]
impl Default for WorkerServiceMock {
    fn default() -> Self {
        Self::new()
    }
}

#[cfg(any(feature = "mocks", test))]
impl WorkerServiceMock {
    pub fn new() -> Self {
        Self {}
    }
}

#[cfg(any(feature = "mocks", test))]
#[async_trait]
impl WorkerService for WorkerServiceMock {
    async fn add(&self, _worker_metadata: &WorkerMetadata) -> Result<(), GolemError> {
        unimplemented!()
    }

    async fn get(&self, _worker_id: &WorkerId) -> Option<WorkerMetadata> {
        unimplemented!()
    }

    async fn get_running_workers_in_shards(&self) -> Vec<WorkerMetadata> {
        unimplemented!()
    }

    async fn remove(&self, _worker_id: &WorkerId) {
        unimplemented!()
    }

    async fn enumerate(&self) -> Vec<WorkerMetadata> {
        unimplemented!()
    }

    async fn update_status(
        &self,
        _worker_id: &WorkerId,
        _status: WorkerStatus,
        _deleted_regions: DeletedRegions,
        _overridden_retry_config: Option<RetryConfig>,
        _oplog_idx: u64,
    ) {
        unimplemented!()
    }
}<|MERGE_RESOLUTION|>--- conflicted
+++ resolved
@@ -27,11 +27,8 @@
 
 use crate::error::GolemError;
 use crate::metrics::workers::record_worker_call;
-<<<<<<< HEAD
 use crate::services::golem_config::WorkersServiceConfig;
 use crate::services::oplog::OplogService;
-=======
->>>>>>> ca2ca9ef
 use crate::services::shard::ShardService;
 
 /// Service for persisting the current set of Golem workers represented by their metadata
@@ -57,25 +54,6 @@
     );
 }
 
-<<<<<<< HEAD
-pub fn configured(
-    config: &WorkersServiceConfig,
-    redis_pool: RedisPool,
-    shard_service: Arc<dyn ShardService + Send + Sync>,
-    oplog_service: Arc<dyn OplogService + Send + Sync>,
-) -> Arc<dyn WorkerService + Send + Sync> {
-    match config {
-        WorkersServiceConfig::InMemory => Arc::new(WorkerServiceInMemory::new()),
-        WorkersServiceConfig::Redis => Arc::new(WorkerServiceRedis::new(
-            redis_pool.clone(),
-            shard_service,
-            oplog_service,
-        )),
-    }
-}
-
-=======
->>>>>>> ca2ca9ef
 #[derive(Clone)]
 pub struct WorkerServiceRedis {
     redis: RedisPool,

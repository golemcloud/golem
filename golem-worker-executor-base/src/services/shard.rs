// Copyright 2024 Golem Cloud
//
// Licensed under the Apache License, Version 2.0 (the "License");
// you may not use this file except in compliance with the License.
// You may obtain a copy of the License at
//
//     http://www.apache.org/licenses/LICENSE-2.0
//
// Unless required by applicable law or agreed to in writing, software
// distributed under the License is distributed on an "AS IS" BASIS,
// WITHOUT WARRANTIES OR CONDITIONS OF ANY KIND, either express or implied.
// See the License for the specific language governing permissions and
// limitations under the License.

use std::collections::HashSet;
use std::convert::identity;
use std::sync::{Arc, RwLock};

use itertools::Itertools;
use tracing::debug;

use golem_common::model::{ShardAssignment, ShardId, WorkerId};

use crate::error::GolemError;
use crate::metrics::sharding::*;
use crate::model::ShardAssignmentCheck;

/// Service for assigning shards to worker executors
pub trait ShardService {
    fn is_ready(&self) -> bool;
    fn assign_shards(&self, shard_ids: &HashSet<ShardId>) -> Result<(), GolemError>;
    fn check_worker(&self, worker_id: &WorkerId) -> Result<(), GolemError>;
    fn register(&self, number_of_shards: usize, shard_ids: &HashSet<ShardId>);
    fn revoke_shards(&self, shard_ids: &HashSet<ShardId>) -> Result<(), GolemError>;
    fn current_assignment(&self) -> Result<ShardAssignment, GolemError>;
    fn try_get_current_assignment(&self) -> Option<ShardAssignment>;
}

pub struct ShardServiceDefault {
    shard_assignment: Arc<RwLock<Option<ShardAssignment>>>,
}

impl Default for ShardServiceDefault {
    fn default() -> Self {
        Self::new()
    }
}

impl ShardServiceDefault {
    pub fn new() -> Self {
        Self {
            shard_assignment: Arc::new(RwLock::new(None)),
        }
    }

    pub fn with_read_shard_assignment<F, O>(&self, f: F) -> Result<O, GolemError>
    where
        F: Fn(&ShardAssignment) -> O,
    {
        let guard = self.shard_assignment.read().unwrap();
        match guard.as_ref() {
            Some(shard_assignment) => Ok(f(shard_assignment)),
            None => Err(sharding_not_ready_error()),
        }
    }

    pub fn with_write_shard_assignment<F, O>(&self, f: F) -> O
    where
        F: Fn(&mut Option<ShardAssignment>) -> O,
    {
        let mut guard = self.shard_assignment.write().unwrap();
        if guard.is_none() {
            *guard = Some(ShardAssignment::default())
        }
        f(&mut guard)
    }
}

impl ShardService for ShardServiceDefault {
    fn is_ready(&self) -> bool {
        self.shard_assignment.read().unwrap().is_some()
    }

    fn assign_shards(&self, shard_ids: &HashSet<ShardId>) -> Result<(), GolemError> {
        self.with_write_shard_assignment(|shard_assignment| match shard_assignment {
            Some(shard_assignment) => {
                debug!(
                    shard_ids_current = shard_assignment.shard_ids.iter().join(", "),
                    shard_ids_to_assign = shard_ids.iter().join(", "),
                    "ShardService.assign_shards"
                );
                shard_assignment.assign_shards(shard_ids);
                let assigned_shard_count = shard_assignment.shard_ids.len();
                record_assigned_shard_count(assigned_shard_count);
                Ok(())
            }
            None => Err(sharding_not_ready_error()),
        })
    }

    fn check_worker(&self, worker_id: &WorkerId) -> Result<(), GolemError> {
        self.with_read_shard_assignment(|shard_assignment: &ShardAssignment| {
            shard_assignment.check_worker(worker_id)
        })
        .and_then(identity)
    }

    fn current_assignment(&self) -> Result<ShardAssignment, GolemError> {
        self.with_read_shard_assignment(|shard_assignment| shard_assignment.clone())
    }

    fn register(&self, number_of_shards: usize, shard_ids: &HashSet<ShardId>) {
        self.with_write_shard_assignment(|shard_assignment| {
            let shard_assignment = match shard_assignment {
                Some(shard_assignment) => shard_assignment,
                None => {
                    *shard_assignment = Some(ShardAssignment::default());
                    shard_assignment.as_mut().unwrap()
                }
            };
            debug!(
                number_of_shards,
                shard_ids_current = shard_assignment.shard_ids.iter().join(", "),
                shard_ids_to_assign = shard_ids.iter().join(", "),
                "ShardService.register"
            );
            shard_assignment.register(number_of_shards, shard_ids);
            let assigned_shard_count = shard_assignment.shard_ids.len();
            record_assigned_shard_count(assigned_shard_count);
        })
    }

    fn revoke_shards(&self, shard_ids: &HashSet<ShardId>) -> Result<(), GolemError> {
        self.with_write_shard_assignment(|shard_assignment| match shard_assignment {
            Some(shard_assignment) => {
                debug!(
                    shard_ids_current = shard_assignment.shard_ids.iter().join(", "),
                    shard_ids_to_revoke = shard_ids.iter().join(", "),
                    "ShardService.revoke_shards"
                );
                shard_assignment.revoke_shards(shard_ids);
                let assigned_shard_count = shard_assignment.shard_ids.len();
                record_assigned_shard_count(assigned_shard_count);
                Ok(())
            }
            None => Err(sharding_not_ready_error()),
        })
    }

    fn try_get_current_assignment(&self) -> Option<ShardAssignment> {
        self.shard_assignment.read().unwrap().clone()
    }
}

<<<<<<< HEAD
=======
#[cfg(any(feature = "mocks", test))]
pub struct ShardServiceMock {}

#[cfg(any(feature = "mocks", test))]
impl Default for ShardServiceMock {
    fn default() -> Self {
        Self::new()
    }
}

#[cfg(any(feature = "mocks", test))]
impl ShardServiceMock {
    pub fn new() -> Self {
        Self {}
    }
}

#[cfg(any(feature = "mocks", test))]
impl ShardService for ShardServiceMock {
    fn is_ready(&self) -> bool {
        tracing::info!("ShardServiceMock::is_ready");
        true
    }

    fn assign_shards(&self, shard_ids: &HashSet<ShardId>) -> Result<(), GolemError> {
        tracing::info!("ShardServiceMock::assign_shards {:?}", shard_ids);
        Ok(())
    }

    fn check_worker(&self, worker_id: &WorkerId) -> Result<(), GolemError> {
        tracing::info!("ShardServiceMock::check_worker {:?}", worker_id);
        Ok(())
    }

    fn register(&self, number_of_shards: usize, shard_ids: &HashSet<ShardId>) {
        tracing::info!(
            "ShardServiceMock::register {} {:?}",
            number_of_shards,
            shard_ids
        )
    }

    fn revoke_shards(&self, shard_ids: &HashSet<ShardId>) -> Result<(), GolemError> {
        tracing::info!("ShardServiceMock::revoke_shards {:?}", shard_ids);
        Ok(())
    }

    fn current_assignment(&self) -> Result<ShardAssignment, GolemError> {
        tracing::info!("ShardServiceMock::current_assignment");
        Ok(ShardAssignment::default())
    }

    fn try_get_current_assignment(&self) -> Option<ShardAssignment> {
        tracing::info!("ShardServiceMock::opt_current_assignment");
        None
    }
}

>>>>>>> 08eedaa7
fn sharding_not_ready_error() -> GolemError {
    GolemError::Unknown {
        details: "Sharding is not ready".to_string(),
    }
}<|MERGE_RESOLUTION|>--- conflicted
+++ resolved
@@ -152,67 +152,6 @@
     }
 }
 
-<<<<<<< HEAD
-=======
-#[cfg(any(feature = "mocks", test))]
-pub struct ShardServiceMock {}
-
-#[cfg(any(feature = "mocks", test))]
-impl Default for ShardServiceMock {
-    fn default() -> Self {
-        Self::new()
-    }
-}
-
-#[cfg(any(feature = "mocks", test))]
-impl ShardServiceMock {
-    pub fn new() -> Self {
-        Self {}
-    }
-}
-
-#[cfg(any(feature = "mocks", test))]
-impl ShardService for ShardServiceMock {
-    fn is_ready(&self) -> bool {
-        tracing::info!("ShardServiceMock::is_ready");
-        true
-    }
-
-    fn assign_shards(&self, shard_ids: &HashSet<ShardId>) -> Result<(), GolemError> {
-        tracing::info!("ShardServiceMock::assign_shards {:?}", shard_ids);
-        Ok(())
-    }
-
-    fn check_worker(&self, worker_id: &WorkerId) -> Result<(), GolemError> {
-        tracing::info!("ShardServiceMock::check_worker {:?}", worker_id);
-        Ok(())
-    }
-
-    fn register(&self, number_of_shards: usize, shard_ids: &HashSet<ShardId>) {
-        tracing::info!(
-            "ShardServiceMock::register {} {:?}",
-            number_of_shards,
-            shard_ids
-        )
-    }
-
-    fn revoke_shards(&self, shard_ids: &HashSet<ShardId>) -> Result<(), GolemError> {
-        tracing::info!("ShardServiceMock::revoke_shards {:?}", shard_ids);
-        Ok(())
-    }
-
-    fn current_assignment(&self) -> Result<ShardAssignment, GolemError> {
-        tracing::info!("ShardServiceMock::current_assignment");
-        Ok(ShardAssignment::default())
-    }
-
-    fn try_get_current_assignment(&self) -> Option<ShardAssignment> {
-        tracing::info!("ShardServiceMock::opt_current_assignment");
-        None
-    }
-}
-
->>>>>>> 08eedaa7
 fn sharding_not_ready_error() -> GolemError {
     GolemError::Unknown {
         details: "Sharding is not ready".to_string(),

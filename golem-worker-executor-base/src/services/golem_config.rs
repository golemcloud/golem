// Copyright 2024 Golem Cloud
//
// Licensed under the Apache License, Version 2.0 (the "License");
// you may not use this file except in compliance with the License.
// You may obtain a copy of the License at
//
//     http://www.apache.org/licenses/LICENSE-2.0
//
// Unless required by applicable law or agreed to in writing, software
// distributed under the License is distributed on an "AS IS" BASIS,
// WITHOUT WARRANTIES OR CONDITIONS OF ANY KIND, either express or implied.
// See the License for the specific language governing permissions and
// limitations under the License.

use std::net::{Ipv4Addr, SocketAddr, SocketAddrV4};
use std::path::PathBuf;
use std::time::Duration;

use anyhow::Context;
use figment::providers::{Env, Format, Toml};
use figment::Figment;
use http::Uri;
use serde::Deserialize;
use url::Url;

use golem_common::config::{RedisConfig, RetryConfig};

/// The shared global Golem configuration
#[derive(Clone, Debug, Deserialize)]
pub struct GolemConfig {
    pub key_value_storage: KeyValueStorageConfig,
    pub indexed_storage: IndexedStorageConfig,
    pub blob_storage: BlobStorageConfig,
    pub limits: Limits,
    pub retry: RetryConfig,
    pub component_cache: ComponentCacheConfig,
    pub component_service: ComponentServiceConfig,
    pub compiled_component_service: CompiledComponentServiceConfig,
    pub shard_manager_service: ShardManagerServiceConfig,
    pub oplog: OplogConfig,
    pub suspend: SuspendConfig,
    pub active_workers: ActiveWorkersConfig,
    pub scheduler: SchedulerConfig,
    pub public_worker_api: WorkerServiceGrpcConfig,
    pub memory: MemoryConfig,
    pub enable_tracing_console: bool,
    pub enable_json_log: bool,
    pub grpc_address: String,
    pub port: u16,
    pub http_address: String,
    pub http_port: u16,
}

#[derive(Clone, Debug, Deserialize)]
pub struct Limits {
    pub max_active_workers: usize,
    pub invocation_result_broadcast_capacity: usize,
    pub max_concurrent_streams: u32,
    pub event_broadcast_capacity: usize,
    pub event_history_size: usize,
    pub fuel_to_borrow: i64,
    #[serde(with = "humantime_serde")]
    pub epoch_interval: Duration,
    pub epoch_ticks: u64,
}

#[derive(Clone, Debug, Deserialize)]
pub struct ComponentCacheConfig {
    pub max_capacity: usize,
    pub max_metadata_capacity: usize,
    #[serde(with = "humantime_serde")]
    pub time_to_idle: Duration,
}

#[derive(Clone, Debug, Deserialize)]
#[serde(tag = "type", content = "config")]
pub enum ComponentServiceConfig {
    Grpc(ComponentServiceGrpcConfig),
    Local(ComponentServiceLocalConfig),
}

#[derive(Clone, Debug, Deserialize)]
pub struct ComponentServiceGrpcConfig {
    pub host: String,
    pub port: u16,
    pub access_token: String,
    pub retries: RetryConfig,
    pub max_component_size: usize,
}

#[derive(Clone, Debug, Deserialize)]
pub struct ComponentServiceLocalConfig {
    pub root: PathBuf,
}

#[derive(Clone, Debug, Deserialize)]
#[serde(tag = "type", content = "config")]
pub enum CompiledComponentServiceConfig {
    Enabled(CompiledComponentServiceEnabledConfig),
    Disabled(CompiledComponentServiceDisabledConfig),
}

#[derive(Clone, Debug, Deserialize)]
pub struct CompiledComponentServiceEnabledConfig {}

#[derive(Clone, Debug, Deserialize)]
pub struct CompiledComponentServiceDisabledConfig {}

#[derive(Clone, Debug, Deserialize)]
#[serde(tag = "type", content = "config")]
pub enum ShardManagerServiceConfig {
    Grpc(ShardManagerServiceGrpcConfig),
    SingleShard,
}

#[derive(Clone, Debug, Deserialize)]
pub struct ShardManagerServiceGrpcConfig {
    pub host: String,
    pub port: u16,
    pub retries: RetryConfig,
}

#[derive(Clone, Debug, Deserialize)]
pub struct WorkerServiceGrpcConfig {
    pub host: String,
    pub port: u16,
    pub access_token: String,
}

impl GolemConfig {
    pub fn new() -> Self {
        Figment::new()
            .merge(Toml::file("config/worker-executor.toml"))
            .merge(Env::prefixed("GOLEM__").split("__"))
            .extract()
            .expect("Failed to parse config")
    }

    pub fn from_file(path: &str) -> Self {
        Figment::new()
            .merge(Toml::file(path))
            .extract()
            .expect("Failed to parse config")
    }

    pub fn grpc_addr(&self) -> anyhow::Result<SocketAddr> {
        format!("{}:{}", self.grpc_address, self.port)
            .parse::<SocketAddr>()
            .context("grpc_address configuration")
    }

    pub fn http_addr(&self) -> anyhow::Result<SocketAddrV4> {
        Ok(SocketAddrV4::new(
            self.http_address
                .parse::<Ipv4Addr>()
                .context("http_address configuration")?,
            self.http_port,
        ))
    }
}

impl ComponentServiceGrpcConfig {
    pub fn url(&self) -> Url {
        Url::parse(&format!("http://{}:{}", self.host, self.port))
            .expect("Failed to parse component service URL")
    }

    pub fn uri(&self) -> Uri {
        Uri::builder()
            .scheme("http")
            .authority(format!("{}:{}", self.host, self.port).as_str())
            .path_and_query("/")
            .build()
            .expect("Failed to build component service URI")
    }
}

impl ShardManagerServiceGrpcConfig {
    pub fn url(&self) -> Url {
        Url::parse(&format!("http://{}:{}", self.host, self.port))
            .expect("Failed to parse shard manager URL")
    }

    pub fn uri(&self) -> Uri {
        Uri::builder()
            .scheme("http")
            .authority(format!("{}:{}", self.host, self.port).as_str())
            .path_and_query("/")
            .build()
            .expect("Failed to build shard manager URI")
    }
}

impl WorkerServiceGrpcConfig {
    pub fn url(&self) -> Url {
        Url::parse(&format!("http://{}:{}", self.host, self.port))
            .expect("Failed to parse worker service URL")
    }

    pub fn uri(&self) -> Uri {
        Uri::builder()
            .scheme("http")
            .authority(format!("{}:{}", self.host, self.port).as_str())
            .path_and_query("/")
            .build()
            .expect("Failed to build worker service URI")
    }
}

#[derive(Clone, Debug, Deserialize)]
pub struct SuspendConfig {
    #[serde(with = "humantime_serde")]
    pub suspend_after: Duration,
}

#[derive(Clone, Debug, Deserialize)]
pub struct ActiveWorkersConfig {
    pub drop_when_full: f64,
    #[serde(with = "humantime_serde")]
    pub ttl: Duration,
}

#[derive(Clone, Debug, Deserialize)]
pub struct SchedulerConfig {
    #[serde(with = "humantime_serde")]
    pub refresh_interval: Duration,
}

#[derive(Clone, Debug, Deserialize)]
pub struct OplogConfig {
    pub max_operations_before_commit: u64,
    pub max_payload_size: usize,
    pub indexed_storage_layers: usize,
    pub blob_storage_layers: usize,
    pub entry_count_limit: u64,
    #[serde(with = "humantime_serde")]
    pub archive_interval: Duration,
}

#[derive(Clone, Debug, Deserialize)]
#[serde(tag = "type", content = "config")]
pub enum KeyValueStorageConfig {
    Redis(RedisConfig),
    InMemory,
}

#[derive(Clone, Debug, Deserialize)]
#[serde(tag = "type", content = "config")]
pub enum IndexedStorageConfig {
    KVStoreRedis,
    Redis(RedisConfig),
    InMemory,
}

#[derive(Clone, Debug, Deserialize)]
#[serde(tag = "type", content = "config")]
pub enum BlobStorageConfig {
    S3(S3BlobStorageConfig),
    LocalFileSystem(LocalFileSystemBlobStorageConfig),
    InMemory,
}

#[derive(Clone, Debug, Deserialize)]
pub struct S3BlobStorageConfig {
    pub retries: RetryConfig,
    pub region: String,
    pub object_prefix: String,
    pub aws_endpoint_url: Option<String>,
    pub compilation_cache_bucket: String,
    pub custom_data_bucket: String,
    pub oplog_payload_bucket: String,
    pub compressed_oplog_buckets: Vec<String>,
    pub use_minio_credentials: bool,
}

#[derive(Clone, Debug, Deserialize)]
pub struct LocalFileSystemBlobStorageConfig {
    pub root: PathBuf,
}

#[derive(Clone, Debug, Deserialize)]
pub struct MemoryConfig {
    pub system_memory_override: Option<u64>,
    pub worker_memory_ratio: f64,
    pub worker_estimate_coefficient: f64,
}

impl MemoryConfig {
    pub fn total_system_memory(&self) -> u64 {
        let mut sysinfo = sysinfo::System::new();
        sysinfo.refresh_memory();
        sysinfo.total_memory()
    }

    pub fn system_memory(&self) -> u64 {
        self.system_memory_override.unwrap_or_else(|| {
            let mut sysinfo = sysinfo::System::new();
            sysinfo.refresh_memory();
            sysinfo.available_memory()
        })
    }

    pub fn worker_memory(&self) -> u64 {
        (self.system_memory() as f64 * self.worker_memory_ratio) as u64
    }
}

impl Default for GolemConfig {
    fn default() -> Self {
        Self {
            key_value_storage: KeyValueStorageConfig::default(),
            indexed_storage: IndexedStorageConfig::default(),
            blob_storage: BlobStorageConfig::default(),
            limits: Limits::default(),
            retry: RetryConfig::default(),
            component_cache: ComponentCacheConfig::default(),
            component_service: ComponentServiceConfig::default(),
            compiled_component_service: CompiledComponentServiceConfig::default(),
            shard_manager_service: ShardManagerServiceConfig::default(),
            oplog: OplogConfig::default(),
            suspend: SuspendConfig::default(),
            scheduler: SchedulerConfig::default(),
            active_workers: ActiveWorkersConfig::default(),
            public_worker_api: WorkerServiceGrpcConfig::default(),
            memory: MemoryConfig::default(),
            enable_tracing_console: false,
            enable_json_log: false,
            grpc_address: "0.0.0.0".to_string(),
            port: 9000,
            http_address: "0.0.0.0".to_string(),
            http_port: 8080,
        }
    }
}

impl Default for Limits {
    fn default() -> Self {
        Self {
            max_active_workers: 1024,
            invocation_result_broadcast_capacity: 100000,
            max_concurrent_streams: 1024,
            event_broadcast_capacity: 16,
            event_history_size: 128,
            fuel_to_borrow: 10000,
            epoch_interval: Duration::from_millis(10),
            epoch_ticks: 1,
        }
    }
}

impl Default for ComponentCacheConfig {
    fn default() -> Self {
        Self {
<<<<<<< HEAD
            max_capacity: 32,
            max_metadata_capacity: 16384,
=======
            max_capacity: 128,
>>>>>>> a5d6d340
            time_to_idle: Duration::from_secs(12 * 60 * 60),
        }
    }
}

impl Default for ComponentServiceConfig {
    fn default() -> Self {
        Self::Grpc(ComponentServiceGrpcConfig::default())
    }
}

impl Default for ComponentServiceGrpcConfig {
    fn default() -> Self {
        Self {
            host: "localhost".to_string(),
            port: 9090,
            access_token: "access_token".to_string(),
            retries: RetryConfig::default(),
            max_component_size: 50 * 1024 * 1024,
        }
    }
}

impl Default for CompiledComponentServiceConfig {
    fn default() -> Self {
        Self::Enabled(CompiledComponentServiceEnabledConfig {})
    }
}

impl Default for S3BlobStorageConfig {
    fn default() -> Self {
        Self {
            retries: RetryConfig::default(),
            region: "us-east-1".to_string(),
            compilation_cache_bucket: "golem-compiled-components".to_string(),
            custom_data_bucket: "custom-data".to_string(),
            oplog_payload_bucket: "oplog-payload".to_string(),
            object_prefix: "".to_string(),
            aws_endpoint_url: None,
            compressed_oplog_buckets: vec!["oplog-archive-1".to_string()],
            use_minio_credentials: false,
        }
    }
}

impl Default for ShardManagerServiceConfig {
    fn default() -> Self {
        Self::Grpc(ShardManagerServiceGrpcConfig::default())
    }
}

impl Default for ShardManagerServiceGrpcConfig {
    fn default() -> Self {
        Self {
            host: "localhost".to_string(),
            port: 9020,
            retries: RetryConfig::default(),
        }
    }
}

impl Default for OplogConfig {
    fn default() -> Self {
        Self {
            max_operations_before_commit: 128,
            max_payload_size: 64 * 1024,
            indexed_storage_layers: 2,
            blob_storage_layers: 1,
            entry_count_limit: 1024,
            archive_interval: Duration::from_secs(60 * 60 * 24), // 24 hours
        }
    }
}

impl Default for SuspendConfig {
    fn default() -> Self {
        Self {
            suspend_after: Duration::from_secs(10),
        }
    }
}

impl Default for ActiveWorkersConfig {
    fn default() -> Self {
        Self {
            drop_when_full: 0.25,
            ttl: Duration::from_secs(60 * 60 * 8),
        }
    }
}

impl Default for SchedulerConfig {
    fn default() -> Self {
        Self {
            refresh_interval: Duration::from_secs(2),
        }
    }
}

impl Default for WorkerServiceGrpcConfig {
    fn default() -> Self {
        Self {
            host: "localhost".to_string(),
            port: 9090,
            access_token: "access_token".to_string(),
        }
    }
}

impl Default for KeyValueStorageConfig {
    fn default() -> Self {
        Self::Redis(RedisConfig::default())
    }
}

impl Default for IndexedStorageConfig {
    fn default() -> Self {
        Self::KVStoreRedis
    }
}

impl Default for BlobStorageConfig {
    fn default() -> Self {
        Self::S3(S3BlobStorageConfig::default())
    }
}

impl Default for MemoryConfig {
    fn default() -> Self {
        Self {
            system_memory_override: None,
            worker_memory_ratio: 0.8,
            worker_estimate_coefficient: 1.1,
        }
    }
}<|MERGE_RESOLUTION|>--- conflicted
+++ resolved
@@ -351,12 +351,8 @@
 impl Default for ComponentCacheConfig {
     fn default() -> Self {
         Self {
-<<<<<<< HEAD
-            max_capacity: 32,
+            max_capacity: 128,
             max_metadata_capacity: 16384,
-=======
-            max_capacity: 128,
->>>>>>> a5d6d340
             time_to_idle: Duration::from_secs(12 * 60 * 60),
         }
     }

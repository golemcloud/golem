--- conflicted
+++ resolved
@@ -19,7 +19,8 @@
 use std::sync::{Arc, RwLock};
 use std::time::Duration;
 
-<<<<<<< HEAD
+use crate::error::{GolemError, WorkerOutOfMemory};
+
 use anyhow::anyhow;
 use golem_wasm_rpc::Value;
 use tokio::sync::broadcast::error::RecvError;
@@ -43,9 +44,7 @@
 };
 
 use crate::error::GolemError;
-=======
 use crate::error::{GolemError, WorkerOutOfMemory};
->>>>>>> e68f3f5a
 use crate::invocation::{invoke_worker, InvokeResult};
 use crate::model::{ExecutionStatus, InterruptKind, LookupResult, TrapType, WorkerConfig};
 use crate::services::component::{ComponentMetadata, ProtoExports};
@@ -254,43 +253,76 @@
         })
     }
 
-<<<<<<< HEAD
-    // If worker is started by any chance, it must have downloaded the component metadata details
-    // and we return a section of it.
-    // If the worker isn't started , this will return None, however, it most probably
-    // resides in the component-metadata cache, and if it returns None, it means the worker
-    // is already started with a set component-version and we don't need to start it again
-    pub async fn start_if_needed(
+    pub fn oom_retry_config(&self) -> &RetryConfig {
+        &self.oom_retry_config
+    }
+
+
+    pub async fn start_if_needed(this: Arc<Worker<Ctx>>) -> Result<bool, GolemError> {
+        Self::start_if_needed_internal(this, 0).await
+    }
+
+    pub async fn start_if_needed(this: Arc<Worker<Ctx>>) -> Result<bool, GolemError> {
+        Self::start_if_needed_internal(this, 0).await
+    }
+
+    async fn start_if_needed_internal(
         this: Arc<Worker<Ctx>>,
-    ) -> Result<Option<ProtoExports>, GolemError> {
+        oom_retry_count: u64,
+    ) -> Result<bool, GolemError> {
+        let mut instance = this.instance.lock().await;
+        if instance.is_unloaded() {
+            this.mark_as_loading();
+            *instance = WorkerInstance::WaitingForPermit(WaitingWorker::new(
+                this.clone(),
+                this.memory_requirement().await?,
+                oom_retry_count,
+            ));
+            Ok(true)
+        } else {
+            debug!("Worker is already running or waiting for permit");
+            Ok(false)
+        }
+    }
+
+    pub async fn start_if_needed0(this: Arc<Worker<Ctx>>) -> Result<(), GolemError> {
         let mut running = this.running.lock().await;
         if running.is_none() {
-            let (
-                worker_metadata,
-                component,
-                ComponentMetadata {
-                    version,
-                    size,
-                    memories,
-                    exports,
-                },
-            ) = Self::get_running_component(&this).await?;
-
             let permit = this
                 .active_workers()
                 .acquire(this.memory_requirement().await?)
                 .await;
 
-            let function_details = exports.clone();
+            let component_id = this.owned_worker_id.component_id();
+            let worker_metadata = this.get_metadata().await?;
+
+            let component_version = worker_metadata
+                .last_known_status
+                .pending_updates
+                .front()
+                .map_or(
+                    worker_metadata.last_known_status.component_version,
+                    |update| {
+                        let target_version = *update.description.target_version();
+                        info!(
+                            "Attempting {} update from {} to version {target_version}",
+                            match update.description {
+                                UpdateDescription::Automatic { .. } => "automatic",
+                                UpdateDescription::SnapshotBased { .. } => "snapshot based",
+                            },
+                            worker_metadata.last_known_status.component_version
+                        );
+                        target_version
+                    },
+                );
+            let (component, component_metadata) = this
+                .component_service()
+                .get(&this.engine(), &component_id, component_version)
+                .await?;
 
             let context = Ctx::create(
                 OwnedWorkerId::new(&worker_metadata.account_id, &worker_metadata.worker_id),
-                ComponentMetadata {
-                    version,
-                    size,
-                    memories,
-                    exports,
-                },
+                component_metadata,
                 this.promise_service(),
                 this.worker_service(),
                 this.worker_enumeration_service(),
@@ -347,35 +379,50 @@
                     ),
                 )
             })?;
-=======
-    pub fn oom_retry_config(&self) -> &RetryConfig {
-        &self.oom_retry_config
-    }
->>>>>>> e68f3f5a
-
-    pub async fn start_if_needed(this: Arc<Worker<Ctx>>) -> Result<bool, GolemError> {
-        Self::start_if_needed_internal(this, 0).await
-    }
-
-    async fn start_if_needed_internal(
-        this: Arc<Worker<Ctx>>,
-        oom_retry_count: u64,
-    ) -> Result<bool, GolemError> {
-        let mut instance = this.instance.lock().await;
-        if instance.is_unloaded() {
-            this.mark_as_loading();
-            *instance = WorkerInstance::WaitingForPermit(WaitingWorker::new(
+
+            let instance = instance_pre
+                .instantiate_async(&mut store)
+                .await
+                .map_err(|e| {
+                    GolemError::worker_creation_failed(
+                        this.owned_worker_id.worker_id(),
+                        format!("Failed to instantiate worker {}: {e}", this.owned_worker_id),
+                    )
+                })?;
+            let store = async_mutex::Mutex::new(store);
+
+            *running = Some(RunningWorker::new(
+                this.owned_worker_id.clone(),
+                this.queue.clone(),
                 this.clone(),
-                this.memory_requirement().await?,
-                oom_retry_count,
+                this.oplog(),
+                this.execution_status.clone(),
+                instance,
+                store,
+                permit,
             ));
-<<<<<<< HEAD
-
-            Ok(Some(function_details))
         } else {
             debug!("Worker is already running");
-            Ok(None)
-        }
+        }
+
+        Ok(())
+    }
+
+    pub(crate) async fn start_with_permit(
+        this: Arc<Worker<Ctx>>,
+        permit: OwnedSemaphorePermit,
+        oom_retry_count: u64,
+    ) {
+        let mut instance = this.instance.lock().await;
+        *instance = WorkerInstance::Running(RunningWorker::new(
+            this.owned_worker_id.clone(),
+            this.queue.clone(),
+            this.clone(),
+            this.oplog(),
+            this.execution_status.clone(),
+            permit,
+            oom_retry_count,
+        ));
     }
 
     pub async fn get_running_component(
@@ -409,31 +456,8 @@
             .await?;
 
         Ok((worker_metadata, component, component_metadata))
-=======
-            Ok(true)
-        } else {
-            debug!("Worker is already running or waiting for permit");
-            Ok(false)
-        }
-    }
-
-    pub(crate) async fn start_with_permit(
-        this: Arc<Worker<Ctx>>,
-        permit: OwnedSemaphorePermit,
-        oom_retry_count: u64,
-    ) {
-        let mut instance = this.instance.lock().await;
-        *instance = WorkerInstance::Running(RunningWorker::new(
-            this.owned_worker_id.clone(),
-            this.queue.clone(),
-            this.clone(),
-            this.oplog(),
-            this.execution_status.clone(),
-            permit,
-            oom_retry_count,
-        ));
->>>>>>> e68f3f5a
-    }
+    }
+
 
     pub async fn stop(&self) {
         self.stop_internal(false, None).await;
@@ -1064,11 +1088,6 @@
     async fn restart_on_oom(
         this: Arc<Worker<Ctx>>,
         called_from_invocation_loop: bool,
-<<<<<<< HEAD
-    ) -> Result<(), GolemError> {
-        this.stop_internal(called_from_invocation_loop).await;
-        Self::start_if_needed(this).await.map(|_| ())
-=======
         delay: Option<Duration>,
         oom_retry_count: u64,
     ) -> Result<bool, GolemError> {
@@ -1077,7 +1096,6 @@
             tokio::time::sleep(delay).await;
         }
         Self::start_if_needed_internal(this, oom_retry_count).await
->>>>>>> e68f3f5a
     }
 
     async fn get_or_create_worker_metadata<

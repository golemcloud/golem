--- conflicted
+++ resolved
@@ -793,15 +793,12 @@
             OplogEntry::EndAtomicRegion { .. } => {
                 result = WorkerStatus::Running;
             }
-<<<<<<< HEAD
             OplogEntry::BeginRemoteWrite { .. } => {
                 result = WorkerStatus::Running;
             }
             OplogEntry::EndRemoteWrite { .. } => {
                 result = WorkerStatus::Running;
             }
-=======
->>>>>>> 37d9eb5a
         }
     }
     result

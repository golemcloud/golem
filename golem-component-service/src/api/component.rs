// Copyright 2024 Golem Cloud
//
// Licensed under the Apache License, Version 2.0 (the "License");
// you may not use this file except in compliance with the License.
// You may obtain a copy of the License at
//
//     http://www.apache.org/licenses/LICENSE-2.0
//
// Unless required by applicable law or agreed to in writing, software
// distributed under the License is distributed on an "AS IS" BASIS,
// WITHOUT WARRANTIES OR CONDITIONS OF ANY KIND, either express or implied.
// See the License for the specific language governing permissions and
// limitations under the License.

use crate::api::{ComponentError, Result};
use futures_util::TryStreamExt;
<<<<<<< HEAD
use golem_common::model::plugin::DefaultPluginScope;
use golem_common::model::{ComponentId, ComponentType, Empty, PluginInstallationId};
use golem_common::recorded_http_api_request;
use golem_component_service_base::model::{
    DefaultComponentOwner, PluginInstallation, PluginInstallationCreation, PluginInstallationUpdate,
=======
use golem_common::model::{ComponentFilePathWithPermissionsList, ComponentId, ComponentType};
use golem_component_service_base::model::InitialComponentFilesArchiveAndPermissions;
use golem_component_service_base::service::component::{
    ComponentError as ComponentServiceError, ComponentService,
>>>>>>> e6f4c8ec
};
use golem_component_service_base::service::component::ComponentService;
use golem_component_service_base::service::plugin::PluginService;
use golem_service_base::api_tags::ApiTags;
use golem_service_base::model::*;
use poem::Body;
use poem_openapi::param::{Path, Query};
use poem_openapi::payload::{Binary, Json};
use poem_openapi::types::multipart::Upload;
use poem_openapi::*;
use std::sync::Arc;
use tracing::Instrument;

<<<<<<< HEAD
=======
use golem_common::metrics::api::TraceErrorKind;
use golem_common::{recorded_http_api_request, SafeDisplay};

#[derive(ApiResponse, Debug, Clone)]
pub enum ComponentError {
    #[oai(status = 400)]
    BadRequest(Json<ErrorsBody>),
    #[oai(status = 401)]
    Unauthorized(Json<ErrorBody>),
    #[oai(status = 403)]
    LimitExceeded(Json<ErrorBody>),
    #[oai(status = 404)]
    NotFound(Json<ErrorBody>),
    #[oai(status = 409)]
    AlreadyExists(Json<ErrorBody>),
    #[oai(status = 500)]
    InternalError(Json<ErrorBody>),
}

impl TraceErrorKind for ComponentError {
    fn trace_error_kind(&self) -> &'static str {
        match &self {
            ComponentError::BadRequest(_) => "BadRequest",
            ComponentError::NotFound(_) => "NotFound",
            ComponentError::AlreadyExists(_) => "AlreadyExists",
            ComponentError::LimitExceeded(_) => "LimitExceeded",
            ComponentError::Unauthorized(_) => "Unauthorized",
            ComponentError::InternalError(_) => "InternalError",
        }
    }
}

#[derive(Multipart)]
#[oai(rename_all = "camelCase")]
pub struct UploadPayload {
    name: ComponentName,
    component_type: Option<ComponentType>,
    component: Upload,
    files_permissions: Option<ComponentFilePathWithPermissionsList>,
    files: Option<Upload>,
}

#[derive(Multipart)]
#[oai(rename_all = "camelCase")]
pub struct UpdatePayload {
    component_type: Option<ComponentType>,
    component: Upload,
    files_permissions: Option<ComponentFilePathWithPermissionsList>,
    files: Option<Upload>,
}

type Result<T> = std::result::Result<T, ComponentError>;

impl From<ComponentServiceError> for ComponentError {
    fn from(error: ComponentServiceError) -> Self {
        match error {
            ComponentServiceError::UnknownComponentId(_)
            | ComponentServiceError::UnknownVersionedComponentId(_) => {
                ComponentError::NotFound(Json(ErrorBody {
                    error: error.to_safe_string(),
                }))
            }
            ComponentServiceError::AlreadyExists(_) => {
                ComponentError::AlreadyExists(Json(ErrorBody {
                    error: error.to_safe_string(),
                }))
            }
            ComponentServiceError::ComponentProcessingError(error) => {
                ComponentError::BadRequest(Json(ErrorsBody {
                    errors: vec![error.to_safe_string()],
                }))
            }
            ComponentServiceError::InternalRepoError(_) => {
                ComponentError::InternalError(Json(ErrorBody {
                    error: error.to_safe_string(),
                }))
            }
            ComponentServiceError::InternalConversionError { .. } => {
                ComponentError::InternalError(Json(ErrorBody {
                    error: error.to_safe_string(),
                }))
            }
            ComponentServiceError::ComponentStoreError { .. } => {
                ComponentError::InternalError(Json(ErrorBody {
                    error: error.to_safe_string(),
                }))
            }
            ComponentServiceError::ComponentConstraintConflictError(_) => {
                ComponentError::BadRequest(Json(ErrorsBody {
                    errors: vec![error.to_safe_string()],
                }))
            }
            ComponentServiceError::ComponentConstraintCreateError(_) => {
                ComponentError::InternalError(Json(ErrorBody {
                    error: error.to_safe_string(),
                }))
            }
            ComponentServiceError::MalformedComponentArchiveError { .. } => {
                ComponentError::BadRequest(Json(ErrorsBody {
                    errors: vec![error.to_safe_string()],
                }))
            }
            ComponentServiceError::InitialComponentFileUploadError { .. } => {
                ComponentError::InternalError(Json(ErrorBody {
                    error: error.to_safe_string(),
                }))
            }
            ComponentServiceError::InitialComponentFileNotFound { .. } => {
                ComponentError::NotFound(Json(ErrorBody {
                    error: error.to_safe_string(),
                }))
            }
        }
    }
}

impl From<ReadBodyError> for ComponentError {
    fn from(value: ReadBodyError) -> Self {
        ComponentError::InternalError(Json(ErrorBody {
            error: value.to_string(),
        }))
    }
}

impl From<std::io::Error> for ComponentError {
    fn from(value: std::io::Error) -> Self {
        ComponentError::InternalError(Json(ErrorBody {
            error: value.to_string(),
        }))
    }
}

>>>>>>> e6f4c8ec
pub struct ComponentApi {
    pub component_service: Arc<dyn ComponentService<DefaultComponentOwner> + Sync + Send>,
    pub plugin_service:
        Arc<dyn PluginService<DefaultComponentOwner, DefaultPluginScope> + Sync + Send>,
}

#[OpenApi(prefix_path = "/v1/components", tag = ApiTags::Component)]
impl ComponentApi {
    /// Create a new component
    ///
    /// The request body is encoded as multipart/form-data containing metadata and the WASM binary.
    /// If the component type is not specified, it will be considered as a `Durable` component.
    #[oai(path = "/", method = "post", operation_id = "create_component")]
    async fn create_component(&self, payload: UploadPayload) -> Result<Json<Component>> {
        let component_id = ComponentId::new_v4();
        let record = recorded_http_api_request!(
            "create_component",
            component_name = payload.name.0,
            component_id = component_id.to_string()
        );
        let response = {
            let data = payload.component.into_vec().await?;
            let files_file = payload.files.map(|f| f.into_file());

            let files = files_file
                .zip(payload.files_permissions)
                .map(
                    |(archive, permissions)| InitialComponentFilesArchiveAndPermissions {
                        archive,
                        files: permissions.values,
                    },
                );

            let component_name = payload.name;
            self.component_service
                .create(
                    &component_id,
                    &component_name,
                    payload.component_type.unwrap_or(ComponentType::Durable),
                    data,
<<<<<<< HEAD
                    &DefaultComponentOwner,
=======
                    files,
                    &DefaultNamespace::default(),
>>>>>>> e6f4c8ec
                )
                .instrument(record.span.clone())
                .await
                .map_err(|e| e.into())
                .map(|response| Json(response.into()))
        };
        record.result(response)
    }

    /// Update a component
    #[oai(
        path = "/:component_id/upload",
        method = "put",
        operation_id = "upload_component"
    )]
    async fn upload_component(
        &self,
        component_id: Path<ComponentId>,
        wasm: Binary<Body>,
        /// Type of the new version of the component - if not specified, the type of the previous version
        /// is used.
        component_type: Query<Option<ComponentType>>,
    ) -> Result<Json<Component>> {
        let record = recorded_http_api_request!(
            "upload_component",
            component_id = component_id.0.to_string()
        );

        let response = {
            let data = wasm.0.into_vec().await?;
            self.component_service
                .update(
                    &component_id.0,
                    data,
                    component_type.0,
<<<<<<< HEAD
                    &DefaultComponentOwner,
=======
                    None,
                    &DefaultNamespace::default(),
                )
                .instrument(record.span.clone())
                .await
                .map_err(|e| e.into())
                .map(|response| Json(response.into()))
        };
        record.result(response)
    }

    /// Update a component
    #[oai(
        path = "/:component_id/updates",
        method = "post",
        operation_id = "update_component"
    )]
    async fn update_component(
        &self,
        component_id: Path<ComponentId>,
        payload: UpdatePayload,
    ) -> Result<Json<Component>> {
        let record = recorded_http_api_request!(
            "update_component",
            component_id = component_id.0.to_string()
        );
        let response = {
            let data = payload.component.into_vec().await?;
            let files_file = payload.files.map(|f| f.into_file());

            let files = files_file
                .zip(payload.files_permissions)
                .map(
                    |(archive, permissions)| InitialComponentFilesArchiveAndPermissions {
                        archive,
                        files: permissions.values,
                    },
                );

            self.component_service
                .update(
                    &component_id.0,
                    data,
                    payload.component_type,
                    files,
                    &DefaultNamespace::default(),
>>>>>>> e6f4c8ec
                )
                .instrument(record.span.clone())
                .await
                .map_err(|e| e.into())
                .map(|response| Json(response.into()))
        };
        record.result(response)
    }

    /// Download a component
    ///
    /// Downloads a specific version of the component's WASM.
    #[oai(
        path = "/:component_id/download",
        method = "get",
        operation_id = "download_component"
    )]
    async fn download_component(
        &self,
        component_id: Path<ComponentId>,
        version: Query<Option<u64>>,
    ) -> Result<Binary<Body>> {
        let record = recorded_http_api_request!(
            "download_component",
            component_id = component_id.0.to_string(),
            version = version.0.map(|v| v.to_string())
        );
        let response = self
            .component_service
            .download_stream(&component_id.0, version.0, &DefaultComponentOwner)
            .instrument(record.span.clone())
            .await
            .map_err(|e| e.into())
            .map(|bytes| {
                Binary(Body::from_bytes_stream(bytes.map_err(|e| {
                    std::io::Error::new(std::io::ErrorKind::Other, e.to_string())
                })))
            });
        record.result(response)
    }

    /// Get the metadata for all component versions
    ///
    /// Each component can have multiple versions. Every time a new WASM is uploaded for a given component id, that creates a new version.
    /// This endpoint returns a list of all versions for the component id provided as part of the URL. Each element of the response describes a single version of a component, but does not contain the binary (WASM) itself:
    ///
    /// - `versionedComponentId` associates a specific version with the component id
    /// - `componentName` is the human-readable name of the component
    /// - `componentSize` is the WASM binary's size in bytes
    /// - `metadata` contains information extracted from the WASM itself
    /// - `metadata.exports` is a list of exported functions, including their parameter's and return value's types
    /// - `metadata.producers` is a list of producer information added by tooling, each consisting of a list of fields associating one or more values to a given key. This contains information about what compilers and other WASM related tools were used to construct the Golem component.
    #[oai(
        path = "/:component_id",
        method = "get",
        operation_id = "get_component_metadata_all_versions"
    )]
    async fn get_component_metadata_all_versions(
        &self,
        component_id: Path<ComponentId>,
    ) -> Result<Json<Vec<Component>>> {
        let record = recorded_http_api_request!(
            "get_component_metadata_all_versions",
            component_id = component_id.0.to_string()
        );

        let response = self
            .component_service
            .get(&component_id.0, &DefaultComponentOwner)
            .instrument(record.span.clone())
            .await
            .map_err(|e| e.into())
            .map(|response| Json(response.into_iter().map(|c| c.into()).collect()));

        record.result(response)
    }

    /// Get the version of a given component
    ///
    /// Gets the version of a component.
    #[oai(
        path = "/:component_id/versions/:version",
        method = "get",
        operation_id = "get_component_metadata"
    )]
    async fn get_component_metadata(
        &self,
        component_id: Path<ComponentId>,
        version: Path<String>,
    ) -> Result<Json<Component>> {
        let record = recorded_http_api_request!(
            "get_component_metadata",
            component_id = component_id.0.to_string(),
            version = version.0,
        );

        let response = {
            let version_int = Self::parse_version_path_segment(&version.0)?;

            let versioned_component_id = VersionedComponentId {
                component_id: component_id.0,
                version: version_int,
            };

            self.component_service
                .get_by_version(&versioned_component_id, &DefaultComponentOwner)
                .instrument(record.span.clone())
                .await
                .map_err(|e| e.into())
                .and_then(|response| match response {
                    Some(component) => Ok(Json(component.into())),
                    None => Err(ComponentError::NotFound(Json(ErrorBody {
                        error: "Component not found".to_string(),
                    }))),
                })
        };

        record.result(response)
    }

    /// Get the latest version of a given component
    ///
    /// Gets the latest version of a component.
    #[oai(
        path = "/:component_id/latest",
        method = "get",
        operation_id = "get_latest_component_metadata"
    )]
    async fn get_latest_component_metadata(
        &self,
        component_id: Path<ComponentId>,
    ) -> Result<Json<Component>> {
        let record = recorded_http_api_request!(
            "get_latest_component_metadata",
            component_id = component_id.0.to_string()
        );

        let response = self
            .component_service
            .get_latest_version(&component_id.0, &DefaultComponentOwner)
            .instrument(record.span.clone())
            .await
            .map_err(|e| e.into())
            .and_then(|response| match response {
                Some(component) => Ok(Json(component.into())),
                None => Err(ComponentError::NotFound(Json(ErrorBody {
                    error: "Component not found".to_string(),
                }))),
            });

        record.result(response)
    }

    /// Get all components
    ///
    /// Gets all components, optionally filtered by component name.
    #[oai(path = "/", method = "get", operation_id = "get_components")]
    async fn get_components(
        &self,
        #[oai(name = "component-name")] component_name: Query<Option<ComponentName>>,
    ) -> Result<Json<Vec<Component>>> {
        let record = recorded_http_api_request!(
            "get_components",
            component_name = component_name.0.as_ref().map(|n| n.0.clone())
        );

        let response = self
            .component_service
            .find_by_name(component_name.0, &DefaultComponentOwner)
            .instrument(record.span.clone())
            .await
            .map_err(|e| e.into())
            .map(|components| Json(components.into_iter().map(|c| c.into()).collect()));

        record.result(response)
    }

    /// Gets the list of plugins installed for the given component version
    #[oai(
        path = "/:component_id/versions/:version/plugins/installs",
        method = "get",
        operation_id = "get_installed_plugins"
    )]
    async fn get_installed_plugins(
        &self,
        component_id: Path<ComponentId>,
        version: Path<String>,
    ) -> Result<Json<Vec<PluginInstallation>>> {
        let record = recorded_http_api_request!(
            "get_installed_plugins",
            component_id = component_id.0.to_string(),
            version = version.0,
        );

        let version_int = Self::parse_version_path_segment(&version.0)?;

        let response = self
            .plugin_service
            .get_plugin_installations_for_component(
                &DefaultComponentOwner,
                &component_id.0,
                version_int,
            )
            .await
            .map_err(|e| e.into())
            .map(Json);

        record.result(response)
    }

    /// Installs a new plugin for this component
    #[oai(
        path = "/:component_id/latest/plugins/installs",
        method = "post",
        operation_id = "install_plugin"
    )]
    async fn install_plugin(
        &self,
        component_id: Path<ComponentId>,
        plugin: Json<PluginInstallationCreation>,
    ) -> Result<Json<PluginInstallation>> {
        let record = recorded_http_api_request!(
            "install_plugin",
            component_id = component_id.0.to_string(),
            plugin_name = plugin.name.clone(),
            plugin_version = plugin.version.clone()
        );

        let response = self
            .plugin_service
            .create_plugin_installation_for_component(
                &DefaultComponentOwner,
                &component_id.0,
                plugin.0,
            )
            .await
            .map_err(|e| e.into())
            .map(Json);

        record.result(response)
    }

    /// Updates the priority or parameters of a plugin installation
    #[oai(
        path = "/:component_id/versions/latest/plugins/installs/:installation_id",
        method = "put",
        operation_id = "update_installed_plugin"
    )]
    async fn update_installed_plugin(
        &self,
        component_id: Path<ComponentId>,
        installation_id: Path<PluginInstallationId>,
        update: Json<PluginInstallationUpdate>,
    ) -> Result<Json<Empty>> {
        let record = recorded_http_api_request!(
            "update_installed_plugin",
            component_id = component_id.0.to_string(),
            installation_id = installation_id.0.to_string()
        );

        let response = self
            .plugin_service
            .update_plugin_installation_for_component(
                &DefaultComponentOwner,
                &installation_id.0,
                &component_id.0,
                update.0,
            )
            .await
            .map_err(|e| e.into())
            .map(|_| Json(Empty {}));

        record.result(response)
    }

    /// Uninstalls a plugin from this component
    #[oai(
        path = "/:component_id/latest/plugins/installs/:installation_id",
        method = "delete",
        operation_id = "uninstall_plugin"
    )]
    async fn uninstall_plugin(
        &self,
        component_id: Path<ComponentId>,
        installation_id: Path<PluginInstallationId>,
    ) -> Result<Json<Empty>> {
        let record = recorded_http_api_request!(
            "uninstall_plugin",
            component_id = component_id.0.to_string(),
            installation_id = installation_id.0.to_string()
        );

        let response = self
            .plugin_service
            .delete_plugin_installation_for_component(
                &DefaultComponentOwner,
                &installation_id.0,
                &component_id.0,
            )
            .await
            .map_err(|e| e.into())
            .map(|_| Json(Empty {}));

        record.result(response)
    }

    fn parse_version_path_segment(version: &str) -> Result<u64> {
        version.parse::<u64>().map_err(|_| {
            ComponentError::BadRequest(Json(ErrorsBody {
                errors: vec!["Invalid version".to_string()],
            }))
        })
    }
}

#[derive(Multipart)]
pub struct UploadPayload {
    name: ComponentName,
    component_type: Option<ComponentType>,
    component: Upload,
}<|MERGE_RESOLUTION|>--- conflicted
+++ resolved
@@ -14,18 +14,13 @@
 
 use crate::api::{ComponentError, Result};
 use futures_util::TryStreamExt;
-<<<<<<< HEAD
 use golem_common::model::plugin::DefaultPluginScope;
+use golem_common::model::ComponentFilePathWithPermissionsList;
 use golem_common::model::{ComponentId, ComponentType, Empty, PluginInstallationId};
 use golem_common::recorded_http_api_request;
+use golem_component_service_base::model::InitialComponentFilesArchiveAndPermissions;
 use golem_component_service_base::model::{
     DefaultComponentOwner, PluginInstallation, PluginInstallationCreation, PluginInstallationUpdate,
-=======
-use golem_common::model::{ComponentFilePathWithPermissionsList, ComponentId, ComponentType};
-use golem_component_service_base::model::InitialComponentFilesArchiveAndPermissions;
-use golem_component_service_base::service::component::{
-    ComponentError as ComponentServiceError, ComponentService,
->>>>>>> e6f4c8ec
 };
 use golem_component_service_base::service::component::ComponentService;
 use golem_component_service_base::service::plugin::PluginService;
@@ -39,141 +34,6 @@
 use std::sync::Arc;
 use tracing::Instrument;
 
-<<<<<<< HEAD
-=======
-use golem_common::metrics::api::TraceErrorKind;
-use golem_common::{recorded_http_api_request, SafeDisplay};
-
-#[derive(ApiResponse, Debug, Clone)]
-pub enum ComponentError {
-    #[oai(status = 400)]
-    BadRequest(Json<ErrorsBody>),
-    #[oai(status = 401)]
-    Unauthorized(Json<ErrorBody>),
-    #[oai(status = 403)]
-    LimitExceeded(Json<ErrorBody>),
-    #[oai(status = 404)]
-    NotFound(Json<ErrorBody>),
-    #[oai(status = 409)]
-    AlreadyExists(Json<ErrorBody>),
-    #[oai(status = 500)]
-    InternalError(Json<ErrorBody>),
-}
-
-impl TraceErrorKind for ComponentError {
-    fn trace_error_kind(&self) -> &'static str {
-        match &self {
-            ComponentError::BadRequest(_) => "BadRequest",
-            ComponentError::NotFound(_) => "NotFound",
-            ComponentError::AlreadyExists(_) => "AlreadyExists",
-            ComponentError::LimitExceeded(_) => "LimitExceeded",
-            ComponentError::Unauthorized(_) => "Unauthorized",
-            ComponentError::InternalError(_) => "InternalError",
-        }
-    }
-}
-
-#[derive(Multipart)]
-#[oai(rename_all = "camelCase")]
-pub struct UploadPayload {
-    name: ComponentName,
-    component_type: Option<ComponentType>,
-    component: Upload,
-    files_permissions: Option<ComponentFilePathWithPermissionsList>,
-    files: Option<Upload>,
-}
-
-#[derive(Multipart)]
-#[oai(rename_all = "camelCase")]
-pub struct UpdatePayload {
-    component_type: Option<ComponentType>,
-    component: Upload,
-    files_permissions: Option<ComponentFilePathWithPermissionsList>,
-    files: Option<Upload>,
-}
-
-type Result<T> = std::result::Result<T, ComponentError>;
-
-impl From<ComponentServiceError> for ComponentError {
-    fn from(error: ComponentServiceError) -> Self {
-        match error {
-            ComponentServiceError::UnknownComponentId(_)
-            | ComponentServiceError::UnknownVersionedComponentId(_) => {
-                ComponentError::NotFound(Json(ErrorBody {
-                    error: error.to_safe_string(),
-                }))
-            }
-            ComponentServiceError::AlreadyExists(_) => {
-                ComponentError::AlreadyExists(Json(ErrorBody {
-                    error: error.to_safe_string(),
-                }))
-            }
-            ComponentServiceError::ComponentProcessingError(error) => {
-                ComponentError::BadRequest(Json(ErrorsBody {
-                    errors: vec![error.to_safe_string()],
-                }))
-            }
-            ComponentServiceError::InternalRepoError(_) => {
-                ComponentError::InternalError(Json(ErrorBody {
-                    error: error.to_safe_string(),
-                }))
-            }
-            ComponentServiceError::InternalConversionError { .. } => {
-                ComponentError::InternalError(Json(ErrorBody {
-                    error: error.to_safe_string(),
-                }))
-            }
-            ComponentServiceError::ComponentStoreError { .. } => {
-                ComponentError::InternalError(Json(ErrorBody {
-                    error: error.to_safe_string(),
-                }))
-            }
-            ComponentServiceError::ComponentConstraintConflictError(_) => {
-                ComponentError::BadRequest(Json(ErrorsBody {
-                    errors: vec![error.to_safe_string()],
-                }))
-            }
-            ComponentServiceError::ComponentConstraintCreateError(_) => {
-                ComponentError::InternalError(Json(ErrorBody {
-                    error: error.to_safe_string(),
-                }))
-            }
-            ComponentServiceError::MalformedComponentArchiveError { .. } => {
-                ComponentError::BadRequest(Json(ErrorsBody {
-                    errors: vec![error.to_safe_string()],
-                }))
-            }
-            ComponentServiceError::InitialComponentFileUploadError { .. } => {
-                ComponentError::InternalError(Json(ErrorBody {
-                    error: error.to_safe_string(),
-                }))
-            }
-            ComponentServiceError::InitialComponentFileNotFound { .. } => {
-                ComponentError::NotFound(Json(ErrorBody {
-                    error: error.to_safe_string(),
-                }))
-            }
-        }
-    }
-}
-
-impl From<ReadBodyError> for ComponentError {
-    fn from(value: ReadBodyError) -> Self {
-        ComponentError::InternalError(Json(ErrorBody {
-            error: value.to_string(),
-        }))
-    }
-}
-
-impl From<std::io::Error> for ComponentError {
-    fn from(value: std::io::Error) -> Self {
-        ComponentError::InternalError(Json(ErrorBody {
-            error: value.to_string(),
-        }))
-    }
-}
-
->>>>>>> e6f4c8ec
 pub struct ComponentApi {
     pub component_service: Arc<dyn ComponentService<DefaultComponentOwner> + Sync + Send>,
     pub plugin_service:
@@ -214,12 +74,8 @@
                     &component_name,
                     payload.component_type.unwrap_or(ComponentType::Durable),
                     data,
-<<<<<<< HEAD
+                    files,
                     &DefaultComponentOwner,
-=======
-                    files,
-                    &DefaultNamespace::default(),
->>>>>>> e6f4c8ec
                 )
                 .instrument(record.span.clone())
                 .await
@@ -255,11 +111,8 @@
                     &component_id.0,
                     data,
                     component_type.0,
-<<<<<<< HEAD
+                    None,
                     &DefaultComponentOwner,
-=======
-                    None,
-                    &DefaultNamespace::default(),
                 )
                 .instrument(record.span.clone())
                 .await
@@ -303,8 +156,7 @@
                     data,
                     payload.component_type,
                     files,
-                    &DefaultNamespace::default(),
->>>>>>> e6f4c8ec
+                    &DefaultComponentOwner,
                 )
                 .instrument(record.span.clone())
                 .await
@@ -621,8 +473,20 @@
 }
 
 #[derive(Multipart)]
+#[oai(rename_all = "camelCase")]
 pub struct UploadPayload {
     name: ComponentName,
     component_type: Option<ComponentType>,
     component: Upload,
+    files_permissions: Option<ComponentFilePathWithPermissionsList>,
+    files: Option<Upload>,
+}
+
+#[derive(Multipart)]
+#[oai(rename_all = "camelCase")]
+pub struct UpdatePayload {
+    component_type: Option<ComponentType>,
+    component: Upload,
+    files_permissions: Option<ComponentFilePathWithPermissionsList>,
+    files: Option<Upload>,
 }
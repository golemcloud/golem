--- conflicted
+++ resolved
@@ -183,12 +183,8 @@
                 &name,
                 request.component_type().into(),
                 data,
-<<<<<<< HEAD
+                files,
                 &DefaultComponentOwner,
-=======
-                files,
-                &DefaultNamespace::default(),
->>>>>>> e6f4c8ec
             )
             .await?;
         Ok(result.into())
@@ -226,17 +222,7 @@
 
         let result = self
             .component_service
-<<<<<<< HEAD
-            .update(&id, data, component_type, &DefaultComponentOwner)
-=======
-            .update_internal(
-                &id,
-                data,
-                component_type,
-                files,
-                &DefaultNamespace::default(),
-            )
->>>>>>> e6f4c8ec
+            .update_internal(&id, data, component_type, files, &DefaultComponentOwner)
             .await?;
         Ok(result.into())
     }

--- conflicted
+++ resolved
@@ -17,19 +17,14 @@
 #[cfg(test)]
 #[cfg(feature = "export_golem_agentic")]
 mod tests {
-<<<<<<< HEAD
     use golem_rust::agentic::Multimodal;
+    use golem_rust::agentic::{Multimodal, UnstructuredBinary, UnstructuredText};
     use golem_rust::golem_agentic::golem::agent::common::{AgentMode, AgentType};
     use golem_rust::wasm_rpc::golem_rpc_0_2_x::types::Datetime;
     use golem_rust::{agent_definition, agent_implementation, agentic::Agent, Schema};
     use golem_rust_macro::MultimodalSchema;
+    use golem_rust_macro::{AllowedLanguages, AllowedMimeTypes, MultimodalSchema};
     use test_r::test;
-=======
-    use golem_rust::agentic::{Multimodal, UnstructuredBinary, UnstructuredText};
-    use golem_rust::wasm_rpc::golem_rpc_0_2_x::types::Datetime;
-    use golem_rust::{agent_definition, agent_implementation, agentic::Agent, Schema};
-    use golem_rust_macro::{AllowedLanguages, AllowedMimeTypes, MultimodalSchema};
->>>>>>> 4396af96
 
     #[agent_definition]
     trait Echo {

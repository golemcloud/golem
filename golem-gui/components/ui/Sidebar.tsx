"use client"; 

import React from "react";
import { Box, Button, List, ListItem, ListItemIcon, ListItemText, Typography } from "@mui/material";
import { Home, Settings, RocketLaunch, Add } from "@mui/icons-material";
import Link from "next/link";
<<<<<<< HEAD
import { usePathname, useSearchParams } from "next/navigation";
import PlayForWorkIcon from '@mui/icons-material/PlayForWork';
=======
import { usePathname } from "next/navigation";
>>>>>>> 0e2d8215



type SidebarProps = {
<<<<<<< HEAD
  apiId: string;
  version: string;
};

const Sidebar = ({apiId, version}:SidebarProps) => {
  const pathname = usePathname();
  const searchParams = useSearchParams();
  version = searchParams?.get("version") || version 
  const navigationLinks = [
    { name: "Overview", href: `/apis/${apiId}/overview`, icon: <Home fontSize="small" /> },
    { name: "Settings", href: `/apis/${apiId}/settings`, icon: <Settings fontSize="small" /> },
    { name: "Deployments", href: `/apis/${apiId}/deployments`, icon: <RocketLaunch fontSize="small" /> },
    { name: "Playground", href: `/apis/${apiId}/playground`, icon: <PlayForWorkIcon fontSize="small" /> },
  ];
=======
  id: string;
  navigationLinks:NavigationLinks[],
  variant:string;
};

type NavigationLinks = {
  name: string;
  href: string;
  icon: React.ReactNode;
};

const Sidebar = ({ id, navigationLinks, variant }: SidebarProps) => {

  const pathname = usePathname();
>>>>>>> 0e2d8215

  return (
    <Box
      sx={{
        width: 250,
        height: "100vh",
        display: "flex",
        flexDirection: "column",
        padding: 2,
      }}
      className="dark:bg-[#0a0a0a] bg-white border-r border-gray-300 dark:border-[#3f3f3f]"
    >
      <Typography
        variant="subtitle2"
        sx={{
          fontWeight: "bold",
          color: "#AAAAAA",
          fontSize: "14px",
        }}
      >
        API
      </Typography>

      <List>
        {navigationLinks.map((link) => (
          <Link key={link.name} href={link.href} style={{ textDecoration: "none", color: "inherit" }}>
            <ListItem
              sx={{
                 marginBottom: "0.8rem",
                cursor: "pointer",
                borderRadius: "10px",
                backgroundColor: pathname === link.href ? "#373737" : "transparent",
                "&:hover": {
                  backgroundColor: "#373737",
                },
              }}
              className={`dark:hover:bg-[#373737] hover:bg-[#C0C0C0]
                ${
                  pathname === link.href ? "dark:bg-[#373737] bg-[#C0C0C0]" : "transparent"
                }
                `}
            >
              <ListItemIcon sx={{ minWidth: 32, color: "inherit" }}>{link.icon}</ListItemIcon>
              <ListItemText primary={link.name} />
            </ListItem>
          </Link>
        ))}
      </List>

      <Typography
        variant="subtitle2"
        sx={{
          fontWeight: "bold",
          color: "#AAAAAA",
          marginTop: 3,
          marginBottom: 1,
          fontSize: "14px",
        }}
      >
        Routes
      </Typography>

<<<<<<< HEAD
      <Link href={`/apis/${apiId}/new-route?version=${version}`}>
=======
      {variant==="apis" && <Link href={`/apis/${id}/new-route`}>
       &&
>>>>>>> 0e2d8215
        <Button
        variant="outlined"
        sx={{
            textTransform: "none",
            padding: "6px 12px",
            fontSize: "16px",
            fontWeight: "500",
        }}
        fullWidth
        className="border  border-black dark:border-white text-black dark:text-white dark:hover:bg-[#373737] hover:bg-[#C0C0C0]"
        >
        Add
        < Add className="ml-2" />
        </Button>
      </Link>}
    </Box>
  );
};

export default Sidebar;<|MERGE_RESOLUTION|>--- conflicted
+++ resolved
@@ -4,35 +4,14 @@
 import { Box, Button, List, ListItem, ListItemIcon, ListItemText, Typography } from "@mui/material";
 import { Home, Settings, RocketLaunch, Add } from "@mui/icons-material";
 import Link from "next/link";
-<<<<<<< HEAD
 import { usePathname, useSearchParams } from "next/navigation";
 import PlayForWorkIcon from '@mui/icons-material/PlayForWork';
-=======
-import { usePathname } from "next/navigation";
->>>>>>> 0e2d8215
-
-
 
 type SidebarProps = {
-<<<<<<< HEAD
-  apiId: string;
-  version: string;
-};
-
-const Sidebar = ({apiId, version}:SidebarProps) => {
-  const pathname = usePathname();
-  const searchParams = useSearchParams();
-  version = searchParams?.get("version") || version 
-  const navigationLinks = [
-    { name: "Overview", href: `/apis/${apiId}/overview`, icon: <Home fontSize="small" /> },
-    { name: "Settings", href: `/apis/${apiId}/settings`, icon: <Settings fontSize="small" /> },
-    { name: "Deployments", href: `/apis/${apiId}/deployments`, icon: <RocketLaunch fontSize="small" /> },
-    { name: "Playground", href: `/apis/${apiId}/playground`, icon: <PlayForWorkIcon fontSize="small" /> },
-  ];
-=======
   id: string;
   navigationLinks:NavigationLinks[],
   variant:string;
+  version: string;     
 };
 
 type NavigationLinks = {
@@ -41,10 +20,11 @@
   icon: React.ReactNode;
 };
 
-const Sidebar = ({ id, navigationLinks, variant }: SidebarProps) => {
+const Sidebar = ({ id, navigationLinks, variant, version }: SidebarProps) => {
 
   const pathname = usePathname();
->>>>>>> 0e2d8215
+  const searchParams = useSearchParams();
+  version = searchParams?.get("version") || version       
 
   return (
     <Box
@@ -106,13 +86,7 @@
       >
         Routes
       </Typography>
-
-<<<<<<< HEAD
-      <Link href={`/apis/${apiId}/new-route?version=${version}`}>
-=======
-      {variant==="apis" && <Link href={`/apis/${id}/new-route`}>
-       &&
->>>>>>> 0e2d8215
+      {variant==="apis" && <Link href={`/apis/${id}/new-route?version=${version}`}>
         <Button
         variant="outlined"
         sx={{

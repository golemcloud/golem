"use client";
import DynamicForm from "@/app/components/[compId]/workers/@workers/[id]/form-generator";
import { useCustomParam } from "@/lib/hooks/use-custom-param";
import { ApiDeployment, ApiRoute, Parameter } from "@/types/api";
import {
  AnalysedType,
  AnalysedType_TypeRecord,
} from "@/types/golem-data-types";
import { Box, MenuItem, Select, Stack, Typography } from "@mui/material";
import React, { useMemo, useState } from "react";
import useApiDeployments from "@/lib/hooks/use-api-deployments";
import JsonEditor from "./json-editor";
import { Loader } from "lucide-react";
import ErrorBoundary from "./erro-boundary";
import { toast } from "react-toastify";
type FormData = {
  [key: string]: unknown;
};
export default function TryItOut({
  route,
  version,
}: {
  route: ApiRoute;
  version: string;
}) {
  const { apiId } = useCustomParam();
  const [deployment, setDeployment] = useState<ApiDeployment | null>();
  const [curl, setCurl] = useState<string | null>(null);
  const { apiDeployments, isLoading, error } = useApiDeployments(apiId);
  const finalDeployments = apiDeployments?.filter((deploy) =>
    deploy?.apiDefinitions?.find(
      (api) => api.id === apiId && api.version === version
    )
  );
  const routeMeta = useMemo(() => {
    if (!route) {
      return null;
    }
    const meta = {
      name: "request",
      typ: {
        fields: [] as Parameter[],
        type: "Record",
      } as AnalysedType_TypeRecord,
    } as Parameter;

    const responseInput = route?.binding?.responseMappingInput?.types?.request;

    const addFieldIfUsed = (
      fields: Parameter[],
      fieldName: string,
      source: AnalysedType
    ) => {
      const field =
        source.type === "Record" &&
        source.fields?.find((f: Parameter) => f.name === fieldName);

      if (
        field &&
        !fields.find((_field: Parameter) => _field.name == field.name)
      ) {
        fields.push(field);
      }
    };

    if (responseInput && meta?.typ?.type === "Record" && meta?.typ?.fields) {
      addFieldIfUsed(meta.typ.fields, "body", responseInput);
      addFieldIfUsed(meta.typ.fields, "path", responseInput);
    }

    const workerInput = route?.binding?.workerNameInput?.types?.request;
    if (workerInput && meta?.typ?.type === "Record" && meta?.typ?.fields) {
      addFieldIfUsed(meta.typ.fields, "body", workerInput);
      addFieldIfUsed(meta.typ.fields, "path", workerInput);
    }

    return [meta];
  }, [route]);

  async function copyCurlToClipboard(
    method: string,
    url: string,
    // eslint-disable-next-line @typescript-eslint/no-explicit-any
    body?: Record<string, unknown>
  ) {
    let curlCommand = `curl -X ${method.toUpperCase()} "${url}"`;

    // Add common headers
    curlCommand += ` -H "accept: text/html,application/json,application/xhtml+xml,application/xml;q=0.9,image/avif,image/webp,image/apng,*/*;q=0.8,application/signed-exchange;v=b3;q=0.7"`;
    curlCommand += ` -H "accept-language: en-US,en;q=0.9"`;
    curlCommand += ` -H "cache-control: max-age=0"`;

    // If the request is POST, PUT, or PATCH, include the Content-Type header
    if (
      method.toUpperCase() === "POST" ||
      method.toUpperCase() === "PUT" ||
      method.toUpperCase() === "PATCH"
    ) {
      curlCommand += ` -H "Content-Type: application/json"`;
    }

    // If there is a body, add the data using the -d flag
    if (body && method.toUpperCase() !== "GET" ) {
      curlCommand += ` -d '${JSON.stringify(body)}'`;
    }

    // Copy the generated curl command to the clipboard
    await navigator.clipboard.writeText(curlCommand);

    return curlCommand;
  }

<<<<<<< HEAD
  const transformPath = (
    path: string,
    pathParams: Record<string, string>
  ): string => {
    return path.replace(
      /{([^}]+)}/g,
      (_, key) => pathParams[key] || `{${key}}`
    );
=======
  const transformPath = (path: string, pathParams: Record<string, string>): string => {
    return path.replace(/{([^}]+)}/g, (_, key) => pathParams[key] || ``).replace(/\/+/g, '/').replace(/\/$/, '');
>>>>>>> f815780e
  };
  const handleSubmit = (data: FormData) => {
    if (!deployment) {
       alert("Select deployment");
       return
    }

    const tansformedPath = transformPath(route.path, data?.request?.path);
    copyCurlToClipboard(
      route.method,
      `https://${deployment.site.subdomain}.${deployment.site.host}${tansformedPath}`,
      data?.request?.body
    )
      .then((curl) => {
        setCurl(curl);
        toast.success("Curl request has been copied to the clipboard.");
      })
      .catch((err) => {
        console.error("somthing went wrong!", err);
        toast.error("Something went wrong while creating curl");
      });
  };

  if (isLoading) {
    return <Loader />;
  }

  if (error) {
    return <ErrorBoundary message={error} />;
  }

  return (
    <Box className="w-full">
      {route && routeMeta ? (
        <Box>
          <Stack direction="row" justifyContent={"center"} my={2}>
            <Typography color="red">Experimental</Typography>
          </Stack>

          <DynamicForm
            config={routeMeta}
            onSubmit={handleSubmit}
            invokeLabel={"Copy Curl"}
          />
          <Typography>Select Host</Typography>
          <Select
            variant="outlined"
            className="w-[250px] mb-3"
            required
            defaultValue={finalDeployments[0]}
            onChange={(e) => {
              const selectedIndex = Number(e.target.value);
              if (selectedIndex < 0 || isNaN(selectedIndex)) {
                return;
              }
              setDeployment(finalDeployments[selectedIndex]);
            }}
          >
            {finalDeployments.map(
              (deployment: ApiDeployment, in_idx: number) => (
                <MenuItem
                  key={`${deployment.site.host}_${deployment.site.subdomain}`}
                  value={in_idx}
                >
                  {`${deployment.site.subdomain}.${deployment.site.host}`}
                </MenuItem>
              )
            )}
          </Select>
          
          {curl && <JsonEditor json={curl} />}
        </Box>
      ) : (
        <Typography>No Route Found!</Typography>
      )}
    </Box>
  );
}<|MERGE_RESOLUTION|>--- conflicted
+++ resolved
@@ -110,19 +110,9 @@
     return curlCommand;
   }
 
-<<<<<<< HEAD
-  const transformPath = (
-    path: string,
-    pathParams: Record<string, string>
-  ): string => {
-    return path.replace(
-      /{([^}]+)}/g,
-      (_, key) => pathParams[key] || `{${key}}`
-    );
-=======
+
   const transformPath = (path: string, pathParams: Record<string, string>): string => {
     return path.replace(/{([^}]+)}/g, (_, key) => pathParams[key] || ``).replace(/\/+/g, '/').replace(/\/$/, '');
->>>>>>> f815780e
   };
   const handleSubmit = (data: FormData) => {
     if (!deployment) {

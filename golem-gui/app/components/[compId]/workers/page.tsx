"use client";

import React, { useState } from "react";
import {
  Box,
  TextField,
  Button,
  Typography,
  Stack,
  Card,
  InputAdornment,
} from "@mui/material";
import AddIcon from "@mui/icons-material/Add";
import useWorkers from "@/lib/hooks/use-worker";
import { useParams, useRouter } from "next/navigation";
import { Crosshair, Loader } from "lucide-react";
import { Worker } from "@/types/api";
import CreateWorker from "@/components/create-worker";
import CustomModal from "@/components/CustomModal";
import SecondaryHeader from "@/components/ui/secondary-header";
import SearchIcon from "@mui/icons-material/Search";
import { Button2 } from "@/components/ui/button";
<<<<<<< HEAD
import DropDown from "./drop-down";
=======
import WorkerInfoCard from "@/components/worker-info-card";
>>>>>>> 39223b5f

const WorkerListWithDropdowns = () => {
  const [workerStatus, setWorkerStatus] = useState<string[]>([]);
  const router = useRouter();
  //TO DO: let show filters in url so that user can share the url to others.
  const { compId } = useParams<{ compId: string }>();
  const [version, setVersion] = useState("");
  const [createdAfter, setCreatedAfter] = useState<Date | null>(null);
  const [createdBefore, setCreatedBefore] = useState<Date | null>(null);
  const [open, setOpen] = useState(false);
  const [searchQuery, setSearchQuery] = useState(""); // For searching statuses

  const handleClose = () => setOpen(false);

  //need to integrate the filter logic here. and pagination or scroll on load needs to implemented or addd show more at the end on click we need to next set of data
  const { workers, isLoading } = useWorkers(compId);
  const statuses = [
    "Running",
    "Idle",
    "Suspended",
    "Interrupted",
    "Retrying",
    "Failed",
    "Exited",
  ];

  const filteredStatuses = statuses.filter((status) =>
    status.toLowerCase().includes(searchQuery.toLowerCase())
  );

  return (
    <>
      <Box sx={{ display: { xs: "block", md: "none" } }}>
        <SecondaryHeader onClick={() => {}} variant="components" />
      </Box>
      <div className="mx-auto max-w-7xl px-6 lg:px-8">
        <div className="mx-auto max-w-2xl lg:max-w-none py-4">
          {/* Search Box */}
          <Box
            display="flex"
            justifyContent="space-between"
            alignItems="center"
            mb={3}
            gap={2}
          >
            <TextField
              placeholder="Worker Name..."
              variant="outlined"
              className="flex-1"
              value={searchQuery}
              size="small"
              onChange={(e) => setSearchQuery(e.target.value)}
              InputProps={{
                startAdornment: (
                  <InputAdornment position="start">
                    <SearchIcon sx={{ color: "grey.500" }} />
                  </InputAdornment>
                ),
              }}
            />

            <Box className="border p-2 text-lg rounded-md cursor-pointer">
              <Crosshair size="22px" />
            </Box>

            <Button2
              variant="primary"
              size="md"
              endIcon={<AddIcon />}
              onClick={(e) => {
                e.preventDefault();
                setOpen(true);
              }}
            >
              New
            </Button2>
          </Box>

          {/* Filters */}
          <Stack direction="row" gap={2} mb={3}>
            <DropDown />
            {/* <DropDown />
            <DropDown />
            <DropDown /> */}
          </Stack>

          {/* No Workers Found */}
          {!isLoading && workers.length == 0 && (
            <Box
              className="dark:bg-gray-800 bg-[#E3F2FD] dark:text-white text-black"
              sx={{
                flex: 1,
                display: "flex",
                justifyContent: "center",
                alignItems: "center",
                flexDirection: "column",
                padding: 3,
                borderRadius: 1,
              }}
            >
              <Typography variant="h6" sx={{ mb: 1 }}>
                No Workers Found
              </Typography>
              <Typography variant="body2" sx={{ mb: 2 }}>
                No workers matched the current search
              </Typography>
              <Button
                variant="contained"
                sx={{
                  "&:hover": { backgroundColor: "#0039CB" },
                }}
              >
                Retry
              </Button>
            </Box>
          )}

<<<<<<< HEAD
          <Box>
            {isLoading ? (
              <Loader />
            ) : (
              <Stack gap={4}>
                {workers?.map((worker: Worker) => {
                  return (
                    <Card
                      key={worker?.workerId.workerName}
                      className="p-4"
                      onClick={() =>
                        router.push(
                          `/components/${compId}/workers/${worker.workerId.workerName}`
                        )
                      }
                    >
                      <Stack gap={2}>
                        <Typography>{worker?.workerId.workerName}</Typography>
                        <Stack
                          direction="row"
                          justifyContent={"space-between"}
                          alignItems={"center"}
                        >
                          <Stack>
                            <Typography>Status</Typography>
                            <Typography>{worker.status}</Typography>
                          </Stack>
                          <Stack>
                            <Typography>Memory</Typography>
                            <Typography>
                              {worker.totalLinearMemorySize}
                            </Typography>
                          </Stack>
                          <Stack>
                            <Typography>Pending Invocation</Typography>
                            <Typography>
                              {worker.pendingInvocationCount}
                            </Typography>
                          </Stack>
                          <Stack>
                            <Typography>Resources</Typography>
                            <Typography>
                              {Object.values(worker.ownedResources).length}
                            </Typography>
                          </Stack>
                        </Stack>
                      </Stack>
                      <Stack direction="row" gap={4} marginTop={2}>
                        <Typography className="border p-1 px-4">
                          V{worker.componentVersion}
                        </Typography>
                        <Typography className="border p-1 px-4">
                          Env {Object.values(worker.env).length}
                        </Typography>
                        <Typography className="border p-1 px-4">
                          Agrs {worker.args.length}
                        </Typography>
                      </Stack>
                    </Card>
                  );
                })}
              </Stack>
            )}
          </Box>

=======
              <Box>
                {isLoading ? (
                  <Loader />
                ) : (
                  <Stack gap={4}>
                    {workers?.map((worker: Worker) => {
                      return (
                      <WorkerInfoCard
                        key={worker.workerId.workerName}
                        worker={worker}
                        onClick={() =>
                          router.push(`/components/${compId}/workers/${worker.workerId.workerName}`)
                        }
                      />
                      );
                    })}
                  </Stack>
                )}
              </Box>
            </Box>
          </LocalizationProvider>
>>>>>>> 39223b5f
          <CustomModal
            open={open}
            onClose={handleClose}
            heading={"Create new Worker"}
          >
            <CreateWorker compId={compId} onSuccess={handleClose} />
          </CustomModal>
        </div>
      </div>
    </>
  );
};

export default WorkerListWithDropdowns;<|MERGE_RESOLUTION|>--- conflicted
+++ resolved
@@ -20,11 +20,8 @@
 import SecondaryHeader from "@/components/ui/secondary-header";
 import SearchIcon from "@mui/icons-material/Search";
 import { Button2 } from "@/components/ui/button";
-<<<<<<< HEAD
+import WorkerInfoCard from "@/components/worker-info-card";
 import DropDown from "./drop-down";
-=======
-import WorkerInfoCard from "@/components/worker-info-card";
->>>>>>> 39223b5f
 
 const WorkerListWithDropdowns = () => {
   const [workerStatus, setWorkerStatus] = useState<string[]>([]);
@@ -142,73 +139,6 @@
             </Box>
           )}
 
-<<<<<<< HEAD
-          <Box>
-            {isLoading ? (
-              <Loader />
-            ) : (
-              <Stack gap={4}>
-                {workers?.map((worker: Worker) => {
-                  return (
-                    <Card
-                      key={worker?.workerId.workerName}
-                      className="p-4"
-                      onClick={() =>
-                        router.push(
-                          `/components/${compId}/workers/${worker.workerId.workerName}`
-                        )
-                      }
-                    >
-                      <Stack gap={2}>
-                        <Typography>{worker?.workerId.workerName}</Typography>
-                        <Stack
-                          direction="row"
-                          justifyContent={"space-between"}
-                          alignItems={"center"}
-                        >
-                          <Stack>
-                            <Typography>Status</Typography>
-                            <Typography>{worker.status}</Typography>
-                          </Stack>
-                          <Stack>
-                            <Typography>Memory</Typography>
-                            <Typography>
-                              {worker.totalLinearMemorySize}
-                            </Typography>
-                          </Stack>
-                          <Stack>
-                            <Typography>Pending Invocation</Typography>
-                            <Typography>
-                              {worker.pendingInvocationCount}
-                            </Typography>
-                          </Stack>
-                          <Stack>
-                            <Typography>Resources</Typography>
-                            <Typography>
-                              {Object.values(worker.ownedResources).length}
-                            </Typography>
-                          </Stack>
-                        </Stack>
-                      </Stack>
-                      <Stack direction="row" gap={4} marginTop={2}>
-                        <Typography className="border p-1 px-4">
-                          V{worker.componentVersion}
-                        </Typography>
-                        <Typography className="border p-1 px-4">
-                          Env {Object.values(worker.env).length}
-                        </Typography>
-                        <Typography className="border p-1 px-4">
-                          Agrs {worker.args.length}
-                        </Typography>
-                      </Stack>
-                    </Card>
-                  );
-                })}
-              </Stack>
-            )}
-          </Box>
-
-=======
               <Box>
                 {isLoading ? (
                   <Loader />
@@ -228,9 +158,6 @@
                   </Stack>
                 )}
               </Box>
-            </Box>
-          </LocalizationProvider>
->>>>>>> 39223b5f
           <CustomModal
             open={open}
             onClose={handleClose}

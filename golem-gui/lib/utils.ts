--- conflicted
+++ resolved
@@ -29,27 +29,24 @@
   return "An unknown error occurred";
 };
 
-<<<<<<< HEAD
-=======
-
->>>>>>> dbfa669b
 export function calculateHoursDifference(createdAt: string): string {
   const createdAtDate = new Date(createdAt);
   const currentDate = new Date();
   const differenceInMs = currentDate.getTime() - createdAtDate.getTime();
   const differenceInHours = Math.round(differenceInMs / (1000 * 60 * 60));
-<<<<<<< HEAD
   if (differenceInHours >= 24) {
-=======
-  if(differenceInHours >=24) {
->>>>>>> dbfa669b
     return `${Math.round(differenceInHours / 24)} days ago`;
   }
   return `${differenceInHours} hours ago`;
 }
 
 export function calculateSizeInMB(sizeInBytes: number): string {
-<<<<<<< HEAD
+  return (sizeInBytes / (1024 * 1024)).toFixed(2);;
+}
+
+export const fetcher =  (url:string, options?:RequestInit) => fetch(`/api/proxy${url}`, options ).then((res) => res.json());
+
+export function calculateSizeInMB(sizeInBytes: number): string {
   return (sizeInBytes / (1024 * 1024)).toFixed(2);
 }
 
@@ -64,10 +61,4 @@
       errors
     )?.message;
   return message;
-}
-=======
-  return (sizeInBytes / (1024 * 1024)).toFixed(2);;
-}
-
-export const fetcher =  (url:string, options?:RequestInit) => fetch(`/api/proxy${url}`, options ).then((res) => res.json());
->>>>>>> dbfa669b
+}
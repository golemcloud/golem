// Copyright 2024-2025 Golem Cloud
//
// Licensed under the Golem Source License v1.0 (the "License");
// you may not use this file except in compliance with the License.
// You may obtain a copy of the License at
//
//     http://license.golem.cloud/LICENSE
//
// Unless required by applicable law or agreed to in writing, software
// distributed under the License is distributed on an "AS IS" BASIS,
// WITHOUT WARRANTIES OR CONDITIONS OF ANY KIND, either express or implied.
// See the License for the specific language governing permissions and
// limitations under the License.

use crate::router::start_router;
use crate::StartedComponents;
use anyhow::Context;
use golem_common::config::DbConfig;
use golem_common::config::DbSqliteConfig;
use golem_common::model::account::AccountId;
use golem_common::model::auth::{AccountRole, TokenSecret};
use golem_common::model::plan::{PlanId, PlanName};
use golem_common::model::Empty;
use golem_registry_service::config::{
    ComponentCompilationEnabledConfig, LoginConfig, PrecreatedAccount, PrecreatedPlan,
    RegistryServiceConfig,
};
use golem_registry_service::RegistryService;
use golem_service_base::config::BlobStorageConfig;
use golem_service_base::config::LocalFileSystemBlobStorageConfig;
use golem_service_base::grpc::client::GrpcClientConfig;
use golem_service_base::service::compiled_component::{
    CompiledComponentServiceConfig, CompiledComponentServiceEnabledConfig,
};
use golem_service_base::service::routing_table::RoutingTableConfig;
use golem_shard_manager::shard_manager_config::ShardManagerConfig;
use golem_worker_executor::services::golem_config::{
    AgentTypesServiceConfig, GolemConfig as WorkerExecutorConfig, IndexedStorageConfig,
    IndexedStorageKVStoreMultiSqliteConfig, KeyValueStorageConfig,
    KeyValueStorageMultiSqliteConfig, ResourceLimitsConfig, ResourceLimitsGrpcConfig,
    ShardManagerServiceConfig, ShardManagerServiceGrpcConfig, WorkerServiceGrpcConfig,
};
use golem_worker_service::config::{RouteResolverConfig, WorkerServiceConfig};
use golem_worker_service::WorkerService;
use opentelemetry::global;
use opentelemetry_sdk::metrics::MeterProviderBuilder;
use std::collections::HashMap;
use std::path::PathBuf;
use std::time::Duration;
use tokio::runtime::Handle;
use tokio::task::JoinSet;
use tracing::Instrument;
use uuid::uuid;

const ADMIN_TOKEN: &str = golem_cli::config::LOCAL_WELL_KNOWN_TOKEN;

pub struct LaunchArgs {
    pub router_addr: String,
    pub router_port: u16,
    pub custom_request_port: u16,
    pub data_dir: PathBuf,
}

pub async fn launch_golem_services(
    args: &LaunchArgs,
) -> anyhow::Result<JoinSet<anyhow::Result<()>>> {
    rustls::crypto::ring::default_provider()
        .install_default()
        .expect("Failed to install crypto provider");

    let exporter = opentelemetry_prometheus_text_exporter::ExporterBuilder::default()
        .without_counter_suffixes()
        .without_units()
        .build();

    global::set_meter_provider(
        MeterProviderBuilder::default()
            .with_reader(exporter)
            .build(),
    );

    let mut join_set: JoinSet<anyhow::Result<()>> = JoinSet::new();

    tokio::fs::create_dir_all(&args.data_dir)
        .await
        .with_context(|| {
            format!(
                "Failed to create data directory at {}",
                args.data_dir.display()
            )
        })?;

    let started_components = start_components(args, &mut join_set).await?;

    start_router(
        &args.router_addr,
        args.router_port,
        started_components,
        &mut join_set,
    )?;

    Ok(join_set)
}

async fn start_components(
    args: &LaunchArgs,
    join_set: &mut JoinSet<anyhow::Result<()>>,
) -> Result<StartedComponents, anyhow::Error> {
    let component_compilation_service =
        run_component_compilation_service(component_compilation_service_config(args), join_set)
            .await?;

    let registry_service = run_registry_service(
        registry_service_config(args, &component_compilation_service),
        join_set,
    )
    .await?;

    let shard_manager = run_shard_manager(shard_manager_config(args), join_set).await?;

    let worker_service = run_worker_service(
        worker_service_config(args, &shard_manager, &registry_service),
        join_set,
    )
    .await?;

    let worker_executor = {
        let config =
            worker_executor_config(args, &shard_manager, &registry_service, &worker_service);
        run_worker_executor(config, join_set).await?
    };

    Ok(StartedComponents {
        registry_service,
        shard_manager,
        worker_executor,
        worker_service,
        prometheus_registry: prometheus::default_registry().clone(),
    })
}

fn blob_storage_config(args: &LaunchArgs) -> BlobStorageConfig {
    BlobStorageConfig::LocalFileSystem(LocalFileSystemBlobStorageConfig {
        root: args.data_dir.join("blobs"),
    })
}

fn registry_service_config(
    args: &LaunchArgs,
    component_compilation_service: &golem_component_compilation_service::RunDetails,
) -> RegistryServiceConfig {
    let plan_id = PlanId(uuid!("e808bd76-a6ab-4090-ade4-8447b8e8550f"));
    let plan_name = PlanName("default".to_string());

    RegistryServiceConfig {
        http_port: 0,
        grpc: golem_registry_service::config::GrpcApiConfig {
            port: 0,
            ..Default::default()
        },
        db: DbConfig::Sqlite(DbSqliteConfig {
            database: args
                .data_dir
                .join("registry.db")
                .to_string_lossy()
                .to_string(),
            max_connections: 4,
            foreign_keys: true,
        }),
        login: LoginConfig::Disabled(Empty {}),
        cors_origin_regex: ".*".to_string(),
        component_compilation: golem_registry_service::config::ComponentCompilationConfig::Enabled(
            Box::new(ComponentCompilationEnabledConfig {
                host: args.router_addr.clone(),
                port: component_compilation_service.grpc_port,
                ..Default::default()
            }),
        ),
        blob_storage: blob_storage_config(args),
        initial_plans: {
            let mut plans = HashMap::new();
            plans.insert(
                plan_name.0.clone(),
                PrecreatedPlan {
                    plan_id,
                    plan_name,
                    app_limit: u64::MAX,
                    env_limit: u64::MAX,
                    component_limit: u64::MAX,
                    worker_limit: u64::MAX,
                    worker_connection_limit: u64::MAX,
                    storage_limit: u64::MAX,
                    monthly_gas_limit: u64::MAX,
                    monthly_upload_limit: u64::MAX,
                    max_memory_per_worker: u64::MAX,
                },
            );
            plans
        },
        initial_accounts: {
            let mut accounts = HashMap::new();
            accounts.insert(
                "root".to_string(),
                PrecreatedAccount {
                    id: AccountId(uuid!("51de7d7d-f286-49aa-b79a-96022f7e2df9")),
                    name: "Initial User".to_string(),
                    email: "initial@user".to_string(),
                    token: TokenSecret::trusted(ADMIN_TOKEN.to_string()),
                    plan_id,
                    role: AccountRole::Admin,
                },
            );
            accounts
        },
        ..Default::default()
    }
}

fn shard_manager_config(args: &LaunchArgs) -> ShardManagerConfig {
    use golem_shard_manager::shard_manager_config::{
        FileSystemPersistenceConfig, HealthCheckConfig, PersistenceConfig,
    };

    ShardManagerConfig {
        http_port: 0,
        grpc: golem_shard_manager::shard_manager_config::GrpcApiConfig {
            port: 0,
            ..Default::default()
        },
        persistence: PersistenceConfig::FileSystem(FileSystemPersistenceConfig {
            path: args.data_dir.join("sharding.bin"),
        }),
        health_check: HealthCheckConfig {
            silent: true,
            ..Default::default()
        },
        ..Default::default()
    }
}

fn component_compilation_service_config(
    args: &LaunchArgs,
) -> golem_component_compilation_service::config::ServerConfig {
    golem_component_compilation_service::config::ServerConfig {
        registry_service:
            golem_component_compilation_service::config::RegistryServiceConfig::Dynamic(Empty {}),
        compiled_component_service: CompiledComponentServiceConfig::Enabled(
            CompiledComponentServiceEnabledConfig {},
        ),
        blob_storage: blob_storage_config(args),
        http_port: 0,
        grpc: golem_component_compilation_service::config::GrpcApiConfig {
            port: 0,
            ..Default::default()
        },
        ..Default::default()
    }
}

fn worker_executor_config(
    args: &LaunchArgs,
    shard_manager_run_details: &golem_shard_manager::RunDetails,
    registry_service_run_details: &golem_registry_service::SingleExecutableRunDetails,
    worker_service_run_details: &golem_worker_service::TrafficReadyEndpoints,
) -> WorkerExecutorConfig {
    let mut config = WorkerExecutorConfig {
        http_port: 0,
<<<<<<< HEAD
        key_value_storage: KeyValueStorageConfig::MultiSqlite(KeyValueStorageMultiSqliteConfig {
            root_dir: args.data_dir.join("kv-store"),
            max_connections: 4,
            foreign_keys: false,
        }),
        indexed_storage: IndexedStorageConfig::KVStoreMultiSqlite(
            IndexedStorageKVStoreMultiSqliteConfig {},
=======
        grpc: golem_worker_executor::services::golem_config::GrpcApiConfig {
            port: 0,
            ..Default::default()
        },
        key_value_storage:
        KeyValueStorageConfig::Sqlite(
            DbSqliteConfig {
                database: args
                    .data_dir
                    .join("kv-store.db")
                    .to_string_lossy()
                    .to_string(),
                max_connections: 4,
                foreign_keys: false,
            },
        ),
        indexed_storage:
        IndexedStorageConfig::KVStoreSqlite(
            IndexedStorageKVStoreSqliteConfig {},
>>>>>>> 28ed010f
        ),
        blob_storage: blob_storage_config(args),
        compiled_component_service: CompiledComponentServiceConfig::Enabled(
            CompiledComponentServiceEnabledConfig {},
        ),
        shard_manager_service: ShardManagerServiceConfig::Grpc(Box::new(ShardManagerServiceGrpcConfig {
            host: args.router_addr.clone(),
            port: shard_manager_run_details.grpc_port,
            ..ShardManagerServiceGrpcConfig::default()
        })),
        registry_service: golem_service_base::clients::registry::GrpcRegistryServiceConfig {
            host: args.router_addr.clone(),
            port: registry_service_run_details.grpc_port,
            ..Default::default()
        },
        resource_limits: ResourceLimitsConfig::Grpc(ResourceLimitsGrpcConfig {
            batch_update_interval: Duration::from_secs(60),
        }),
        agent_types_service: AgentTypesServiceConfig::Grpc(
            golem_worker_executor::services::golem_config::AgentTypesServiceGrpcConfig {
                ..Default::default()
            },
        ),
        public_worker_api: WorkerServiceGrpcConfig {
            host: args.router_addr.clone(),
            port: worker_service_run_details.grpc_port,
            client_config: GrpcClientConfig::default()
        },
        ..Default::default()
    };

    config.add_port_to_tracing_file_name_if_enabled();
    config
}

fn worker_service_config(
    args: &LaunchArgs,
    shard_manager_run_details: &golem_shard_manager::RunDetails,
    registry_service_run_details: &golem_registry_service::SingleExecutableRunDetails,
) -> WorkerServiceConfig {
    WorkerServiceConfig {
        port: 0,
        custom_request_port: args.custom_request_port,
        grpc: golem_worker_service::config::GrpcApiConfig {
            port: 0,
            ..Default::default()
        },
        gateway_session_storage: golem_worker_service::config::GatewaySessionStorageConfig::Sqlite(
            DbSqliteConfig {
                database: args
                    .data_dir
                    .join("gateway-sessions.db")
                    .to_string_lossy()
                    .to_string(),
                max_connections: 4,
                foreign_keys: false,
            },
        ),
        blob_storage: blob_storage_config(args),
        routing_table: RoutingTableConfig {
            host: args.router_addr.clone(),
            port: shard_manager_run_details.grpc_port,
            ..RoutingTableConfig::default()
        },
        registry_service: golem_service_base::clients::registry::GrpcRegistryServiceConfig {
            host: args.router_addr.clone(),
            port: registry_service_run_details.grpc_port,
            ..Default::default()
        },
        route_resolver: RouteResolverConfig {
            router_cache_max_capacity: 0,
            router_cache_ttl: Default::default(),
            router_cache_eviction_period: Default::default(),
        },
        ..Default::default()
    }
}

async fn run_shard_manager(
    config: ShardManagerConfig,
    join_set: &mut JoinSet<anyhow::Result<()>>,
) -> Result<golem_shard_manager::RunDetails, anyhow::Error> {
    let prometheus_registry = prometheus::default_registry().clone();
    let span = tracing::info_span!("shard-manager");
    golem_shard_manager::run(&config, prometheus_registry, join_set)
        .instrument(span)
        .await
}

async fn run_component_compilation_service(
    config: golem_component_compilation_service::config::ServerConfig,
    join_set: &mut JoinSet<anyhow::Result<()>>,
) -> Result<golem_component_compilation_service::RunDetails, anyhow::Error> {
    let prometheus_registry = golem_component_compilation_service::metrics::register_all();
    let span = tracing::info_span!("component-compilation-service");
    golem_component_compilation_service::run(config, prometheus_registry, join_set)
        .instrument(span)
        .await
}

async fn run_registry_service(
    config: RegistryServiceConfig,
    join_set: &mut JoinSet<anyhow::Result<()>>,
) -> Result<golem_registry_service::SingleExecutableRunDetails, anyhow::Error> {
    let prometheus_registry = golem_registry_service::metrics::register_all();
    let span = tracing::info_span!("registry-service", component = "registry-service");
    RegistryService::new(config, prometheus_registry)
        .instrument(span.clone())
        .await?
        .start_for_single_executable(join_set)
        .instrument(span)
        .await
}

async fn run_worker_executor(
    config: WorkerExecutorConfig,
    join_set: &mut JoinSet<anyhow::Result<()>>,
) -> Result<golem_worker_executor::RunDetails, anyhow::Error> {
    let prometheus_registry = golem_worker_executor::metrics::register_all();

    let span = tracing::info_span!("worker-executor");
    golem_worker_executor::bootstrap::run(config, prometheus_registry, Handle::current(), join_set)
        .instrument(span)
        .await
}

async fn run_worker_service(
    config: WorkerServiceConfig,
    join_set: &mut JoinSet<anyhow::Result<()>>,
) -> Result<golem_worker_service::TrafficReadyEndpoints, anyhow::Error> {
    let prometheus_registry = golem_worker_executor::metrics::register_all();
    let span = tracing::info_span!("worker-service");
    WorkerService::new(config, prometheus_registry)
        .instrument(span.clone())
        .await?
        .start_endpoints(join_set, None)
        .instrument(span)
        .await
}<|MERGE_RESOLUTION|>--- conflicted
+++ resolved
@@ -265,7 +265,10 @@
 ) -> WorkerExecutorConfig {
     let mut config = WorkerExecutorConfig {
         http_port: 0,
-<<<<<<< HEAD
+        grpc: golem_worker_executor::services::golem_config::GrpcApiConfig {
+            port: 0,
+            ..Default::default()
+        },
         key_value_storage: KeyValueStorageConfig::MultiSqlite(KeyValueStorageMultiSqliteConfig {
             root_dir: args.data_dir.join("kv-store"),
             max_connections: 4,
@@ -273,27 +276,6 @@
         }),
         indexed_storage: IndexedStorageConfig::KVStoreMultiSqlite(
             IndexedStorageKVStoreMultiSqliteConfig {},
-=======
-        grpc: golem_worker_executor::services::golem_config::GrpcApiConfig {
-            port: 0,
-            ..Default::default()
-        },
-        key_value_storage:
-        KeyValueStorageConfig::Sqlite(
-            DbSqliteConfig {
-                database: args
-                    .data_dir
-                    .join("kv-store.db")
-                    .to_string_lossy()
-                    .to_string(),
-                max_connections: 4,
-                foreign_keys: false,
-            },
-        ),
-        indexed_storage:
-        IndexedStorageConfig::KVStoreSqlite(
-            IndexedStorageKVStoreSqliteConfig {},
->>>>>>> 28ed010f
         ),
         blob_storage: blob_storage_config(args),
         compiled_component_service: CompiledComponentServiceConfig::Enabled(

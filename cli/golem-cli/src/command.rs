--- conflicted
+++ resolved
@@ -138,7 +138,6 @@
     #[arg(long, global = true, display_order = 111)]
     pub dev_mode: bool,
 
-<<<<<<< HEAD
     /// Start MCP server mode
     #[cfg(feature = "mcp")]
     #[arg(long, global = true, display_order = 112)]
@@ -148,11 +147,9 @@
     #[cfg(feature = "mcp")]
     #[arg(long, global = true, requires = "serve", display_order = 113)]
     pub serve_port: Option<u16>,
-=======
     /// Switch to experimental or development-only template groups
     #[arg(long, global = true, display_order = 112)]
     pub template_group: Option<String>,
->>>>>>> 839babcb
 
     #[command(flatten)]
     pub verbosity: Verbosity,

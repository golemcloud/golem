// Copyright 2024-2025 Golem Cloud
//
// Licensed under the Golem Source License v1.0 (the "License");
// you may not use this file except in compliance with the License.
// You may obtain a copy of the License at
//
//     http://license.golem.cloud/LICENSE
//
// Unless required by applicable law or agreed to in writing, software
// distributed under the License is distributed on an "AS IS" BASIS,
// WITHOUT WARRANTIES OR CONDITIONS OF ANY KIND, either express or implied.
// See the License for the specific language governing permissions and
// limitations under the License.

use crate::app::error::AppValidationError;
#[cfg(feature = "server-commands")]
use crate::command::server::ServerSubcommand;
use crate::command::{
    GolemCliCommand, GolemCliCommandParseResult, GolemCliFallbackCommand, GolemCliGlobalFlags,
    GolemCliSubcommand,
};
use crate::command_handler::api::definition::ApiDefinitionCommandHandler;
use crate::command_handler::api::deployment::ApiDeploymentCommandHandler;
use crate::command_handler::api::domain::ApiDomainCommandHandler;
use crate::command_handler::api::ApiCommandHandler;
use crate::command_handler::app::AppCommandHandler;
use crate::command_handler::cloud::account::CloudAccountCommandHandler;
use crate::command_handler::cloud::token::CloudTokenCommandHandler;
use crate::command_handler::cloud::CloudCommandHandler;
use crate::command_handler::component::ComponentCommandHandler;
use crate::command_handler::environment::EnvironmentCommandHandler;
use crate::command_handler::interactive::InteractiveHandler;
use crate::command_handler::log::LogHandler;
use crate::command_handler::partial_match::ErrorHandler;
use crate::command_handler::profile::config::ProfileConfigCommandHandler;
use crate::command_handler::profile::ProfileCommandHandler;
use crate::command_handler::rib_repl::RibReplHandler;
use crate::command_handler::worker::WorkerCommandHandler;
use crate::context::Context;
use crate::error::{ContextInitHintError, HintError, NonSuccessfulExit};
use crate::log::{logln, set_log_output, Output};
use crate::model::text::fmt::log_error;
use crate::{command_name, init_tracing};
use anyhow::anyhow;
use clap::CommandFactory;
use clap_complete::Shell;
#[cfg(feature = "server-commands")]
use clap_verbosity_flag::Verbosity;
use std::ffi::OsString;
use std::process::ExitCode;
use std::sync::Arc;
use tracing::{debug, Level};

mod api;
mod app;
mod cloud;
mod component;
mod environment;
pub(crate) mod interactive;
mod log;
mod partial_match;
// TODO: atomic: mod plugin;
mod profile;
mod rib_repl;
mod worker;

// NOTE: We are explicitly not using #[async_trait] here to be able to NOT have a Send bound
// on the `handler_server_commands` method. Having a Send bound there causes "Send is not generic enough"
// error which is possibly due to a compiler bug (https://github.com/rust-lang/rust/issues/64552).
pub trait CommandHandlerHooks: Sync + Send {
    #[cfg(feature = "server-commands")]
    fn handler_server_commands(
        &self,
        ctx: Arc<Context>,
        subcommand: ServerSubcommand,
    ) -> impl std::future::Future<Output = anyhow::Result<()>>;

    // Used for auto starting the default server
    #[cfg(feature = "server-commands")]
    fn run_server() -> impl std::future::Future<Output = anyhow::Result<()>> + Send;

    #[cfg(feature = "server-commands")]
    fn override_verbosity(verbosity: Verbosity) -> Verbosity;

    #[cfg(feature = "server-commands")]
    fn override_pretty_mode() -> bool;
}

// CommandHandler is responsible for matching commands and producing CLI output using Context,
// but NOT responsible for storing state (apart from Context and Hooks itself), those should be part of Context.
pub struct CommandHandler<Hooks: CommandHandlerHooks> {
    ctx: Arc<Context>,
    #[allow(unused)]
    hooks: Arc<Hooks>,
}

impl<Hooks: CommandHandlerHooks + 'static> CommandHandler<Hooks> {
    // NOTE: setting log_output_for_help also means that we are loading the context for showing
    //       help or messages with help, meaning validation warns and confirms should be silenced
    //       for the manifest
    async fn new(
        global_flags: GolemCliGlobalFlags,
        log_output_for_help: Option<Output>,
        hooks: Arc<Hooks>,
    ) -> anyhow::Result<Self> {
        Ok(Self {
            ctx: Arc::new(Context::new(global_flags, log_output_for_help).await?),
            hooks,
        })
    }

    async fn new_with_init_hint_error_handler(
        global_flags: GolemCliGlobalFlags,
        log_output_for_help: Option<Output>,
        hooks: Arc<Hooks>,
    ) -> anyhow::Result<Self> {
        match Self::new(global_flags.clone(), log_output_for_help, hooks).await {
            Ok(ok) => Ok(ok),
            Err(error) => {
                set_log_output(Output::Stderr);
                if let Some(hint_error) = error.downcast_ref::<ContextInitHintError>() {
                    ErrorHandler::handle_context_init_hint_errors(&global_flags, hint_error)
                        .and_then(|()| Err(anyhow!(NonSuccessfulExit)))
                } else {
                    Err(error)
                }
            }
        }
    }

    pub async fn handle_args<I, T>(args_iterator: I, hooks: Arc<Hooks>) -> ExitCode
    where
        I: IntoIterator<Item = T>,
        T: Into<OsString> + Clone,
    {
        let result = match GolemCliCommand::try_parse_from_lenient(args_iterator, true) {
            GolemCliCommandParseResult::FullMatch(command) => {
                #[cfg(feature = "server-commands")]
                let verbosity =
                    if matches!(command.subcommand, Some(GolemCliSubcommand::Server { .. })) {
                        Hooks::override_verbosity(command.global_flags.verbosity())
                    } else {
                        command.global_flags.verbosity()
                    };
                #[cfg(feature = "server-commands")]
                let pretty_mode =
                    if matches!(command.subcommand, Some(GolemCliSubcommand::Server { .. })) {
                        Hooks::override_pretty_mode()
                    } else {
                        false
                    };
                #[cfg(not(feature = "server-commands"))]
                let verbosity = command.global_flags.verbosity();
                #[cfg(not(feature = "server-commands"))]
                let pretty_mode = false;

                init_tracing(verbosity, pretty_mode);

                match Self::new_with_init_hint_error_handler(
                    command.global_flags.clone(),
                    None,
                    hooks,
                )
                .await
                {
                    Ok(handler) => {
                        let result = handler
                            .handle_command(command)
                            .await
                            .map(|()| ExitCode::SUCCESS);

                        match result {
                            Ok(result) => Ok(result),
                            Err(error) => {
                                set_log_output(Output::Stderr);
                                if let Some(hint_error) = error.downcast_ref::<HintError>() {
                                    handler
                                        .ctx
                                        .error_handler()
                                        .handle_hint_errors(hint_error)
                                        .map(|()| ExitCode::FAILURE)
                                } else {
                                    Err(error)
                                }
                            }
                        }
                    }
                    Err(error) => Err(error),
                }
            }
            GolemCliCommandParseResult::ErrorWithPartialMatch {
                error,
                fallback_command,
                partial_match,
            } => {
                init_tracing(
                    fallback_command
                        .global_flags
                        .verbosity
                        .as_clap_verbosity_flag(),
                    false,
                );

                debug!(partial_match = ?partial_match, "Partial match");
                debug_log_parse_error(&error, &fallback_command);

                let handler = Self::new_with_init_hint_error_handler(
                    fallback_command.global_flags.clone(),
                    Some(Output::Stderr),
                    hooks,
                )
                .await;

                logln("");
                error.print().unwrap();

                match handler {
                    Ok(handler) => {
                        let exit_code = clamp_exit_code(error.exit_code());
                        handler
                            .ctx
                            .error_handler()
                            .handle_partial_match(partial_match)
                            .await
                            .map(|_| exit_code)
                    }
                    Err(err) => Err(err),
                }
            }
            GolemCliCommandParseResult::Error {
                error,
                fallback_command,
            } => {
                init_tracing(fallback_command.global_flags.verbosity(), false);
                debug_log_parse_error(&error, &fallback_command);
                error.print().unwrap();

                Ok(clamp_exit_code(error.exit_code()))
            }
        };

        result.unwrap_or_else(|error| {
            if error.downcast_ref::<NonSuccessfulExit>().is_some() {
                // NOP
            } else if error
                .downcast_ref::<Arc<anyhow::Error>>()
                .and_then(|err| err.downcast_ref::<AppValidationError>())
                .is_some()
                || error.downcast_ref::<AppValidationError>().is_some()
            {
                // App validation errors are already formatted and usually contain multiple
                // errors (and warns)
                logln("");
                logln(format!("{error:#}"));
            } else {
                logln("");
                log_error(format!("{error:#}"));
            }
            ExitCode::FAILURE
        })
    }

    async fn handle_command(&self, command: GolemCliCommand) -> anyhow::Result<()> {
        match command.subcommand {
            Some(GolemCliSubcommand::App { subcommand }) => {
                self.ctx.app_handler().handle_command(subcommand).await
            }
<<<<<<< HEAD
            Some(GolemCliSubcommand::Component { subcommand }) => {
=======
            GolemCliSubcommand::Environment { subcommand } => {
                self.ctx
                    .environment_handler()
                    .handle_command(subcommand)
                    .await
            }
            GolemCliSubcommand::Component { subcommand } => {
>>>>>>> d1504ecb
                self.ctx
                    .component_handler()
                    .handle_command(subcommand)
                    .await
            }
            Some(GolemCliSubcommand::Agent { subcommand }) => {
                self.ctx.worker_handler().handle_command(subcommand).await
            }
            Some(GolemCliSubcommand::Api { subcommand }) => {
                self.ctx.api_handler().handle_command(subcommand).await
            }
<<<<<<< HEAD
            Some(GolemCliSubcommand::Plugin { subcommand }) => {
                self.ctx.plugin_handler().handle_command(subcommand).await
            }
            Some(GolemCliSubcommand::Profile { subcommand }) => {
=======
            // TODO: atomic
            /*
            GolemCliSubcommand::Plugin { subcommand } => {
                self.ctx.plugin_handler().handle_command(subcommand).await
            }
            */
            GolemCliSubcommand::Profile { subcommand } => {
>>>>>>> d1504ecb
                self.ctx.profile_handler().handle_command(subcommand).await
            }
            #[cfg(feature = "server-commands")]
            Some(GolemCliSubcommand::Server { subcommand }) => {
                self.hooks
                    .handler_server_commands(self.ctx.clone(), subcommand)
                    .await
            }
            Some(GolemCliSubcommand::Cloud { subcommand }) => {
                self.ctx.cloud_handler().handle_command(subcommand).await
            }
            Some(GolemCliSubcommand::Repl {
                component_name,
                revision,
                deploy_args,
                script,
                script_file,
                disable_stream,
            }) => {
                self.ctx
                    .rib_repl_handler()
                    .cmd_repl(
                        component_name.component_name,
                        revision,
                        deploy_args.as_ref(),
                        script,
                        script_file,
                        !disable_stream,
                    )
                    .await
            }
            Some(GolemCliSubcommand::Completion { shell }) => self.cmd_completion(shell),
            None => Err(anyhow::anyhow!("Missing subcommand")),
        }
    }

    fn cmd_completion(&self, shell: Shell) -> anyhow::Result<()> {
        let mut command = GolemCliCommand::command();
        let command_name = command_name();
        debug!(command_name, shell=%shell, "completion");
        clap_complete::generate(shell, &mut command, command_name, &mut std::io::stdout());
        Ok(())
    }
}

// NOTE: for now every handler can access any other handler, but this can be restricted
//       by moving these simple factory methods into the specific handlers on demand,
//       if the need ever arises
pub trait Handlers {
    // TODO: atomic: fn api_certificate_handler(&self) -> ApiCertificateCommandHandler;
    fn api_domain_handler(&self) -> ApiDomainCommandHandler;
    fn api_definition_handler(&self) -> ApiDefinitionCommandHandler;
    fn api_deployment_handler(&self) -> ApiDeploymentCommandHandler;
    fn api_handler(&self) -> ApiCommandHandler;
    // TODO: atomic: fn api_security_scheme_handler(&self) -> ApiSecuritySchemeCommandHandler;
    fn app_handler(&self) -> AppCommandHandler;
    // TODO: atomic: fn cloud_account_grant_handler(&self) -> CloudAccountGrantCommandHandler;
    fn cloud_account_handler(&self) -> CloudAccountCommandHandler;
    fn cloud_handler(&self) -> CloudCommandHandler;
    fn cloud_token_handler(&self) -> CloudTokenCommandHandler;
    fn component_handler(&self) -> ComponentCommandHandler;
    // TODO: atomic: fn component_plugin_handler(&self) -> ComponentPluginCommandHandler;
    fn environment_handler(&self) -> EnvironmentCommandHandler;
    fn error_handler(&self) -> ErrorHandler;
    fn interactive_handler(&self) -> InteractiveHandler;
    fn log_handler(&self) -> LogHandler;
    // TODO: atomic: fn plugin_installation_handler(&self) -> PluginInstallationHandler;
    // TODO: atomic: fn plugin_handler(&self) -> PluginCommandHandler;
    fn profile_config_handler(&self) -> ProfileConfigCommandHandler;
    fn profile_handler(&self) -> ProfileCommandHandler;
    fn rib_repl_handler(&self) -> RibReplHandler;
    fn worker_handler(&self) -> WorkerCommandHandler;
}

impl Handlers for Arc<Context> {
    // TODO: atomic
    // fn api_certificate_handler(&self) -> ApiCloudCertificateCommandHandler {
    //     ApiCloudCertificateCommandHandler::new(self.clone())
    // }

    fn api_domain_handler(&self) -> ApiDomainCommandHandler {
        ApiDomainCommandHandler::new(self.clone())
    }

    fn api_definition_handler(&self) -> ApiDefinitionCommandHandler {
        ApiDefinitionCommandHandler::new(self.clone())
    }

    fn api_deployment_handler(&self) -> ApiDeploymentCommandHandler {
        ApiDeploymentCommandHandler::new(self.clone())
    }

    fn api_handler(&self) -> ApiCommandHandler {
        ApiCommandHandler::new(self.clone())
    }

    // TODO: atomic
    // fn api_security_scheme_handler(&self) -> ApiSecuritySchemeCommandHandler {
    //     ApiSecuritySchemeCommandHandler::new(self.clone())
    // }

    fn app_handler(&self) -> AppCommandHandler {
        AppCommandHandler::new(self.clone())
    }

    // TODO: atomic
    /*
    fn cloud_account_grant_handler(&self) -> CloudAccountGrantCommandHandler {
        CloudAccountGrantCommandHandler::new(self.clone())
    }
    */

    fn cloud_account_handler(&self) -> CloudAccountCommandHandler {
        CloudAccountCommandHandler::new(self.clone())
    }

    fn cloud_handler(&self) -> CloudCommandHandler {
        CloudCommandHandler::new(self.clone())
    }

    fn cloud_token_handler(&self) -> CloudTokenCommandHandler {
        CloudTokenCommandHandler::new(self.clone())
    }

    fn component_handler(&self) -> ComponentCommandHandler {
        ComponentCommandHandler::new(self.clone())
    }

    // TODO: atomic:
    /*
    fn component_plugin_handler(&self) -> ComponentPluginCommandHandler {
        ComponentPluginCommandHandler::new(self.clone())
    }
    */

    fn environment_handler(&self) -> EnvironmentCommandHandler {
        EnvironmentCommandHandler::new(self.clone())
    }

    fn error_handler(&self) -> ErrorHandler {
        ErrorHandler::new(self.clone())
    }

    fn interactive_handler(&self) -> InteractiveHandler {
        InteractiveHandler::new(self.clone())
    }

    fn log_handler(&self) -> LogHandler {
        LogHandler::new(self.clone())
    }

    // TODO: atomic:
    /*
    fn plugin_installation_handler(&self) -> PluginInstallationHandler {
        PluginInstallationHandler::new(self.clone())
    }
    */

    // TODO: atomic
    /*
    fn plugin_handler(&self) -> PluginCommandHandler {
        PluginCommandHandler::new(self.clone())
    }
    */

    fn profile_config_handler(&self) -> ProfileConfigCommandHandler {
        ProfileConfigCommandHandler::new(self.clone())
    }

    fn profile_handler(&self) -> ProfileCommandHandler {
        ProfileCommandHandler::new(self.clone())
    }

    fn rib_repl_handler(&self) -> RibReplHandler {
        RibReplHandler::new(self.clone())
    }

    fn worker_handler(&self) -> WorkerCommandHandler {
        WorkerCommandHandler::new(self.clone())
    }
}

fn clamp_exit_code(exit_code: i32) -> ExitCode {
    if exit_code < 0 {
        ExitCode::FAILURE
    } else if exit_code > 255 {
        ExitCode::from(255)
    } else {
        ExitCode::from(exit_code as u8)
    }
}

fn debug_log_parse_error(error: &clap::Error, fallback_command: &GolemCliFallbackCommand) {
    debug!(fallback_command = ?fallback_command, "Fallback command");
    debug!(error = ?error, "Clap error");
    if tracing::enabled!(Level::DEBUG) {
        for (kind, value) in error.context() {
            debug!(kind = %kind, value = %value, "Clap error context");
        }
    }
}<|MERGE_RESOLUTION|>--- conflicted
+++ resolved
@@ -265,9 +265,7 @@
             Some(GolemCliSubcommand::App { subcommand }) => {
                 self.ctx.app_handler().handle_command(subcommand).await
             }
-<<<<<<< HEAD
             Some(GolemCliSubcommand::Component { subcommand }) => {
-=======
             GolemCliSubcommand::Environment { subcommand } => {
                 self.ctx
                     .environment_handler()
@@ -275,7 +273,6 @@
                     .await
             }
             GolemCliSubcommand::Component { subcommand } => {
->>>>>>> d1504ecb
                 self.ctx
                     .component_handler()
                     .handle_command(subcommand)
@@ -287,12 +284,10 @@
             Some(GolemCliSubcommand::Api { subcommand }) => {
                 self.ctx.api_handler().handle_command(subcommand).await
             }
-<<<<<<< HEAD
             Some(GolemCliSubcommand::Plugin { subcommand }) => {
                 self.ctx.plugin_handler().handle_command(subcommand).await
             }
             Some(GolemCliSubcommand::Profile { subcommand }) => {
-=======
             // TODO: atomic
             /*
             GolemCliSubcommand::Plugin { subcommand } => {
@@ -300,7 +295,6 @@
             }
             */
             GolemCliSubcommand::Profile { subcommand } => {
->>>>>>> d1504ecb
                 self.ctx.profile_handler().handle_command(subcommand).await
             }
             #[cfg(feature = "server-commands")]

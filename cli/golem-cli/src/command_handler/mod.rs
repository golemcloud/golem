// Copyright 2024-2025 Golem Cloud
//
// Licensed under the Golem Source License v1.0 (the "License");
// you may not use this file except in compliance with the License.
// You may obtain a copy of the License at
//
//     http://license.golem.cloud/LICENSE
//
// Unless required by applicable law or agreed to in writing, software
// distributed under the License is distributed on an "AS IS" BASIS,
// WITHOUT WARRANTIES OR CONDITIONS OF ANY KIND, either express or implied.
// See the License for the specific language governing permissions and
// limitations under the License.

use crate::app::error::AppValidationError;
#[cfg(feature = "server-commands")]
use crate::command::server::ServerSubcommand;
use crate::command::{
    GolemCliCommand, GolemCliCommandParseResult, GolemCliFallbackCommand, GolemCliGlobalFlags,
    GolemCliSubcommand,
};
use crate::command_handler::api::definition::ApiDefinitionCommandHandler;
use crate::command_handler::api::deployment::ApiDeploymentCommandHandler;
use crate::command_handler::api::domain::ApiDomainCommandHandler;
use crate::command_handler::api::security_scheme::ApiSecuritySchemeCommandHandler;
use crate::command_handler::api::ApiCommandHandler;
use crate::command_handler::app::AppCommandHandler;
use crate::command_handler::cloud::account::CloudAccountCommandHandler;
use crate::command_handler::cloud::token::CloudTokenCommandHandler;
use crate::command_handler::cloud::CloudCommandHandler;
use crate::command_handler::component::ComponentCommandHandler;
use crate::command_handler::environment::EnvironmentCommandHandler;
use crate::command_handler::interactive::InteractiveHandler;
use crate::command_handler::log::LogHandler;
use crate::command_handler::partial_match::ErrorHandler;
use crate::command_handler::profile::config::ProfileConfigCommandHandler;
use crate::command_handler::profile::ProfileCommandHandler;
use crate::command_handler::rib_repl::RibReplHandler;
use crate::command_handler::worker::WorkerCommandHandler;
use crate::context::Context;
use crate::error::{ContextInitHintError, HintError, NonSuccessfulExit};
use crate::log::{logln, set_log_output, Output};
use crate::model::text::fmt::log_error;
use crate::{command_name, init_tracing};
use anyhow::anyhow;
use clap::CommandFactory;
use clap_complete::Shell;
#[cfg(feature = "server-commands")]
use clap_verbosity_flag::Verbosity;
use std::ffi::OsString;
use std::process::ExitCode;
use std::sync::Arc;
use tracing::{debug, Level};

mod api;
mod app;
mod cloud;
mod component;
mod environment;
pub(crate) mod interactive;
mod log;
mod partial_match;
// TODO: atomic: mod plugin;
mod profile;
mod rib_repl;
mod worker;

// NOTE: We are explicitly not using #[async_trait] here to be able to NOT have a Send bound
// on the `handler_server_commands` method. Having a Send bound there causes "Send is not generic enough"
// error which is possibly due to a compiler bug (https://github.com/rust-lang/rust/issues/64552).
pub trait CommandHandlerHooks: Sync + Send {
    #[cfg(feature = "server-commands")]
    fn handler_server_commands(
        &self,
        ctx: Arc<Context>,
        subcommand: ServerSubcommand,
    ) -> impl std::future::Future<Output = anyhow::Result<()>>;

    // Used for auto starting the default server
    #[cfg(feature = "server-commands")]
    fn run_server() -> impl std::future::Future<Output = anyhow::Result<()>> + Send;

    #[cfg(feature = "server-commands")]
    fn override_verbosity(verbosity: Verbosity) -> Verbosity;

    #[cfg(feature = "server-commands")]
    fn override_pretty_mode() -> bool;
}

// CommandHandler is responsible for matching commands and producing CLI output using Context,
// but NOT responsible for storing state (apart from Context and Hooks itself), those should be part of Context.
pub struct CommandHandler<Hooks: CommandHandlerHooks> {
    ctx: Arc<Context>,
    #[allow(unused)]
    hooks: Arc<Hooks>,
}

impl<Hooks: CommandHandlerHooks + 'static> CommandHandler<Hooks> {
    // NOTE: setting log_output_for_help also means that we are loading the context for showing
    //       help or messages with help, meaning validation warns and confirms should be silenced
    //       for the manifest
    async fn new(
        global_flags: GolemCliGlobalFlags,
        log_output_for_help: Option<Output>,
        hooks: Arc<Hooks>,
    ) -> anyhow::Result<Self> {
        Ok(Self {
            ctx: Arc::new(Context::new(global_flags, log_output_for_help).await?),
            hooks,
        })
    }

    async fn new_with_init_hint_error_handler(
        global_flags: GolemCliGlobalFlags,
        log_output_for_help: Option<Output>,
        hooks: Arc<Hooks>,
    ) -> anyhow::Result<Self> {
        match Self::new(global_flags.clone(), log_output_for_help, hooks).await {
            Ok(ok) => Ok(ok),
            Err(error) => {
                set_log_output(Output::Stderr);
                if let Some(hint_error) = error.downcast_ref::<ContextInitHintError>() {
                    ErrorHandler::handle_context_init_hint_errors(&global_flags, hint_error)
                        .and_then(|()| Err(anyhow!(NonSuccessfulExit)))
                } else {
                    Err(error)
                }
            }
        }
    }

    pub async fn handle_args<I, T>(args_iterator: I, hooks: Arc<Hooks>) -> ExitCode
    where
        I: IntoIterator<Item = T>,
        T: Into<OsString> + Clone,
    {
        let result = match GolemCliCommand::try_parse_from_lenient(args_iterator, true) {
            GolemCliCommandParseResult::FullMatch(command) => {
                #[cfg(feature = "server-commands")]
                let verbosity =
                    if matches!(command.subcommand, Some(GolemCliSubcommand::Server { .. })) {
                        Hooks::override_verbosity(command.global_flags.verbosity())
                    } else {
                        command.global_flags.verbosity()
                    };
                #[cfg(feature = "server-commands")]
                let pretty_mode =
                    if matches!(command.subcommand, Some(GolemCliSubcommand::Server { .. })) {
                        Hooks::override_pretty_mode()
                    } else {
                        false
                    };
                #[cfg(not(feature = "server-commands"))]
                let verbosity = command.global_flags.verbosity();
                #[cfg(not(feature = "server-commands"))]
                let pretty_mode = false;

                init_tracing(verbosity, pretty_mode);

                match Self::new_with_init_hint_error_handler(
                    command.global_flags.clone(),
                    None,
                    hooks,
                )
                .await
                {
                    Ok(handler) => {
                        let result = handler
                            .handle_command(command)
                            .await
                            .map(|()| ExitCode::SUCCESS);

                        match result {
                            Ok(result) => Ok(result),
                            Err(error) => {
                                set_log_output(Output::Stderr);
                                if let Some(hint_error) = error.downcast_ref::<HintError>() {
                                    handler
                                        .ctx
                                        .error_handler()
                                        .handle_hint_errors(hint_error)
                                        .map(|()| ExitCode::FAILURE)
                                } else {
                                    Err(error)
                                }
                            }
                        }
                    }
                    Err(error) => Err(error),
                }
            }
            GolemCliCommandParseResult::ErrorWithPartialMatch {
                error,
                fallback_command,
                partial_match,
            } => {
                init_tracing(fallback_command.global_flags.verbosity(), false);

                debug!(partial_match = ?partial_match, "Partial match");
                debug_log_parse_error(&error, &fallback_command);

                let handler = Self::new_with_init_hint_error_handler(
                    fallback_command.global_flags.clone(),
                    Some(Output::Stderr),
                    hooks,
                )
                .await;

                logln("");
                error.print().unwrap();

                match handler {
                    Ok(handler) => {
                        let exit_code = clamp_exit_code(error.exit_code());
                        handler
                            .ctx
                            .error_handler()
                            .handle_partial_match(partial_match)
                            .await
                            .map(|_| exit_code)
                    }
                    Err(err) => Err(err),
                }
            }
            GolemCliCommandParseResult::Error {
                error,
                fallback_command,
            } => {
                init_tracing(fallback_command.global_flags.verbosity(), false);
                debug_log_parse_error(&error, &fallback_command);
                error.print().unwrap();

                Ok(clamp_exit_code(error.exit_code()))
            }
        };

        result.unwrap_or_else(|error| {
            if error.downcast_ref::<NonSuccessfulExit>().is_some() {
                // NOP
            } else if error
                .downcast_ref::<Arc<anyhow::Error>>()
                .and_then(|err| err.downcast_ref::<AppValidationError>())
                .is_some()
                || error.downcast_ref::<AppValidationError>().is_some()
            {
                // App validation errors are already formatted and usually contain multiple
                // errors (and warns)
                logln("");
                logln(format!("{error:#}"));
            } else {
                logln("");
                log_error(format!("{error:#}"));
            }
            ExitCode::FAILURE
        })
    }

    async fn handle_command(&self, command: GolemCliCommand) -> anyhow::Result<()> {
        match command.subcommand {
<<<<<<< HEAD
            Some(GolemCliSubcommand::App { subcommand }) => {
                self.ctx.app_handler().handle_command(subcommand).await
            }
            Some(GolemCliSubcommand::Component { subcommand }) => {
=======
            // App scoped root commands
            GolemCliSubcommand::New {
                application_name,
                language,
            } => {
                self.ctx
                    .app_handler()
                    .cmd_new(application_name, language)
                    .await
            }
            GolemCliSubcommand::Build {
                component_name,
                build: build_args,
            } => {
                self.ctx
                    .app_handler()
                    .cmd_build(component_name, build_args)
                    .await
            }
            GolemCliSubcommand::Repl {
                component_name,
                revision,
                deploy_args,
                script,
                script_file,
                disable_stream,
            } => {
                self.ctx
                    .rib_repl_handler()
                    .cmd_repl(
                        component_name.component_name,
                        revision,
                        deploy_args.as_ref(),
                        script,
                        script_file,
                        !disable_stream,
                    )
                    .await
            }
            GolemCliSubcommand::Deploy {
                plan,
                stage,
                approve_staging_steps,
                version,
                revision,
                force_build,
                deploy_args,
            } => {
                self.ctx
                    .app_handler()
                    .cmd_deploy(
                        plan,
                        stage,
                        approve_staging_steps,
                        version,
                        revision,
                        force_build,
                        deploy_args,
                    )
                    .await
            }
            GolemCliSubcommand::Clean { component_name } => {
                self.ctx.app_handler().cmd_clean(component_name).await
            }
            GolemCliSubcommand::UpdateAgents {
                component_name,
                update_mode,
                r#await,
            } => {
                self.ctx
                    .app_handler()
                    .cmd_update_workers(component_name.component_name, update_mode, r#await)
                    .await
            }
            GolemCliSubcommand::RedeployAgents { component_name } => {
                self.ctx
                    .app_handler()
                    .cmd_redeploy_workers(component_name.component_name)
                    .await
            }
            GolemCliSubcommand::Diagnose { component_name } => {
                self.ctx.app_handler().cmd_diagnose(component_name).await
            }
            GolemCliSubcommand::ListAgentTypes {} => {
                self.ctx.app_handler().cmd_list_agent_types().await
            }
            GolemCliSubcommand::Exec { subcommand } => {
                self.ctx.app_handler().exec_custom_command(subcommand).await
            }

            // Other entities
>>>>>>> f6997b64
            GolemCliSubcommand::Environment { subcommand } => {
                self.ctx
                    .environment_handler()
                    .handle_command(subcommand)
                    .await
            }
            GolemCliSubcommand::Component { subcommand } => {
                self.ctx
                    .component_handler()
                    .handle_command(subcommand)
                    .await
            }
            Some(GolemCliSubcommand::Agent { subcommand }) => {
                self.ctx.worker_handler().handle_command(subcommand).await
            }
            Some(GolemCliSubcommand::Api { subcommand }) => {
                self.ctx.api_handler().handle_command(subcommand).await
            }
            Some(GolemCliSubcommand::Plugin { subcommand }) => {
                self.ctx.plugin_handler().handle_command(subcommand).await
            }
            Some(GolemCliSubcommand::Profile { subcommand }) => {
            // TODO: atomic
            /*
            GolemCliSubcommand::Plugin { subcommand } => {
                self.ctx.plugin_handler().handle_command(subcommand).await
            }
            */
            GolemCliSubcommand::Profile { subcommand } => {
                self.ctx.profile_handler().handle_command(subcommand).await
            }
            #[cfg(feature = "server-commands")]
            Some(GolemCliSubcommand::Server { subcommand }) => {
                self.hooks
                    .handler_server_commands(self.ctx.clone(), subcommand)
                    .await
            }
            Some(GolemCliSubcommand::Cloud { subcommand }) => {
                self.ctx.cloud_handler().handle_command(subcommand).await
            }
<<<<<<< HEAD
            Some(GolemCliSubcommand::Repl {
                component_name,
                revision,
                deploy_args,
                script,
                script_file,
                disable_stream,
            }) => {
                self.ctx
                    .rib_repl_handler()
                    .cmd_repl(
                        component_name.component_name,
                        revision,
                        deploy_args.as_ref(),
                        script,
                        script_file,
                        !disable_stream,
                    )
                    .await
            }
            Some(GolemCliSubcommand::Completion { shell }) => self.cmd_completion(shell),
            None => Err(anyhow::anyhow!("Missing subcommand")),
=======
            GolemCliSubcommand::Completion { shell } => self.cmd_completion(shell),
>>>>>>> f6997b64
        }
    }

    fn cmd_completion(&self, shell: Shell) -> anyhow::Result<()> {
        let mut command = GolemCliCommand::command();
        let command_name = command_name();
        debug!(command_name, shell=%shell, "completion");
        clap_complete::generate(shell, &mut command, command_name, &mut std::io::stdout());
        Ok(())
    }
}

// NOTE: for now every handler can access any other handler, but this can be restricted
//       by moving these simple factory methods into the specific handlers on demand,
//       if the need ever arises
pub trait Handlers {
    fn api_domain_handler(&self) -> ApiDomainCommandHandler;
    fn api_definition_handler(&self) -> ApiDefinitionCommandHandler;
    fn api_deployment_handler(&self) -> ApiDeploymentCommandHandler;
    fn api_handler(&self) -> ApiCommandHandler;
    fn api_security_scheme_handler(&self) -> ApiSecuritySchemeCommandHandler;
    fn app_handler(&self) -> AppCommandHandler;
    // TODO: atomic: fn cloud_account_grant_handler(&self) -> CloudAccountGrantCommandHandler;
    fn cloud_account_handler(&self) -> CloudAccountCommandHandler;
    fn cloud_handler(&self) -> CloudCommandHandler;
    fn cloud_token_handler(&self) -> CloudTokenCommandHandler;
    fn component_handler(&self) -> ComponentCommandHandler;
    // TODO: atomic: fn component_plugin_handler(&self) -> ComponentPluginCommandHandler;
    fn environment_handler(&self) -> EnvironmentCommandHandler;
    fn error_handler(&self) -> ErrorHandler;
    fn interactive_handler(&self) -> InteractiveHandler;
    fn log_handler(&self) -> LogHandler;
    // TODO: atomic: fn plugin_installation_handler(&self) -> PluginInstallationHandler;
    // TODO: atomic: fn plugin_handler(&self) -> PluginCommandHandler;
    fn profile_config_handler(&self) -> ProfileConfigCommandHandler;
    fn profile_handler(&self) -> ProfileCommandHandler;
    fn rib_repl_handler(&self) -> RibReplHandler;
    fn worker_handler(&self) -> WorkerCommandHandler;
}

impl Handlers for Arc<Context> {
    fn api_domain_handler(&self) -> ApiDomainCommandHandler {
        ApiDomainCommandHandler::new(self.clone())
    }

    fn api_definition_handler(&self) -> ApiDefinitionCommandHandler {
        ApiDefinitionCommandHandler::new(self.clone())
    }

    fn api_deployment_handler(&self) -> ApiDeploymentCommandHandler {
        ApiDeploymentCommandHandler::new(self.clone())
    }

    fn api_handler(&self) -> ApiCommandHandler {
        ApiCommandHandler::new(self.clone())
    }

    fn api_security_scheme_handler(&self) -> ApiSecuritySchemeCommandHandler {
        ApiSecuritySchemeCommandHandler::new(self.clone())
    }

    fn app_handler(&self) -> AppCommandHandler {
        AppCommandHandler::new(self.clone())
    }

    // TODO: atomic
    /*
    fn cloud_account_grant_handler(&self) -> CloudAccountGrantCommandHandler {
        CloudAccountGrantCommandHandler::new(self.clone())
    }
    */

    fn cloud_account_handler(&self) -> CloudAccountCommandHandler {
        CloudAccountCommandHandler::new(self.clone())
    }

    fn cloud_handler(&self) -> CloudCommandHandler {
        CloudCommandHandler::new(self.clone())
    }

    fn cloud_token_handler(&self) -> CloudTokenCommandHandler {
        CloudTokenCommandHandler::new(self.clone())
    }

    fn component_handler(&self) -> ComponentCommandHandler {
        ComponentCommandHandler::new(self.clone())
    }

    // TODO: atomic:
    /*
    fn component_plugin_handler(&self) -> ComponentPluginCommandHandler {
        ComponentPluginCommandHandler::new(self.clone())
    }
    */

    fn environment_handler(&self) -> EnvironmentCommandHandler {
        EnvironmentCommandHandler::new(self.clone())
    }

    fn error_handler(&self) -> ErrorHandler {
        ErrorHandler::new(self.clone())
    }

    fn interactive_handler(&self) -> InteractiveHandler {
        InteractiveHandler::new(self.clone())
    }

    fn log_handler(&self) -> LogHandler {
        LogHandler::new(self.clone())
    }

    // TODO: atomic:
    /*
    fn plugin_installation_handler(&self) -> PluginInstallationHandler {
        PluginInstallationHandler::new(self.clone())
    }
    */

    // TODO: atomic
    /*
    fn plugin_handler(&self) -> PluginCommandHandler {
        PluginCommandHandler::new(self.clone())
    }
    */

    fn profile_config_handler(&self) -> ProfileConfigCommandHandler {
        ProfileConfigCommandHandler::new(self.clone())
    }

    fn profile_handler(&self) -> ProfileCommandHandler {
        ProfileCommandHandler::new(self.clone())
    }

    fn rib_repl_handler(&self) -> RibReplHandler {
        RibReplHandler::new(self.clone())
    }

    fn worker_handler(&self) -> WorkerCommandHandler {
        WorkerCommandHandler::new(self.clone())
    }
}

fn clamp_exit_code(exit_code: i32) -> ExitCode {
    if exit_code < 0 {
        ExitCode::FAILURE
    } else if exit_code > 255 {
        ExitCode::from(255)
    } else {
        ExitCode::from(exit_code as u8)
    }
}

fn debug_log_parse_error(error: &clap::Error, fallback_command: &GolemCliFallbackCommand) {
    debug!(fallback_command = ?fallback_command, "Fallback command");
    debug!(error = ?error, "Clap error");
    if tracing::enabled!(Level::DEBUG) {
        for (kind, value) in error.context() {
            debug!(kind = %kind, value = %value, "Clap error context");
        }
    }
}<|MERGE_RESOLUTION|>--- conflicted
+++ resolved
@@ -257,12 +257,10 @@
 
     async fn handle_command(&self, command: GolemCliCommand) -> anyhow::Result<()> {
         match command.subcommand {
-<<<<<<< HEAD
             Some(GolemCliSubcommand::App { subcommand }) => {
                 self.ctx.app_handler().handle_command(subcommand).await
             }
             Some(GolemCliSubcommand::Component { subcommand }) => {
-=======
             // App scoped root commands
             GolemCliSubcommand::New {
                 application_name,
@@ -354,7 +352,6 @@
             }
 
             // Other entities
->>>>>>> f6997b64
             GolemCliSubcommand::Environment { subcommand } => {
                 self.ctx
                     .environment_handler()
@@ -395,7 +392,6 @@
             Some(GolemCliSubcommand::Cloud { subcommand }) => {
                 self.ctx.cloud_handler().handle_command(subcommand).await
             }
-<<<<<<< HEAD
             Some(GolemCliSubcommand::Repl {
                 component_name,
                 revision,
@@ -418,9 +414,7 @@
             }
             Some(GolemCliSubcommand::Completion { shell }) => self.cmd_completion(shell),
             None => Err(anyhow::anyhow!("Missing subcommand")),
-=======
             GolemCliSubcommand::Completion { shell } => self.cmd_completion(shell),
->>>>>>> f6997b64
         }
     }
 

use crate::app::{check_component_metadata, cmd, flag, pattern, TestContext};
use crate::Tracing;
use assert2::check;
use golem_cli::fs;
use golem_templates::model::GuestLanguage;
use indoc::indoc;
use std::path::Path;
use strum::IntoEnumIterator;
use test_r::{inherit_test_dep, test};

inherit_test_dep!(Tracing);

#[test]
async fn app_help_in_empty_folder(_tracing: &Tracing) {
    let ctx = TestContext::new();
    let outputs = ctx.cli(cmd::NO_ARGS).await;
    assert2::assert!(!outputs.success());
    check!(outputs.stderr_contains(pattern::HELP_USAGE));
    check!(!outputs.stderr_contains(pattern::HELP_APPLICATION_COMPONENTS));
    check!(!outputs.stderr_contains(pattern::HELP_APPLICATION_CUSTOM_COMMANDS));
}

#[test]
async fn app_new_with_many_components_and_then_help_in_app_folder(_tracing: &Tracing) {
    let app_name = "test-app-name";

    let mut ctx = TestContext::new();
    let outputs = ctx.cli([cmd::NEW, app_name, "typescript", "rust"]).await;
    assert2::assert!(outputs.success());

    ctx.cd(app_name);

    let outputs = ctx
        .cli([cmd::COMPONENT, cmd::NEW, "typescript", "app:typescript"])
        .await;
    assert2::assert!(outputs.success());

    let outputs = ctx
        .cli([cmd::COMPONENT, cmd::NEW, "rust", "app:rust"])
        .await;
    assert2::assert!(outputs.success());

    let outputs = ctx.cli(cmd::NO_ARGS).await;
    assert2::assert!(!outputs.success());
    check!(outputs.stderr_contains(pattern::HELP_USAGE));
    check!(outputs.stderr_contains(pattern::HELP_APPLICATION_COMPONENTS));
    check!(outputs.stderr_contains("app:rust"));
    check!(outputs.stderr_contains("app:typescript"));
    check!(outputs.stderr_contains(pattern::HELP_APPLICATION_CUSTOM_COMMANDS));
    check!(outputs.stderr_contains("cargo-clean"));
    check!(outputs.stderr_contains("npm-install"));
}

#[test]
async fn app_build_with_rust_component(_tracing: &Tracing) {
    let app_name = "test-app-name";

    let mut ctx = TestContext::new();
    let outputs = ctx.cli([cmd::NEW, app_name, "rust"]).await;
    assert2::assert!(outputs.success());

    ctx.cd(app_name);

    let outputs = ctx
        .cli([cmd::COMPONENT, cmd::NEW, "rust", "app:rust"])
        .await;
    assert2::assert!(outputs.success());

    // First build
    let outputs = ctx.cli([cmd::BUILD]).await;
    assert2::assert!(outputs.success());
    check!(outputs.stdout_contains("Executing external command 'cargo component build'"));
    check!(outputs.stdout_contains("Compiling app_rust v0.0.1"));

    check_component_metadata(
        &ctx.working_dir
            .join("golem-temp/agents/app_rust_debug.wasm"),
        "app:rust".to_string(),
        None,
    );

    // Rebuild - 1
    let outputs = ctx.cli([cmd::BUILD]).await;
    assert2::assert!(outputs.success());
    check!(!outputs.stdout_contains("Executing external command 'cargo component build'"));
    check!(!outputs.stdout_contains("Compiling app_rust v0.0.1"));

    // Rebuild - 2
    let outputs = ctx.cli([cmd::BUILD]).await;
    assert2::assert!(outputs.success());
    check!(!outputs.stdout_contains("Executing external command 'cargo component build'"));
    check!(!outputs.stdout_contains("Compiling app_rust v0.0.1"));

    // Rebuild - 3 - force, but cargo is smart to skip actual compile
    let outputs = ctx.cli([cmd::BUILD, flag::FORCE_BUILD]).await;
    assert2::assert!(outputs.success());
    check!(outputs.stdout_contains("Executing external command 'cargo component build'"));
    check!(outputs.stdout_contains("Finished `dev` profile"));

    // Rebuild - 4
    let outputs = ctx.cli([cmd::BUILD]).await;
    assert2::assert!(outputs.success());
    check!(!outputs.stdout_contains("Executing external command 'cargo component build'"));
    check!(!outputs.stdout_contains("Compiling app_rust v0.0.1"));

    // Clean
    let outputs = ctx.cli([cmd::BUILD]).await;
    assert2::assert!(outputs.success());

    // Rebuild - 5
    let outputs = ctx.cli([cmd::BUILD]).await;
    assert2::assert!(outputs.success());
    check!(!outputs.stdout_contains("Executing external command 'cargo component build'"));
    check!(!outputs.stdout_contains("Compiling app_rust v0.0.1"));
}

#[test]
async fn app_new_language_hints(_tracing: &Tracing) {
    let ctx = TestContext::new();
    let outputs = ctx.cli([cmd::NEW, "dummy-app-name"]).await;
    assert2::assert!(!outputs.success());
    check!(outputs.stdout_contains("Available languages:"));

    let languages_without_templates = GuestLanguage::iter()
        .filter(|language| !outputs.stdout_contains(format!("- {language}")))
        .collect::<Vec<_>>();

    assert2::assert!(
        languages_without_templates.is_empty(),
        "{:?}",
        languages_without_templates
    );
}

#[test]
async fn completion(_tracing: &Tracing) {
    let ctx = TestContext::new();

    let outputs = ctx.cli([cmd::COMPLETION, "bash"]).await;
    assert2::assert!(outputs.success(), "bash");

    let outputs = ctx.cli([cmd::COMPLETION, "elvish"]).await;
    assert2::assert!(outputs.success(), "elvish");

    let outputs = ctx.cli([cmd::COMPLETION, "fish"]).await;
    assert2::assert!(outputs.success(), "fish");

    let outputs = ctx.cli([cmd::COMPLETION, "powershell"]).await;
    assert2::assert!(outputs.success(), "powershell");

    let outputs = ctx.cli([cmd::COMPLETION, "zsh"]).await;
    assert2::assert!(outputs.success(), "zsh");
}

#[test]
<<<<<<< HEAD
async fn basic_dependencies_build(_tracing: &Tracing) {
    let mut ctx = TestContext::new();
    ctx.use_generic_template_group();
    let app_name = "test-app-name";

    let outputs = ctx.cli([cmd::NEW, app_name, "rust"]).await;
    assert2::assert!(outputs.success());

    ctx.cd(app_name);

    let outputs = ctx
        .cli([cmd::COMPONENT, cmd::NEW, "rust", "app:rust"])
        .await;
    assert2::assert!(outputs.success());

    let outputs = ctx
        .cli([cmd::COMPONENT, cmd::NEW, "rust", "app:rust-other"])
        .await;
    assert2::assert!(outputs.success());

    fs::append_str(
        ctx.cwd_path_join(
            Path::new("components-rust")
                .join("app-rust")
                .join("golem.yaml"),
        ),
        indoc! {"
            #
                dependencies:
                - target: app:rust
                  type: wasm-rpc
                - target: app:rust-other
                  type: wasm-rpc
        "},
    )
    .unwrap();

    fs::append_str(
        ctx.cwd_path_join(
            Path::new("components-rust")
                .join("app-rust-other")
                .join("golem.yaml"),
        ),
        indoc! {"
            #
                dependencies:
                - target: app:rust
                  type: wasm-rpc
                - target: app:rust-other
                  type: wasm-rpc
        "},
    )
    .unwrap();

    let outputs = ctx.cli(cmd::NO_ARGS).await;
    assert2::assert!(!outputs.success());
    check!(outputs.stderr_count_lines_containing("- app:rust (wasm-rpc)") == 2);
    check!(outputs.stderr_count_lines_containing("- app:rust-other (wasm-rpc)") == 2);

    let outputs = ctx.cli([cmd::BUILD]).await;
    assert2::assert!(outputs.success());
}

#[test]
=======
>>>>>>> 3edacb31
async fn basic_ifs_deploy(_tracing: &Tracing) {
    let mut ctx = TestContext::new();
    let app_name = "test-app-name";

    let outputs = ctx.cli([cmd::NEW, app_name, "rust"]).await;
    assert2::assert!(outputs.success());

    ctx.cd(app_name);

    let outputs = ctx
        .cli([cmd::COMPONENT, cmd::NEW, "rust", "app:rust"])
        .await;
    assert2::assert!(outputs.success());

    fs::write_str(
        ctx.cwd_path_join(
            Path::new("components-rust")
                .join("app-rust")
                .join("golem.yaml"),
        ),
        indoc! {"
            components:
              app:rust:
                templates: rust
                presets:
                  debug:
                    files:
                    - sourcePath: Cargo.toml
                      targetPath: /Cargo.toml
                      permissions: read-only
                    - sourcePath: src/lib.rs
                      targetPath: /src/lib.rs
                      permissions: read-write

        "},
    )
    .unwrap();

    ctx.start_server().await;

    let outputs = ctx.cli([cmd::DEPLOY, flag::YES]).await;
    assert2::assert!(outputs.success());
    check!(outputs.stdout_contains_ordered([
        "+      /Cargo.toml:",
        "+        permissions: read-only",
        "+      /src/lib.rs:",
        "+        permissions: read-write",
        "Planning",
        "- create component app:rust",
    ]));

    fs::write_str(
        ctx.cwd_path_join(
            Path::new("components-rust")
                .join("app-rust")
                .join("golem.yaml"),
        ),
        indoc! {"
            components:
              app:rust:
                templates: rust
                presets:
                  debug:
                    files:
                    - sourcePath: Cargo.toml
                      targetPath: /Cargo2.toml
                      permissions: read-only
                    - sourcePath: src/lib.rs
                      targetPath: /src/lib.rs
                      permissions: read-only

        "},
    )
    .unwrap();

    let outputs = ctx.cli([cmd::DEPLOY, flag::YES]).await;
    assert2::assert!(outputs.success());
    check!(outputs.stdout_contains_ordered([
        "     filesByPath:",
        "-      /Cargo.toml:",
        "+      /Cargo2.toml:",
        "         permissions: read-only",
        "       /src/lib.rs:",
        "-        permissions: read-write",
        "+        permissions: read-only",
        "Planning",
        "- update component app:rust, changes:",
        "  - files",
        "    - delete file /Cargo.toml",
        "    - create file /Cargo2.toml",
        "    - update file /src/lib.rs, changes:",
        "      - permissions",
    ]));

    let outputs = ctx.cli([cmd::DEPLOY, flag::YES]).await;
    assert2::assert!(outputs.success());
    assert2::assert!(
        outputs.stdout_contains("Skipping deployment, no changes detected, UP-TO-DATE")
    );
}

// TODO: atomic: re-enable IF we will have any builtin subcommands for golem app
#[ignore]
#[test]
async fn custom_app_subcommand_with_builtin_name() {
    let mut ctx = TestContext::new();
    let app_name = "test-app-name";

    let outputs = ctx.cli([cmd::NEW, app_name, "rust"]).await;
    assert2::assert!(outputs.success());

    ctx.cd(app_name);

    let outputs = ctx
        .cli([cmd::COMPONENT, cmd::NEW, "rust", "app:rust"])
        .await;
    assert2::assert!(outputs.success());

    fs::append_str(
        ctx.cwd_path_join("golem.yaml"),
        indoc! {"

            customCommands:
              new:
                - command: cargo tree

        "},
    )
    .unwrap();

    let outputs = ctx.cli(cmd::NO_ARGS).await;
    assert2::assert!(!outputs.success());
    check!(outputs.stderr_contains(":new"));

    let outputs = ctx.cli([":new"]).await;
    assert2::assert!(outputs.success());
    check!(outputs.stdout_contains("Executing external command 'cargo tree'"));
}

<<<<<<< HEAD
#[test]
async fn wasm_library_dependency_type() -> anyhow::Result<()> {
    let mut ctx = TestContext::new();
    ctx.use_generic_template_group();
    let app_name = "test-app-name";

    let outputs = ctx.cli([cmd::NEW, app_name, "rust"]).await;
    assert2::assert!(outputs.success());

    ctx.cd(app_name);

    let outputs = ctx
        .cli([cmd::COMPONENT, cmd::NEW, "rust", "app:main"])
        .await;
    assert2::assert!(outputs.success());

    let outputs = ctx.cli([cmd::COMPONENT, cmd::NEW, "rust", "app:lib"]).await;
    assert2::assert!(outputs.success());

    // Changing the `app:lib` component type to be a library
    fs::write_str(
        ctx.cwd_path_join(
            Path::new("components-rust")
                .join("app-lib")
                .join("golem.yaml"),
        ),
        indoc! {"
            components:
              app:lib:
                templates: rust
                presets:
                  debug:
                    componentType: library
                  release:
                    componentType: library
        "},
    )?;

    // Adding as a wasm dependency

    fs::append_str(
        ctx.cwd_path_join(
            Path::new("components-rust")
                .join("app-main")
                .join("golem.yaml"),
        ),
        indoc! {"
            #
                dependencies:
                - type: wasm
                  target: app:lib
        "},
    )?;

    // Rewriting the main WIT

    fs::write_str(
        ctx.cwd_path_join(
            Path::new("components-rust")
                .join("app-main")
                .join("wit")
                .join("app-main.wit"),
        ),
        indoc! {"
            package app:main;

            interface app-main-api {
                run: func() -> u64;
            }

            world app-main {
                export app-main-api;
                import app:lib-exports/app-lib-api;
            }
        "},
    )?;

    // Rewriting the main Rust source code

    fs::write_str(
        ctx.cwd_path_join(
            Path::new("components-rust")
                .join("app-main")
                .join("src")
                .join("lib.rs"),
        ),
        indoc! {"
                #[allow(static_mut_refs)]
                mod bindings;

                use bindings::app::lib_exports::app_lib_api;
                use crate::bindings::exports::app::main_exports::app_main_api::*;

                struct Component;

                impl Guest for Component {
                    fn run() -> u64 {
                        app_lib_api::add(1);
                        app_lib_api::add(2);
                        app_lib_api::add(3);
                        app_lib_api::get()
                    }
                }

                bindings::export!(Component with_types_in bindings);
         "},
    )?;

    ctx.start_server().await;

    let outputs = ctx.cli([cmd::DEPLOY, flag::YES]).await;
    assert2::assert!(outputs.success());

    let outputs = ctx
        .cli([
            cmd::AGENT,
            cmd::INVOKE,
            "app:main/test1",
            "run",
            "--format",
            "json",
        ])
        .await;
    assert2::assert!(outputs.success());

    let result: InvokeResultView = serde_json::from_str(&outputs.stdout[0])?;
    assert_eq!(result.result_wave, Some(vec!["6".to_string()]));

    Ok(())
}

=======
>>>>>>> 3edacb31
// TODO: atomic: drop or implement with modifying the manifest file directly
#[ignore]
#[test]
async fn adding_and_changing_rpc_deps_retriggers_build() {
    let mut ctx = TestContext::new();
    ctx.use_generic_template_group();
    let app_name = "test-app-name";

    // Setup app
    let outputs = ctx.cli([cmd::NEW, app_name, "rust"]).await;
    assert2::assert!(outputs.success());

    ctx.cd(app_name);

    let outputs = ctx
        .cli([cmd::COMPONENT, cmd::NEW, "rust", "app:rust-a"])
        .await;
    assert2::assert!(outputs.success());

    let outputs = ctx
        .cli([cmd::COMPONENT, cmd::NEW, "rust", "app:rust-b"])
        .await;
    assert2::assert!(outputs.success());

    // Build app
    let outputs = ctx.cli([cmd::BUILD]).await;
    assert2::assert!(outputs.success());

    // Add wasm-rpc dependencies
    let outputs = ctx
        .cli([
            cmd::COMPONENT,
            cmd::ADD_DEPENDENCY,
            "--component-name",
            "app:rust-a",
            "--target-component-name",
            "app:rust-b",
            "--dependency-type",
            "wasm-rpc",
        ])
        .await;
    assert2::assert!(outputs.success());

    let outputs = ctx
        .cli([
            cmd::COMPONENT,
            cmd::ADD_DEPENDENCY,
            "--component-name",
            "app:rust-b",
            "--target-component-name",
            "app:rust-a",
            "--dependency-type",
            "wasm-rpc",
        ])
        .await;
    assert2::assert!(outputs.success());

    let outputs = ctx
        .cli([
            cmd::COMPONENT,
            cmd::ADD_DEPENDENCY,
            "--component-name",
            "app:rust-a",
            "--target-component-name",
            "app:rust-a",
            "--dependency-type",
            "wasm-rpc",
        ])
        .await;
    assert2::assert!(outputs.success());

    let outputs = ctx.cli(cmd::NO_ARGS).await;
    assert2::assert!(!outputs.success());
    assert2::assert!(outputs.stderr_contains_ordered([
        "Application components:",
        "  app:rust-a",
        "    Dependencies:",
        "      - app:rust-a (wasm-rpc)",
        "      - app:rust-b (wasm-rpc)",
        "  app:rust-b",
        "    Dependencies:",
        "      - app:rust-a (wasm-rpc)",
    ]));

    // Build with dynamic deps
    let outputs = ctx.cli([cmd::BUILD]).await;
    assert2::assert!(outputs.success());
    assert2::assert!(outputs.stdout_contains_ordered([
        "Linking dependencies",
        "  Found dynamic WASM RPC dependencies (app:rust-a, app:rust-b) for app:rust-a",
        "  Copying app:rust-a without linking, no static dependencies were found",
        "  Found dynamic WASM RPC dependencies (app:rust-a) for app:rust-b",
        "  Copying app:rust-b without linking, no static dependencies were found",
    ]));

    // Build again with dynamic deps, now it should skip
    let outputs = ctx.cli([cmd::BUILD]).await;
    assert2::assert!(outputs.success());
    assert2::assert!(outputs.stdout_contains_ordered([
        "Linking dependencies",
        "  Found dynamic WASM RPC dependencies (app:rust-a, app:rust-b) for app:rust-a",
        "  Skipping linking dependencies for app:rust-a, UP-TO-DATE",
        "  Found dynamic WASM RPC dependencies (app:rust-a) for app:rust-b",
        "  Skipping linking dependencies for app:rust-b, UP-TO-DATE",
    ]));

    // Update deps to static
    let outputs = ctx
        .cli([
            cmd::COMPONENT,
            cmd::ADD_DEPENDENCY,
            "--component-name",
            "app:rust-a",
            "--target-component-name",
            "app:rust-b",
            "--dependency-type",
            "static-wasm-rpc",
        ])
        .await;
    assert2::assert!(outputs.success());

    let outputs = ctx
        .cli([
            cmd::COMPONENT,
            cmd::ADD_DEPENDENCY,
            "--component-name",
            "app:rust-b",
            "--target-component-name",
            "app:rust-a",
            "--dependency-type",
            "static-wasm-rpc",
        ])
        .await;
    assert2::assert!(outputs.success());

    let outputs = ctx
        .cli([
            cmd::COMPONENT,
            cmd::ADD_DEPENDENCY,
            "--component-name",
            "app:rust-a",
            "--target-component-name",
            "app:rust-a",
            "--dependency-type",
            "static-wasm-rpc",
        ])
        .await;
    assert2::assert!(outputs.success());

    let outputs = ctx.cli(cmd::NO_ARGS).await;
    assert2::assert!(!outputs.success());
    assert2::assert!(outputs.stderr_contains_ordered([
        "Application components:",
        "  app:rust-a",
        "    Dependencies:",
        "      - app:rust-a (static-wasm-rpc)",
        "      - app:rust-b (static-wasm-rpc)",
        "  app:rust-b",
        "    Dependencies:",
        "      - app:rust-a (static-wasm-rpc)",
    ]));

    // Build with static deps
    let outputs = ctx.cli([cmd::BUILD]).await;
    assert2::assert!(outputs.success());
    assert2::assert!(outputs.stdout_contains_ordered([
        "Linking dependencies",
        "  Found static WASM RPC dependencies (app:rust-a, app:rust-b) for app:rust-a",
        "  Linking static dependencies (app:rust-a, app:rust-b) into app:rust-a",
        "  Found static WASM RPC dependencies (app:rust-a) for app:rust-b",
        "  Linking static dependencies (app:rust-a) into app:rust-b",
    ]));

    // Build with static deps again, should skip
    let outputs = ctx.cli([cmd::BUILD]).await;
    assert2::assert!(outputs.success());
    assert2::assert!(outputs.stdout_contains_ordered([
        "Linking dependencies",
        "  Found static WASM RPC dependencies (app:rust-a, app:rust-b) for app:rust-a",
        "  Skipping linking dependencies for app:rust-a, UP-TO-DATE",
        "  Found static WASM RPC dependencies (app:rust-a) for app:rust-b",
        "  Skipping linking dependencies for app:rust-b, UP-TO-DATE",
    ]));

    // Switching back to dynamic deps
    let outputs = ctx
        .cli([
            cmd::COMPONENT,
            cmd::ADD_DEPENDENCY,
            "--component-name",
            "app:rust-a",
            "--target-component-name",
            "app:rust-b",
            "--dependency-type",
            "wasm-rpc",
        ])
        .await;
    assert2::assert!(outputs.success());

    let outputs = ctx
        .cli([
            cmd::COMPONENT,
            cmd::ADD_DEPENDENCY,
            "--component-name",
            "app:rust-b",
            "--target-component-name",
            "app:rust-a",
            "--dependency-type",
            "wasm-rpc",
        ])
        .await;
    assert2::assert!(outputs.success());

    let outputs = ctx
        .cli([
            cmd::COMPONENT,
            cmd::ADD_DEPENDENCY,
            "--component-name",
            "app:rust-a",
            "--target-component-name",
            "app:rust-a",
            "--dependency-type",
            "wasm-rpc",
        ])
        .await;
    assert2::assert!(outputs.success());

    let outputs = ctx.cli(cmd::NO_ARGS).await;
    assert2::assert!(!outputs.success());
    assert2::assert!(outputs.stderr_contains_ordered([
        "Application components:",
        "  app:rust-a",
        "    Dependencies:",
        "      - app:rust-a (wasm-rpc)",
        "      - app:rust-b (wasm-rpc)",
        "  app:rust-b",
        "    Dependencies:",
        "      - app:rust-a (wasm-rpc)",
    ]));

    // Build with dynamic deps, should not skip
    let outputs = ctx.cli([cmd::BUILD]).await;
    assert2::assert!(outputs.success());
    assert2::assert!(outputs.stdout_contains_ordered([
        "Linking dependencies",
        "  Found dynamic WASM RPC dependencies (app:rust-a, app:rust-b) for app:rust-a",
        "  Copying app:rust-a without linking, no static dependencies were found",
        "  Found dynamic WASM RPC dependencies (app:rust-a) for app:rust-b",
        "  Copying app:rust-b without linking, no static dependencies were found",
    ]));

    // Build again with dynamic deps, now it should skip again
    let outputs = ctx.cli([cmd::BUILD]).await;
    assert2::assert!(outputs.success());
    assert2::assert!(outputs.stdout_contains_ordered([
        "Linking dependencies",
        "  Found dynamic WASM RPC dependencies (app:rust-a, app:rust-b) for app:rust-a",
        "  Skipping linking dependencies for app:rust-a, UP-TO-DATE",
        "  Found dynamic WASM RPC dependencies (app:rust-a) for app:rust-b",
        "  Skipping linking dependencies for app:rust-b, UP-TO-DATE",
    ]));
}<|MERGE_RESOLUTION|>--- conflicted
+++ resolved
@@ -153,73 +153,6 @@
 }
 
 #[test]
-<<<<<<< HEAD
-async fn basic_dependencies_build(_tracing: &Tracing) {
-    let mut ctx = TestContext::new();
-    ctx.use_generic_template_group();
-    let app_name = "test-app-name";
-
-    let outputs = ctx.cli([cmd::NEW, app_name, "rust"]).await;
-    assert2::assert!(outputs.success());
-
-    ctx.cd(app_name);
-
-    let outputs = ctx
-        .cli([cmd::COMPONENT, cmd::NEW, "rust", "app:rust"])
-        .await;
-    assert2::assert!(outputs.success());
-
-    let outputs = ctx
-        .cli([cmd::COMPONENT, cmd::NEW, "rust", "app:rust-other"])
-        .await;
-    assert2::assert!(outputs.success());
-
-    fs::append_str(
-        ctx.cwd_path_join(
-            Path::new("components-rust")
-                .join("app-rust")
-                .join("golem.yaml"),
-        ),
-        indoc! {"
-            #
-                dependencies:
-                - target: app:rust
-                  type: wasm-rpc
-                - target: app:rust-other
-                  type: wasm-rpc
-        "},
-    )
-    .unwrap();
-
-    fs::append_str(
-        ctx.cwd_path_join(
-            Path::new("components-rust")
-                .join("app-rust-other")
-                .join("golem.yaml"),
-        ),
-        indoc! {"
-            #
-                dependencies:
-                - target: app:rust
-                  type: wasm-rpc
-                - target: app:rust-other
-                  type: wasm-rpc
-        "},
-    )
-    .unwrap();
-
-    let outputs = ctx.cli(cmd::NO_ARGS).await;
-    assert2::assert!(!outputs.success());
-    check!(outputs.stderr_count_lines_containing("- app:rust (wasm-rpc)") == 2);
-    check!(outputs.stderr_count_lines_containing("- app:rust-other (wasm-rpc)") == 2);
-
-    let outputs = ctx.cli([cmd::BUILD]).await;
-    assert2::assert!(outputs.success());
-}
-
-#[test]
-=======
->>>>>>> 3edacb31
 async fn basic_ifs_deploy(_tracing: &Tracing) {
     let mut ctx = TestContext::new();
     let app_name = "test-app-name";
@@ -359,140 +292,6 @@
     check!(outputs.stdout_contains("Executing external command 'cargo tree'"));
 }
 
-<<<<<<< HEAD
-#[test]
-async fn wasm_library_dependency_type() -> anyhow::Result<()> {
-    let mut ctx = TestContext::new();
-    ctx.use_generic_template_group();
-    let app_name = "test-app-name";
-
-    let outputs = ctx.cli([cmd::NEW, app_name, "rust"]).await;
-    assert2::assert!(outputs.success());
-
-    ctx.cd(app_name);
-
-    let outputs = ctx
-        .cli([cmd::COMPONENT, cmd::NEW, "rust", "app:main"])
-        .await;
-    assert2::assert!(outputs.success());
-
-    let outputs = ctx.cli([cmd::COMPONENT, cmd::NEW, "rust", "app:lib"]).await;
-    assert2::assert!(outputs.success());
-
-    // Changing the `app:lib` component type to be a library
-    fs::write_str(
-        ctx.cwd_path_join(
-            Path::new("components-rust")
-                .join("app-lib")
-                .join("golem.yaml"),
-        ),
-        indoc! {"
-            components:
-              app:lib:
-                templates: rust
-                presets:
-                  debug:
-                    componentType: library
-                  release:
-                    componentType: library
-        "},
-    )?;
-
-    // Adding as a wasm dependency
-
-    fs::append_str(
-        ctx.cwd_path_join(
-            Path::new("components-rust")
-                .join("app-main")
-                .join("golem.yaml"),
-        ),
-        indoc! {"
-            #
-                dependencies:
-                - type: wasm
-                  target: app:lib
-        "},
-    )?;
-
-    // Rewriting the main WIT
-
-    fs::write_str(
-        ctx.cwd_path_join(
-            Path::new("components-rust")
-                .join("app-main")
-                .join("wit")
-                .join("app-main.wit"),
-        ),
-        indoc! {"
-            package app:main;
-
-            interface app-main-api {
-                run: func() -> u64;
-            }
-
-            world app-main {
-                export app-main-api;
-                import app:lib-exports/app-lib-api;
-            }
-        "},
-    )?;
-
-    // Rewriting the main Rust source code
-
-    fs::write_str(
-        ctx.cwd_path_join(
-            Path::new("components-rust")
-                .join("app-main")
-                .join("src")
-                .join("lib.rs"),
-        ),
-        indoc! {"
-                #[allow(static_mut_refs)]
-                mod bindings;
-
-                use bindings::app::lib_exports::app_lib_api;
-                use crate::bindings::exports::app::main_exports::app_main_api::*;
-
-                struct Component;
-
-                impl Guest for Component {
-                    fn run() -> u64 {
-                        app_lib_api::add(1);
-                        app_lib_api::add(2);
-                        app_lib_api::add(3);
-                        app_lib_api::get()
-                    }
-                }
-
-                bindings::export!(Component with_types_in bindings);
-         "},
-    )?;
-
-    ctx.start_server().await;
-
-    let outputs = ctx.cli([cmd::DEPLOY, flag::YES]).await;
-    assert2::assert!(outputs.success());
-
-    let outputs = ctx
-        .cli([
-            cmd::AGENT,
-            cmd::INVOKE,
-            "app:main/test1",
-            "run",
-            "--format",
-            "json",
-        ])
-        .await;
-    assert2::assert!(outputs.success());
-
-    let result: InvokeResultView = serde_json::from_str(&outputs.stdout[0])?;
-    assert_eq!(result.result_wave, Some(vec!["6".to_string()]));
-
-    Ok(())
-}
-
-=======
->>>>>>> 3edacb31
 // TODO: atomic: drop or implement with modifying the manifest file directly
 #[ignore]
 #[test]

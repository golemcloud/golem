--- conflicted
+++ resolved
@@ -141,11 +141,7 @@
         run: |
           mkdir -pv target/debug
           find target/nextest-archive
-<<<<<<< HEAD
           find target/nextest-archive/target/dev-ci -maxdepth 1 -type f | xargs mv -t target/debug/
-=======
-          find target/nextest-archive/target/dev-ci -maxdepth 1 -type f | xargs mv -t target/debug/          
->>>>>>> 86f9cd79
 
       - name: Purge v8 from cache
         run: cargo make --profile ci clear-v8
@@ -256,11 +252,8 @@
             description: "IT #2"
           - name: integration-tests-group3
             description: "IT #3"
-<<<<<<< HEAD
           - name: integration-tests-group4
             description: "IT #4"
-=======
->>>>>>> 86f9cd79
           - name: api-tests
             description: "API tests"
           - name: cli-integration-tests-group1
@@ -271,12 +264,9 @@
           - name: cli-integration-tests-group3
             description: "CLI tests #3"
             runner: blacksmith-16vcpu-ubuntu-2204
-<<<<<<< HEAD
-=======
           - name: cli-integration-tests-group4
             description: "CLI tests #4"
             runner: blacksmith-16vcpu-ubuntu-2204
->>>>>>> 86f9cd79
     steps:
       - name: Checkout
         uses: actions/checkout@v5

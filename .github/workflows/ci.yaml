name: CI
on:
  push:
    tags:
      - "v*.*.*"
    branches:
      - main
  pull_request:

concurrency:
  group: ${{ github.workflow }}-${{ github.ref }}
  cancel-in-progress: true

permissions:
  checks: write
  pull-requests: write

env:
  BUILD_TARGET: "x86_64-unknown-linux-gnu"

jobs:
  build:
    env:
      CARGO_BUILD_JOBS: 10
    runs-on: blacksmith-16vcpu-ubuntu-2204
    steps:
      - name: Checkout
        uses: actions/checkout@v4
        with:
          fetch-depth: 1
          submodules: recursive
      - name: Fetch tag
        run: git fetch origin --deepen=1
      - name: Setup Rust
        run: rustup update stable --no-self-update && rustup default stable
      - uses: useblacksmith/rust-cache@v3
        with:
<<<<<<< HEAD
          prefix-key: v2-rust
=======
          prefix-key: v1-rust
>>>>>>> 80d8773b
          shared-key: debug
          cache-all-crates: true
          save-if: true
      - uses: davidB/rust-cargo-make@v1
      - name: Install Protoc
        uses: arduino/setup-protoc@v3
        with:
          repo-token: ${{ secrets.GITHUB_TOKEN }}
      - name: Building all executables
        env:
          QUIET: true
        run: cargo make --profile ci build
        timeout-minutes: 30

  unit-tests-and-checks:
    env:
      CARGO_BUILD_JOBS: 10
    runs-on: blacksmith-16vcpu-ubuntu-2204
    steps:
      - name: Checkout
        uses: actions/checkout@v4
        with:
          fetch-depth: 1
          submodules: recursive
      - name: Fetch tag
        run: git fetch origin --deepen=1
      - name: Setup Rust
        run: rustup update stable --no-self-update && rustup default stable
      - uses: useblacksmith/rust-cache@v3
        with:
<<<<<<< HEAD
          prefix-key: v2-rust
=======
          prefix-key: v1-rust
>>>>>>> 80d8773b
          shared-key: debug
          cache-all-crates: true
          save-if: false
      - uses: davidB/rust-cargo-make@v1
      - name: Install Protoc
        uses: arduino/setup-protoc@v3
        with:
          repo-token: ${{ secrets.GITHUB_TOKEN }}
      - name: Unit tests
        run: cargo make --profile ci unit-tests
      - name: Check formatting and clippy rules
        run: cargo make --profile ci check
      - name: Publish Test Report
        uses: mikepenz/action-junit-report@v4
        if: always()
        with:
          report_paths: "**/target/report-*.xml"
          detailed_summary: true
          include_passed: true
      - name: Publish Test Report
        uses: mikepenz/action-junit-report@v4
        if: always()
        with:
          report_paths: "**/target/report-*.xml"
          detailed_summary: true
          include_passed: true

  worker-tests:
    env:
      CARGO_BUILD_JOBS: 10
    runs-on: blacksmith-16vcpu-ubuntu-2204
    strategy:
      fail-fast: true
      matrix:
        group:
          - name: untagged
          - name: group1
          - name: group2
          - name: group3
          - name: group4
          - name: group5
          - name: group6
          - name: group7
          - name: group8
    name: worker-tests-${{ matrix.group.name }}
    steps:
      - name: Checkout
        uses: actions/checkout@v4
        with:
          fetch-depth: 1
          submodules: recursive
      - name: Fetch tag
        run: git fetch origin --deepen=1
      - name: Setup Rust
        run: rustup update stable --no-self-update && rustup default stable
      - uses: useblacksmith/rust-cache@v3
        with:
<<<<<<< HEAD
          prefix-key: v2-rust
=======
          prefix-key: v1-rust
>>>>>>> 80d8773b
          shared-key: debug
          cache-all-crates: true
          save-if: false
      - uses: davidB/rust-cargo-make@v1
      - name: Install Protoc
        uses: arduino/setup-protoc@v3
        with:
          repo-token: ${{ secrets.GITHUB_TOKEN }}
      - name: Setup Redis
        uses: shogo82148/actions-setup-redis@v1.35.1
        with:
          redis-version: latest
          auto-start: false
      - name: Worker Executor integration tests
        run: cargo make --profile ci worker-executor-tests-${{ matrix.group.name }}
        timeout-minutes: 40
      - name: Publish Test Report
        uses: mikepenz/action-junit-report@v4
        if: always()
        with:
          report_paths: "**/target/report-*.xml"
          detailed_summary: true
          include_passed: true

  api-and-integration-tests:
    env:
      CARGO_BUILD_JOBS: 10
    runs-on: blacksmith-16vcpu-ubuntu-2204
    strategy:
      fail-fast: true
      matrix:
        group:
          - name: integration-tests-group1
            description: "Full integration tests"
          - name: integration-tests-group2
            description: "Component service integration tests"
          - name: integration-tests-group3
            description: "Worker service integration tests"
          - name: integration-tests-group4
            description: "Base service integration tests"
          - name: integration-tests-group5
            description: "Sharding tests"
          - name: api-tests
            description: "API tests"
    steps:
      - name: Checkout
        uses: actions/checkout@v4
        with:
          fetch-depth: 1
          submodules: recursive
      - name: Fetch tag
        run: git fetch origin --deepen=1
      - name: Setup Rust
        run: rustup update stable --no-self-update && rustup default stable
      - uses: useblacksmith/rust-cache@v3
        with:
<<<<<<< HEAD
          prefix-key: v2-rust
=======
          prefix-key: v1-rust
>>>>>>> 80d8773b
          shared-key: debug
          cache-all-crates: true
          save-if: false
      - uses: davidB/rust-cargo-make@v1
      - name: Install Protoc
        uses: arduino/setup-protoc@v3
        with:
          repo-token: ${{ secrets.GITHUB_TOKEN }}
      - name: Setup Redis
        uses: shogo82148/actions-setup-redis@v1.35.1
        with:
          redis-version: latest
          auto-start: false
      - name: ${{ matrix.group.description }}
        env:
          QUIET: true
        run: cargo make --profile ci ${{ matrix.group.name }}
        timeout-minutes: 30
      - name: Publish Test Report
        uses: mikepenz/action-junit-report@v4
        if: always()
        with:
          report_paths: "**/target/report-*.xml"
          detailed_summary: true
          include_passed: true

  wasm-rpc-stub:
    runs-on: blacksmith
    env:
      CARGO_BUILD_JOBS: 10
    steps:
      - name: Checkout
        uses: actions/checkout@v4
        with:
          fetch-depth: 1
          submodules: recursive
      - name: Fetch tag
        run: git fetch origin --deepen=1
      - name: Setup Rust
        run: rustup update stable --no-self-update && rustup default stable
      - name: Install cargo-component
        run: cargo install --force --locked cargo-component@0.20.0
      - uses: useblacksmith/rust-cache@v3
        with:
<<<<<<< HEAD
          prefix-key: v2-rust
=======
          prefix-key: v1-rust
>>>>>>> 80d8773b
          shared-key: debug
          cache-all-crates: true
          save-if: false
      - uses: davidB/rust-cargo-make@v1
      - name: Install Protoc
        uses: arduino/setup-protoc@v3
        with:
          repo-token: ${{ secrets.GITHUB_TOKEN }}
      - name: Prepare WIT dependencies
        run: cargo make wit
      - name: Build wasm-rpc in stub mode
        run: cargo component build -p golem-wasm-rpc --no-default-features --features stub

  docker-targets-build:
    env:
      CARGO_BUILD_JOBS: 10
    runs-on: blacksmith-16vcpu-ubuntu-2204
    if: github.event_name == 'push' && github.ref_type == 'tag'
    strategy:
      fail-fast: false
      matrix:
        platform:
          - platform: linux/amd64
            name: linux/amd64
            target: x86_64-unknown-linux-gnu
          - platform: linux/arm64
            name: linux/arm64
            target: aarch64-unknown-linux-gnu
            cross: true
    name: docker-targets-build (${{ matrix.platform.platform }})
    steps:
      - name: Checkout
        uses: actions/checkout@v4
        with:
          fetch-depth: 1
          submodules: recursive
      - name: Fetch tag
        run: git fetch origin --deepen=1
      - name: Prepare
        run: |
          platform=${{ matrix.platform.platform }}
          echo "PLATFORM_PAIR=${platform//\//-}" >> $GITHUB_ENV
      - name: Setup Rust
        run: rustup update stable --no-self-update && rustup default stable && rustup target add ${{ matrix.platform.target }}
      - uses: davidB/rust-cargo-make@v1
      - name: Install Rust Target
        run: rustup target add ${{ matrix.platform.target }}
      - uses: useblacksmith/rust-cache@v3
        with:
<<<<<<< HEAD
          prefix-key: v2-rust
=======
          prefix-key: v1-rust
>>>>>>> 80d8773b
          shared-key: debug
          cache-all-crates: true
          save-if: false
      - name: Install Protoc
        uses: arduino/setup-protoc@v3
        with:
          repo-token: ${{ secrets.GITHUB_TOKEN }}

      - run: cargo install cross
        if: ${{ matrix.platform.cross }}

      - name: Build executables
        run: cargo make --profile ci build-release
        env:
          PLATFORM_OVERRIDE: ${{ matrix.platform.name }}

      - name: Prepare Targets
        env:
          PLATFORM_OVERRIDE: ${{ matrix.platform.name }}
        run: cargo make --profile ci package-release

      - uses: actions/upload-artifact@v4
        name: Upload Targets
        with:
          name: docker-targets-build-${{ env.PLATFORM_PAIR }}
          path: target/${{ matrix.platform.target }}.tar

  docker-publish:
    runs-on: blacksmith
    needs:
      - docker-targets-build
    if: github.event_name == 'push' && github.ref_type == 'tag'
    steps:
      - name: Checkout
        uses: actions/checkout@v4
        with:
          fetch-depth: 1
          submodules: recursive
      - name: Fetch tag
        run: git fetch origin --deepen=1
      - name: Prepare
        run: |
          echo "PLATFORMS=linux/amd64,linux/arm64" >> $GITHUB_ENV
      - uses: actions/download-artifact@v4
        name: Download Targets
        with:
          pattern: docker-targets-build-*
          path: target
          merge-multiple: true
      - name: Extract Targets
        run: |
          ls -R target
          cd target
          for f in *.tar; do tar xvf "$f"; done
      - name: Set up QEMU
        uses: docker/setup-qemu-action@v3
      - name: Set up Docker Buildx
        uses: docker/setup-buildx-action@v3
      - name: Set Docker version
        id: set-version
        run: |
          if [ "${{ github.event_name }}" == 'push' ] && [ "${{ github.ref_type }}" == 'tag' ]; then
            DOCKER_VERSION=$(echo "${{ github.ref }}" | sed 's|^refs/tags/v||')
            echo "DOCKER_VERSION=${DOCKER_VERSION}" >> $GITHUB_ENV
          else
            COMMIT_SHORT_HASH=$(git rev-parse --short=7 HEAD)
            echo "DOCKER_VERSION=${COMMIT_SHORT_HASH}" >> $GITHUB_ENV
          fi
      - uses: jpribyl/action-docker-layer-caching@v0.1.1
        continue-on-error: true
      - name: Log in to Docker Hub
        uses: docker/login-action@v3
        with:
          username: ${{ secrets.DOCKERHUB_USERNAME }}
          password: ${{ secrets.DOCKERHUB_PASSWORD }}
      - name: Extract metadata (tags, labels) for worker executor
        id: meta-worker-executor
        uses: docker/metadata-action@v5
        with:
          images: golemservices/golem-worker-executor
      - name: Build and push worker executor image
        uses: docker/build-push-action@v5
        with:
          context: .
          file: ./golem-worker-executor/docker/Dockerfile
          push: true
          platforms: ${{ env.PLATFORMS }}
          tags: ${{ steps.meta-worker-executor.outputs.tags }}
          labels: ${{ steps.meta-worker-executor.outputs.labels }}
      - name: Extract metadata (tags, labels) for shard manager
        id: meta-shard-manager
        uses: docker/metadata-action@v5
        with:
          images: golemservices/golem-shard-manager
      - name: Build and push shard manager image
        uses: docker/build-push-action@v5
        with:
          context: .
          file: ./golem-shard-manager/docker/Dockerfile
          push: true
          platforms: ${{ env.PLATFORMS }}
          tags: ${{ steps.meta-shard-manager.outputs.tags }}
          labels: ${{ steps.meta-shard-manager.outputs.labels }}
      - name: Extract metadata (tags, labels) for golem component service
        id: meta-golem-component-service
        uses: docker/metadata-action@v5
        with:
          images: golemservices/golem-component-service
      - name: Build and push golem component service image
        uses: docker/build-push-action@v5
        with:
          context: .
          file: ./golem-component-service/docker/Dockerfile
          push: true
          platforms: ${{ env.PLATFORMS }}
          tags: ${{ steps.meta-golem-component-service.outputs.tags }}
          labels: ${{ steps.meta-golem-component-service.outputs.labels }}
      - name: Extract metadata (tags, labels) for golem worker service
        id: meta-golem-worker-service
        uses: docker/metadata-action@v5
        with:
          images: golemservices/golem-worker-service
      - name: Build and push golem worker service image
        uses: docker/build-push-action@v5
        with:
          context: .
          file: ./golem-worker-service/docker/Dockerfile
          push: true
          platforms: ${{ env.PLATFORMS }}
          tags: ${{ steps.meta-golem-worker-service.outputs.tags }}
          labels: ${{ steps.meta-golem-worker-service.outputs.labels }}
      - name: Extract metadata (tags, labels) for golem component compilation service
        id: meta-golem-component-compilation-service
        uses: docker/metadata-action@v5
        with:
          images: golemservices/golem-component-compilation-service
      - name: Build and push golem component compilation service image
        uses: docker/build-push-action@v5
        with:
          context: .
          file: ./golem-component-compilation-service/docker/Dockerfile
          push: true
          platforms: ${{ env.PLATFORMS }}
          tags: ${{ steps.meta-golem-component-compilation-service.outputs.tags }}
          labels: ${{ steps.meta-golem-component-compilation-service.outputs.labels }}
      - name: Extract metadata (tags, labels) for golem router
        id: meta-golem-router
        uses: docker/metadata-action@v5
        with:
          images: golemservices/golem-router
      - name: Build and push golem router
        uses: docker/build-push-action@v5
        with:
          context: .
          file: ./golem-router/docker/Dockerfile
          push: true
          platforms: ${{ env.PLATFORMS }}
          tags: ${{ steps.meta-golem-router.outputs.tags }}
          labels: ${{ steps.meta-golem-router.outputs.labels }}

  publish:
    needs:
      - build
      - unit-tests-and-checks
      - wasm-rpc-stub
      - worker-tests
      - api-and-integration-tests
    if: "startsWith(github.ref, 'refs/tags/v')"
    env:
      CARGO_BUILD_JOBS: 10
    runs-on: blacksmith-16vcpu-ubuntu-2204
    steps:
      - name: Checkout
        uses: actions/checkout@v4
        with:
          fetch-depth: 1
          submodules: recursive
      - name: Fetch tag
        run: git fetch origin --deepen=1
      - name: Setup Rust
        run: rustup update stable --no-self-update && rustup default stable
      - uses: useblacksmith/rust-cache@v3
        with:
<<<<<<< HEAD
          prefix-key: v2-rust
=======
          prefix-key: v1-rust
>>>>>>> 80d8773b
          shared-key: release
          cache-all-crates: true
          safe-if: true
      - uses: davidB/rust-cargo-make@v1
      - name: Install Protoc
        uses: arduino/setup-protoc@v3
        with:
          repo-token: ${{ secrets.GITHUB_TOKEN }}
      - id: get_version
        uses: battila7/get-version-action@v2
      - name: Publish all packages
        env:
          CARGO_REGISTRY_TOKEN: ${{ secrets.CARGO_REGISTRY_TOKEN }}
          VERSION: ${{ steps.get_version.outputs.version-without-v }}
        run: cargo make --profile ci publish

  publish-slack-notification:
    needs:
      - publish
      - docker-publish
    if: ${{ always() && startsWith(github.ref, 'refs/tags/v') }}
    runs-on: blacksmith
    steps:
      - name: Publish Slack Notification
        uses: rtCamp/action-slack-notify@v2
        env:
          SLACK_COLOR: ${{ needs.publish.result }}
          SLACK_ICON: https://uploads-ssl.webflow.com/64721eeec7cd7ef4f6f1683e/64831138b73a996d0e831773_32.png
          SLACK_TITLE: "Release Notification"
          SLACK_MESSAGE: "Publish - cargo result: `${{ needs.publish.result }}`, docker result: `${{ needs.docker-publish.result }}`"
          SLACK_USERNAME: CI
          SLACK_WEBHOOK: ${{ secrets.SLACK_ALERT_URL }}<|MERGE_RESOLUTION|>--- conflicted
+++ resolved
@@ -35,11 +35,6 @@
         run: rustup update stable --no-self-update && rustup default stable
       - uses: useblacksmith/rust-cache@v3
         with:
-<<<<<<< HEAD
-          prefix-key: v2-rust
-=======
-          prefix-key: v1-rust
->>>>>>> 80d8773b
           shared-key: debug
           cache-all-crates: true
           save-if: true
@@ -70,11 +65,7 @@
         run: rustup update stable --no-self-update && rustup default stable
       - uses: useblacksmith/rust-cache@v3
         with:
-<<<<<<< HEAD
-          prefix-key: v2-rust
-=======
-          prefix-key: v1-rust
->>>>>>> 80d8773b
+          prefix-key: v2-rust
           shared-key: debug
           cache-all-crates: true
           save-if: false
@@ -132,11 +123,7 @@
         run: rustup update stable --no-self-update && rustup default stable
       - uses: useblacksmith/rust-cache@v3
         with:
-<<<<<<< HEAD
-          prefix-key: v2-rust
-=======
-          prefix-key: v1-rust
->>>>>>> 80d8773b
+          prefix-key: v2-rust
           shared-key: debug
           cache-all-crates: true
           save-if: false
@@ -193,11 +180,7 @@
         run: rustup update stable --no-self-update && rustup default stable
       - uses: useblacksmith/rust-cache@v3
         with:
-<<<<<<< HEAD
-          prefix-key: v2-rust
-=======
-          prefix-key: v1-rust
->>>>>>> 80d8773b
+          prefix-key: v2-rust
           shared-key: debug
           cache-all-crates: true
           save-if: false
@@ -242,11 +225,7 @@
         run: cargo install --force --locked cargo-component@0.20.0
       - uses: useblacksmith/rust-cache@v3
         with:
-<<<<<<< HEAD
-          prefix-key: v2-rust
-=======
-          prefix-key: v1-rust
->>>>>>> 80d8773b
+          prefix-key: v2-rust
           shared-key: debug
           cache-all-crates: true
           save-if: false
@@ -296,11 +275,7 @@
         run: rustup target add ${{ matrix.platform.target }}
       - uses: useblacksmith/rust-cache@v3
         with:
-<<<<<<< HEAD
-          prefix-key: v2-rust
-=======
-          prefix-key: v1-rust
->>>>>>> 80d8773b
+          prefix-key: v2-rust
           shared-key: debug
           cache-all-crates: true
           save-if: false
@@ -484,11 +459,7 @@
         run: rustup update stable --no-self-update && rustup default stable
       - uses: useblacksmith/rust-cache@v3
         with:
-<<<<<<< HEAD
-          prefix-key: v2-rust
-=======
-          prefix-key: v1-rust
->>>>>>> 80d8773b
+          prefix-key: v2-rust
           shared-key: release
           cache-all-crates: true
           safe-if: true

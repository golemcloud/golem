--- conflicted
+++ resolved
@@ -466,12 +466,7 @@
         build-and-test,
         wasm-rpc-stub,
         worker-tests,
-<<<<<<< HEAD
-        integration-tests,
-=======
         api-and-integration-tests,
-        cli-tests,
->>>>>>> 4e175423
         sharding-tests,
       ]
     if: "startsWith(github.ref, 'refs/tags/v')"

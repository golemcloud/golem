--- conflicted
+++ resolved
@@ -794,10 +794,8 @@
             target_worker_id.worker_name
         ))]
     );
-<<<<<<< HEAD
 
     Ok(())
-=======
 }
 
 #[test]
@@ -838,5 +836,4 @@
         result2,
         vec![Value::String("Hello from forked agent!".to_string())]
     );
->>>>>>> 55979841
 }
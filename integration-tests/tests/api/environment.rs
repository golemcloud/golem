// Copyright 2024-2025 Golem Cloud
//
// Licensed under the Golem Source License v1.0 (the "License");
// you may not use this file except in compliance with the License.
// You may obtain a copy of the License at
//
//     http://license.golem.cloud/LICENSE
//
// Unless required by applicable law or agreed to in writing, software
// distributed under the License is distributed on an "AS IS" BASIS,
// WITHOUT WARRANTIES OR CONDITIONS OF ANY KIND, either express or implied.
// See the License for the specific language governing permissions and
// limitations under the License.

use assert2::assert;
use golem_client::api::{
    RegistryServiceClient, RegistryServiceCreateEnvironmentError,
    RegistryServiceGetApplicationEnvironmentError, RegistryServiceListApplicationEnvironmentsError,
    RegistryServiceUpdateEnvironmentError,
};
use golem_common::model::auth::EnvironmentRole;
use golem_common::model::environment::{EnvironmentCreation, EnvironmentUpdate};
use golem_test_framework::config::{EnvBasedTestDependencies, TestDependencies};
use golem_test_framework::dsl::TestDslExtended;
use std::collections::HashSet;
use test_r::{inherit_test_dep, test};

inherit_test_dep!(EnvBasedTestDependencies);

#[test]
#[tracing::instrument]
async fn create_and_get_environments(deps: &EnvBasedTestDependencies) -> anyhow::Result<()> {
    let user = deps.user().await?;
    let client = deps.registry_service().client(&user.token).await;
    let (app, env_1) = user.app_and_env().await?;
    let env_2 = user.env(&app.id).await?;

    {
        let result = client
            .get_application_environment(&app.id.0, &env_1.name.0)
            .await?;
        assert!(result == env_1);
    }

    {
        let envs = client
            .list_application_environments(&app.id.0)
            .await?
            .values;

        assert!(envs.len() == 2);

        let env_ids = envs.into_iter().map(|a| a.id).collect::<HashSet<_>>();

        assert!(env_ids == HashSet::from_iter([env_1.id, env_2.id]));
    }

    client
        .delete_environment(&env_2.id.0, env_2.revision.into())
        .await?;

    {
        let result = client
            .get_application_environment(&app.id.0, &env_2.name.0)
            .await;
        assert!(
            let Err(golem_client::Error::Item(
                RegistryServiceGetApplicationEnvironmentError::Error404(_)
            )) = result
        );
    }

    {
        let envs = client
            .list_application_environments(&app.id.0)
            .await?
            .values;

        assert!(envs.len() == 1);

        let env_ids = envs.into_iter().map(|a| a.id).collect::<Vec<_>>();

        assert!(env_ids == vec![env_1.id]);
    }

    Ok(())
}

#[test]
#[tracing::instrument]
async fn other_users_cannot_get_applications(
    deps: &EnvBasedTestDependencies,
) -> anyhow::Result<()> {
    let user_1 = deps.user().await?;
    let user_2 = deps.user().await?;
    let (app, env) = user_1.app_and_env().await?;
    let client = deps.registry_service().client(&user_2.token).await;

    {
        let result = client
            .get_application_environment(&app.id.0, &env.name.0)
            .await;
        assert!(let Err(golem_client::Error::Item(RegistryServiceGetApplicationEnvironmentError::Error404(_))) = result);
    }

    {
        let result = client.list_application_environments(&app.id.0).await;
        assert!(let Err(golem_client::Error::Item(RegistryServiceListApplicationEnvironmentsError::Error404(_))) = result);
    }

    Ok(())
}

#[test]
#[tracing::instrument]
async fn deleting_account_hides_environments(
    deps: &EnvBasedTestDependencies,
) -> anyhow::Result<()> {
    let admin = deps.admin().await;
    let user = deps.user().await?;

    let user_client = deps.registry_service().client(&user.token).await;
    let admin_client = deps.registry_service().client(&admin.token).await;

    let (app, env) = user.app_and_env().await?;

    let account = user_client.get_account(&user.account_id.0).await?;
    user_client
        .delete_account(&account.id.0, account.revision.into())
        .await?;

    {
        let result = admin_client.list_application_environments(&app.id.0).await;
        assert!(
            let Err(golem_client::Error::Item(
                RegistryServiceListApplicationEnvironmentsError::Error404(_)
            )) = result
        );
    }

    {
        let result = admin_client
            .get_application_environment(&app.id.0, &env.name.0)
            .await;
        assert!(
            let Err(golem_client::Error::Item(
                RegistryServiceGetApplicationEnvironmentError::Error404(_)
            )) = result
        );
    }
    Ok(())
}

#[test]
#[tracing::instrument]
async fn deleting_application_hides_environments(
    deps: &EnvBasedTestDependencies,
) -> anyhow::Result<()> {
    let user = deps.user().await?;

    let client = deps.registry_service().client(&user.token).await;

    let (app, env) = user.app_and_env().await?;

    client
        .delete_application(&app.id.0, app.revision.into())
        .await?;

    {
        let result = client.list_application_environments(&app.id.0).await;
        assert!(
            let Err(golem_client::Error::Item(
                RegistryServiceListApplicationEnvironmentsError::Error404(_)
            )) = result
        );
    }

    {
        let result = client
            .get_application_environment(&app.id.0, &env.name.0)
            .await;
        assert!(
            let Err(golem_client::Error::Item(
                RegistryServiceGetApplicationEnvironmentError::Error404(_)
            )) = result
        );
    }
    Ok(())
}

#[test]
#[tracing::instrument]
async fn cannot_create_two_environments_with_same_name(
    deps: &EnvBasedTestDependencies,
) -> anyhow::Result<()> {
    let user = deps.user().await?;
    let client = deps.registry_service().client(&user.token).await;

    let (app, env_1) = user.app_and_env().await?;
    let env_2 = user.env(&app.id).await?;

    // try to create a second environment with the same
    {
        let result = client
            .create_environment(
                &app.id.0,
                &EnvironmentCreation {
                    name: env_1.name.clone(),
                    compatibility_check: false,
                    version_check: false,
                    security_overrides: false,
                },
            )
            .await;
        assert!(
            let Err(golem_client::Error::Item(
                RegistryServiceCreateEnvironmentError::Error409(_)
            )) = result
        );
    }

    // try to rename environment to conflicting name
    {
        let result = client
            .update_environment(
                &env_2.id.0,
                &EnvironmentUpdate {
                    current_revision: env_2.revision,
<<<<<<< HEAD
                    new_name: Some(env_1.name.clone()),
                    compatibility_check: None,
                    version_check: None,
                    security_overrides: None,
=======
                    name: Some(env_1.name.clone()),
>>>>>>> 7d3d47f0
                },
            )
            .await;

        assert!(
            let Err(golem_client::Error::Item(
                RegistryServiceUpdateEnvironmentError::Error409(_)
            )) = result
        );
    }

    // delete the environment, now creating a new one will succeed
    client
        .delete_environment(&env_1.id.0, env_1.revision.into())
        .await?;

    // create environment with reused name
    {
        let env_3 = client
            .create_environment(
                &app.id.0,
                &EnvironmentCreation {
                    name: env_1.name.clone(),
                    compatibility_check: false,
                    version_check: false,
                    security_overrides: false,
                },
            )
            .await?;

        client
            .delete_environment(&env_3.id.0, env_3.revision.into())
            .await?;
    }

    // update environment to reused name
    client
        .update_environment(
            &env_2.id.0,
            &EnvironmentUpdate {
                current_revision: env_2.revision,
<<<<<<< HEAD
                new_name: Some(env_1.name.clone()),
                compatibility_check: None,
                version_check: None,
                security_overrides: None,
=======
                name: Some(env_1.name.clone()),
>>>>>>> 7d3d47f0
            },
        )
        .await?;

    Ok(())
}

#[test]
#[tracing::instrument]
async fn list_visible_environments_shows_owned_and_shared(
    deps: &EnvBasedTestDependencies,
) -> anyhow::Result<()> {
    let owner = deps.user().await?;
    let grantee = deps.user().await?;
    let client_owner = deps.registry_service().client(&owner.token).await;
    let client_grantee = deps.registry_service().client(&grantee.token).await;

    // Create two applications + environments for owner
    let (app_1, env_1a) = owner.app_and_env().await?;
    let env_1b = owner.env(&app_1.id).await?;
    let (_, env_2a) = owner.app_and_env().await?;

    // Share one environment with grantee
    owner
        .share_environment(&env_1b.id, &grantee.account_id, &[EnvironmentRole::Admin])
        .await?;

    // Owner sees all environments
    let visible_owner = client_owner
        .list_visible_environments(None, None, None)
        .await?;
    let owner_env_ids: HashSet<_> = visible_owner
        .values
        .into_iter()
        .map(|e| e.environment.id)
        .collect();
    assert!(owner_env_ids.contains(&env_1a.id));
    assert!(owner_env_ids.contains(&env_1b.id));
    assert!(owner_env_ids.contains(&env_2a.id));

    // Grantee sees only shared environment
    let visible_grantee = client_grantee
        .list_visible_environments(None, None, None)
        .await?
        .values;
    let grantee_env_ids: HashSet<_> = visible_grantee
        .into_iter()
        .map(|e| e.environment.id)
        .collect();
    assert!(!grantee_env_ids.contains(&env_1a.id));
    assert!(grantee_env_ids.contains(&env_1b.id));
    assert!(!grantee_env_ids.contains(&env_2a.id));

    Ok(())
}

#[test]
#[tracing::instrument]
async fn list_visible_environments_excludes_deleted_entities(
    deps: &EnvBasedTestDependencies,
) -> anyhow::Result<()> {
    let user = deps.user().await?;
    let client = deps.registry_service().client(&user.token).await;

    let (app, env) = user.app_and_env().await?;

    // Delete environment
    client
        .delete_environment(&env.id.0, env.revision.into())
        .await?;

    // Deleted env should not appear
    let visible = client
        .list_visible_environments(None, None, None)
        .await?
        .values;
    assert!(!visible.iter().any(|e| e.environment.id == env.id));

    // Delete application
    client
        .delete_application(&app.id.0, app.revision.into())
        .await?;
    let visible_after_app_delete = client
        .list_visible_environments(None, None, None)
        .await?
        .values;
    assert!(visible_after_app_delete.is_empty());

    Ok(())
}

#[test]
#[tracing::instrument]
async fn list_visible_environments_multiple_accounts_isolated(
    deps: &EnvBasedTestDependencies,
) -> anyhow::Result<()> {
    let user_1 = deps.user().await?;
    let user_2 = deps.user().await?;

    let client_1 = deps.registry_service().client(&user_1.token).await;
    let client_2 = deps.registry_service().client(&user_2.token).await;

    let (_app1, env1) = user_1.app_and_env().await?;
    let (_app2, env2) = user_2.app_and_env().await?;

    // Each user sees only their own environments
    let visible_1 = client_1
        .list_visible_environments(None, None, None)
        .await?
        .values;
    assert!(visible_1.iter().any(|e| e.environment.id == env1.id));
    assert!(!visible_1.iter().any(|e| e.environment.id == env2.id));

    let visible_2 = client_2
        .list_visible_environments(None, None, None)
        .await?
        .values;
    assert!(visible_2.iter().any(|e| e.environment.id == env2.id));
    assert!(!visible_2.iter().any(|e| e.environment.id == env1.id));

    Ok(())
}

#[test]
#[tracing::instrument]
async fn deleted_account_hides_shared_environments_from_grantee(
    deps: &EnvBasedTestDependencies,
) -> anyhow::Result<()> {
    let owner = deps.user().await?;
    let grantee = deps.user().await?;

    let owner_client = deps.registry_service().client(&owner.token).await;
    let grantee_client = deps.registry_service().client(&grantee.token).await;

    // Owner creates an application and an environment
    let (_, env) = owner.app_and_env().await?;

    // Owner shares the environment with the grantee
    owner
        .share_environment(&env.id, &grantee.account_id, &[EnvironmentRole::Admin])
        .await?;

    // Grantee can see the shared environment
    let visible_before_delete = grantee_client
        .list_visible_environments(None, None, None)
        .await?
        .values;
    assert!(
        visible_before_delete
            .iter()
            .any(|e| e.environment.id == env.id),
        "Shared environment should be visible before deletion"
    );

    // Owner deletes their account
    let owner_account_info = owner_client.get_account(&owner.account_id.0).await?;
    owner_client
        .delete_account(&owner_account_info.id.0, owner_account_info.revision.into())
        .await?;

    // Grantee should no longer see the environment
    let visible_after_delete = grantee_client
        .list_visible_environments(None, None, None)
        .await?
        .values;
    assert!(
        !visible_after_delete
            .iter()
            .any(|e| e.environment.id == env.id),
        "Environment from deleted account should no longer be visible to grantee"
    );

    Ok(())
}

#[test]
#[tracing::instrument]
async fn list_visible_environments_filters_by_account_email(
    deps: &EnvBasedTestDependencies,
) -> anyhow::Result<()> {
    let user_1 = deps.user().await?;
    let user_2 = deps.user().await?;
    let client_1 = deps.registry_service().client(&user_1.token).await;
    let client_2 = deps.registry_service().client(&user_2.token).await;

    let (_app1, env1) = user_1.app_and_env().await?;
    let (_app2, env2) = user_2.app_and_env().await?;

    // Filter by user_1 email
    let filtered_1 = client_1
        .list_visible_environments(Some(&user_1.account_email.0), None, None)
        .await?
        .values;
    assert!(filtered_1
        .iter()
        .all(|e| e.account.email == user_1.account_email));
    assert!(filtered_1.iter().any(|e| e.environment.id == env1.id));
    assert!(filtered_1.iter().all(|e| e.environment.id != env2.id));

    // Filter by user_2 email
    let filtered_2 = client_2
        .list_visible_environments(Some(&user_2.account_email.0), None, None)
        .await?
        .values;
    assert!(filtered_2
        .iter()
        .all(|e| e.account.email == user_2.account_email));
    assert!(filtered_2.iter().any(|e| e.environment.id == env2.id));
    assert!(filtered_2.iter().all(|e| e.environment.id != env1.id));

    Ok(())
}

#[test]
#[tracing::instrument]
async fn list_visible_environments_filters_by_app_name(
    deps: &EnvBasedTestDependencies,
) -> anyhow::Result<()> {
    let user = deps.user().await?;
    let client = deps.registry_service().client(&user.token).await;

    let (app_1, env_1a) = user.app_and_env().await?;
    let env_1b = user.env(&app_1.id).await?;
    let (_, env_2a) = user.app_and_env().await?;

    // Filter by app_1 name
    let filtered = client
        .list_visible_environments(None, Some(&app_1.name.0), None)
        .await?
        .values;
    let env_ids: HashSet<_> = filtered.iter().map(|e| e.environment.id).collect();
    assert!(env_ids.contains(&env_1a.id));
    assert!(env_ids.contains(&env_1b.id));
    assert!(!env_ids.contains(&env_2a.id));

    Ok(())
}

#[test]
#[tracing::instrument]
async fn list_visible_environments_filters_by_environment_name(
    deps: &EnvBasedTestDependencies,
) -> anyhow::Result<()> {
    let user = deps.user().await?;
    let client = deps.registry_service().client(&user.token).await;

    let (_app, env_1) = user.app_and_env().await?;
    let env_2 = user.env(&_app.id).await?;

    // Filter by env_1 name
    let filtered = client
        .list_visible_environments(None, None, Some(&env_1.name.0))
        .await?
        .values;
    let env_ids: HashSet<_> = filtered.iter().map(|e| e.environment.id).collect();
    assert!(env_ids.contains(&env_1.id));
    assert!(!env_ids.contains(&env_2.id));

    Ok(())
}

#[test]
#[tracing::instrument]
async fn list_visible_environments_combined_filters(
    deps: &EnvBasedTestDependencies,
) -> anyhow::Result<()> {
    let user = deps.user().await?;
    let client = deps.registry_service().client(&user.token).await;

    let (app_1, env_1) = user.app_and_env().await?;
    let (_, env_2) = user.app_and_env().await?;

    // Apply all filters together (account_email + app_name + environment_name)
    let filtered = client
        .list_visible_environments(
            Some(&user.account_email.0),
            Some(&app_1.name.0),
            Some(&env_1.name.0),
        )
        .await?
        .values;

    let env_ids: HashSet<_> = filtered.iter().map(|e| e.environment.id).collect();
    assert!(env_ids.contains(&env_1.id));
    assert!(!env_ids.contains(&env_2.id));

    Ok(())
}<|MERGE_RESOLUTION|>--- conflicted
+++ resolved
@@ -226,14 +226,10 @@
                 &env_2.id.0,
                 &EnvironmentUpdate {
                     current_revision: env_2.revision,
-<<<<<<< HEAD
-                    new_name: Some(env_1.name.clone()),
+                    name: Some(env_1.name.clone()),
                     compatibility_check: None,
                     version_check: None,
                     security_overrides: None,
-=======
-                    name: Some(env_1.name.clone()),
->>>>>>> 7d3d47f0
                 },
             )
             .await;
@@ -275,14 +271,10 @@
             &env_2.id.0,
             &EnvironmentUpdate {
                 current_revision: env_2.revision,
-<<<<<<< HEAD
-                new_name: Some(env_1.name.clone()),
+                name: Some(env_1.name.clone()),
                 compatibility_check: None,
                 version_check: None,
                 security_overrides: None,
-=======
-                name: Some(env_1.name.clone()),
->>>>>>> 7d3d47f0
             },
         )
         .await?;

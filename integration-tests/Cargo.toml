--- conflicted
+++ resolved
@@ -20,14 +20,10 @@
 console-subscriber = { workspace = true }
 ctor = { workspace = true }
 golem-wasm-rpc = { workspace = true }
-<<<<<<< HEAD
-rand = "0.8.5"
+rand = { workspace = true }
 reqwest = { workspace = true }
 serde = { workspace = true }
 serde_json = { workspace = true }
-=======
-rand = { workspace = true }
->>>>>>> e2f7c378
 tokio = { workspace = true }
 tracing = { workspace = true }
 tracing-subscriber = { workspace = true }
@@ -75,12 +71,8 @@
 
 [[bin]]
 name = "benchmark_durability_overhead"
-<<<<<<< HEAD
 path = "src/benchmarks/durability_overhead.rs"
 
 [[bin]]
 name = "benchmark_throughput"
 path = "src/benchmarks/throughput.rs"
-=======
-path = "src/benchmarks/durability_overhead.rs"
->>>>>>> e2f7c378

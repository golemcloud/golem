--- conflicted
+++ resolved
@@ -12,17 +12,6 @@
 autotests = false
 
 [dependencies]
-<<<<<<< HEAD
-golem-api-grpc = { path = "../golem-api-grpc", version = "=0.0.0" }
-golem-client = { path = "../golem-client", version = "=0.0.0" }
-golem-common = { path = "../golem-common", version = "=0.0.0" }
-golem-rib = { path = "../golem-rib", version = "=0.0.0" }
-golem-rib-repl = { path = "../golem-rib-repl", version = "=0.0.0" }
-golem-test-framework = { path = "../golem-test-framework", version = "=0.0.0" }
-golem-wasm-ast = { path = "../wasm-ast", version = "=0.0.0" }
-golem-wasm-rpc = { path = "../wasm-rpc", version = "=0.0.0", default-features = false, features = ["host", "typeinfo"] }
-golem-wasm-rpc-derive= { path = "../wasm-rpc-derive", version = "=0.0.0" }
-=======
 golem-api-grpc = { workspace = true }
 golem-client = { workspace = true }
 golem-common = { workspace = true, default-features = true }
@@ -32,7 +21,6 @@
 golem-wasm-ast = { workspace = true, default-features = true }
 golem-wasm-rpc = { workspace = true, features = ["host"] }
 golem-wasm-rpc-derive= { workspace = true }
->>>>>>> 5949a2dd
 
 anyhow = { workspace = true }
 assert2 = { workspace = true }

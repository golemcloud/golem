--- conflicted
+++ resolved
@@ -29,9 +29,5 @@
 uuid = { version = "^1.6", features = ["serde"] }
 
 [build-dependencies]
-<<<<<<< HEAD
-golem-openapi-client-generator = "0.0.6"
-=======
 golem-openapi-client-generator = "0.0.7"
->>>>>>> 3283ef6e
 relative-path = "1.9.2"
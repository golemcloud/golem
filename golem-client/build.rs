use std::env::var_os;
use std::ffi::OsString;
use std::path::{Path, PathBuf};

use golem_openapi_client_generator::parse_openapi_specs;

fn main() {
    let out_dir = var_os("OUT_DIR").unwrap();

    let root_yaml_path = PathBuf::from("../openapi/golem-service.yaml");
    let local_yaml_path = PathBuf::from("openapi/golem-service.yaml");

    println!("cargo::rerun-if-changed=build.rs");
    println!("cargo::rerun-if-changed={}", root_yaml_path.display());
    println!("cargo::rerun-if-changed={}", local_yaml_path.display());

    println!("Starting code generation for Golem OpenAPI client.");

    println!("Output directory: {out_dir:?}");
    println!("Workspace OpenAPI file: {root_yaml_path:?}");

    if root_yaml_path.exists() {
        // Copying the file to the crate so it gets packaged
        std::fs::create_dir_all(local_yaml_path.parent().unwrap()).unwrap();
        copy_if_different(root_yaml_path.clone(), local_yaml_path.clone()).unwrap();
    };
    generate(local_yaml_path.clone(), out_dir)
}

fn generate(yaml_path: PathBuf, out_dir: OsString) {
    golem_openapi_client_generator::gen(
        parse_openapi_specs(&[yaml_path]).expect("Failed to parse OpenAPI spec."),
        Path::new(&out_dir),
        "golem-client",
        "0.0.0",
        false,
        true,
        &[
            (
                "ComponentFileOptions",
                "golem_common::model::component::ComponentFileOptions",
            ),
            (
                "CreateComponentRequestMetadata",
                "golem_common::api::component::CreateComponentRequestMetadata",
            ),
            (
                "UpdateComponentRequestMetadata",
                "golem_common::api::component::UpdateComponentRequestMetadata",
            ),
            (
                "CreateAppPluginRequestMetadata",
                "golem_common::api::component::CreateAppPluginRequestMetadata",
            ),
            (
                "CreateLibraryPluginRequestMetadata",
                "golem_common::api::component::CreateLibraryPluginRequestMetadata",
            ),
            ("PluginScope", "golem_common::model::plugin::PluginScope"),
            ("Account", "golem_common::model::account::Account"),
            (
                "NewAccountData",
                "golem_common::model::account::NewAccountData",
            ),
            (
                "UpdatedAccountData",
                "golem_common::model::account::UpdatedAccountData",
            ),
            ("Token", "golem_common::model::auth::Token"),
            (
                "TokenWithSecret",
                "golem_common::model::auth::TokenWithSecret",
            ),
            (
                "Application",
                "golem_common::model::application::Application",
            ),
            (
                "NewApplicationData",
                "golem_common::model::application::NewApplicationData",
            ),
            (
<<<<<<< HEAD
=======
                "UpdatedApplicationData",
                "golem_common::model::application::UpdatedApplicationData",
            ),
            (
                "RegisteredAgentType",
                "golem_common::model::agent::RegisteredAgentType",
            ),
            ("ShardId", "golem_common::model::ShardId"),
            ("ValueAndType", "golem_wasm_rpc::ValueAndType"),
            (
>>>>>>> 231af3b7
                "NewEnvironmentData",
                "golem_common::model::environment::NewEnvironmentData",
            ),
            (
                "UpdatedEnvironmentData",
                "golem_common::model::environment::UpdatedEnvironmentData",
            ),
            (
                "Environment",
                "golem_common::model::environment::Environment",
            ),
            ("Component", "golem_common::model::component::Component"),
            ("AccountRole", "golem_common::model::auth::AccountRole"),
            (
                "EnvironmentShare",
                "golem_common::model::environment_share::EnvironmentShare",
            ),
            (
                "NewEnvironmentShareData",
                "golem_common::model::environment_share::NewEnvironmentShareData",
            ),
            (
                "UpdatedEnvironmentShareData",
                "golem_common::model::environment_share::UpdatedEnvironmentShareData",
            ),
            // ("DataSchema", "golem_common::model::agent::DataSchema"),
            // ("AgentInstanceKey", "golem_common::model::AgentInstanceKey"),
            ("AgentType", "golem_common::model::agent::AgentType"),
            ("AnalysedExport", "golem_wasm_ast::analysis::AnalysedExport"),
            ("AnalysedType", "golem_wasm_ast::analysis::AnalysedType"),
            // ("PluginScope", "golem_common::model::plugin::PluginScope"),
            (
                "ComponentMetadata",
                "golem_common::model::component_metadata::ComponentMetadata",
            ),
            // (
            //    "ComponentFilePathWithPermissionsList",
            //    "golem_common::model::ComponentFilePathWithPermissionsList",
            // ),
            ("ComponentType", "golem_common::model::ComponentType"),
            // ("Empty", "golem_common::model::Empty"),
            (
                "InitialComponentFile",
                "golem_common::model::InitialComponentFile",
            ),
            // ("ErrorBody", "golem_common::model::error::ErrorBody"),
            // ("ErrorsBody", "golem_common::model::error::ErrorsBody"),
            // ("GolemError", "golem_common::model::error::GolemError"),
            // (
            //     "PluginInstallationAction",
            //     "golem_common::model::plugin::PluginInstallationAction",
            // ),
            (
                "OplogCursor",
                "golem_common::model::public_oplog::OplogCursor",
            ),
            ("OplogRegion", "golem_common::model::regions::OplogRegion"),
            // (
            //     "ProjectActions",
            //     "golem_common::model::auth::ProjectActions",
            // ),
            // (
            //     "ProjectPermission",
            //     "golem_common::model::auth::ProjectPermission",
            // ),
            ("PromiseId", "golem_common::model::PromiseId"),
            (
                "PublicOplogEntry",
                "golem_common::model::public_oplog::PublicOplogEntry",
            ),
            ("ShardId", "golem_common::model::ShardId"),
            ("ValueAndType", "golem_wasm_rpc::ValueAndType"),
            (
                "ValueAndOptionalType",
                "golem_wasm_rpc::json::OptionallyValueAndTypeJson",
            ),
            (
                "WasiConfigVarsEntry",
                "golem_common::model::worker::WasiConfigVarsEntry",
            ),
            (
                "WasmRpcTarget",
                "golem_common::model::component_metadata::WasmRpcTarget",
            ),
            (
                "WorkerCreationRequest",
                "golem_common::model::worker::WorkerCreationRequest",
            ),
            ("WorkerFilter", "golem_common::model::WorkerFilter"),
            ("WorkerId", "golem_common::model::WorkerId"),
            (
                "WorkerBindingType",
                "golem_common::model::WorkerBindingType",
            ),
            ("WorkerStatus", "golem_common::model::WorkerStatus"),
        ],
        &["/v1/components/{component_id}/workers/{worker_name}/connect"],
    )
        .expect("Failed to generate client code from OpenAPI spec.");
}

fn copy_if_different(
    src: impl AsRef<Path> + Sized,
    dst: impl AsRef<Path> + Sized,
) -> std::io::Result<()> {
    if dst.as_ref().exists() {
        let a = std::fs::read(&src)?;
        let b = std::fs::read(&dst)?;
        if a != b {
            std::fs::copy(src, dst)?;
        }
        Ok(())
    } else {
        std::fs::copy(src, dst)?;
        Ok(())
    }
}<|MERGE_RESOLUTION|>--- conflicted
+++ resolved
@@ -80,8 +80,6 @@
                 "golem_common::model::application::NewApplicationData",
             ),
             (
-<<<<<<< HEAD
-=======
                 "UpdatedApplicationData",
                 "golem_common::model::application::UpdatedApplicationData",
             ),
@@ -92,7 +90,6 @@
             ("ShardId", "golem_common::model::ShardId"),
             ("ValueAndType", "golem_wasm_rpc::ValueAndType"),
             (
->>>>>>> 231af3b7
                 "NewEnvironmentData",
                 "golem_common::model::environment::NewEnvironmentData",
             ),

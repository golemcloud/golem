--- conflicted
+++ resolved
@@ -2950,11 +2950,6 @@
       - componentId
       - workerName
       - response
-<<<<<<< HEAD
-      - responseMappingInput
-      - workerNameInput
-=======
->>>>>>> b0d42678
     HealthcheckResponse:
       type: object
     HttpApiDefinitionRequest:

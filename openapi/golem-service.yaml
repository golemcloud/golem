openapi: 3.0.0
info:
  title: Golem API
  version: '1.0'
paths:
  /healthcheck:
    get:
      tags:
      - HealthCheck
      operationId: healthcheck
      responses:
        '200':
          description: ''
          content:
            application/json; charset=utf-8:
              schema:
                $ref: '#/components/schemas/HealthcheckResponse'
  /version:
    get:
      tags:
      - HealthCheck
      operationId: version
      responses:
        '200':
          description: ''
          content:
            application/json; charset=utf-8:
              schema:
                $ref: '#/components/schemas/VersionInfo'
  /v1/components/{component_id}/workers:
    get:
      tags:
      - Worker
      summary: Get metadata of multiple workers
      description: |-
        ### Filters

        | Property    | Comparator             | Description                    | Example                         |
        |-------------|------------------------|--------------------------------|----------------------------------|
        | name        | StringFilterComparator | Name of worker                 | `name = worker-name`             |
        | version     | FilterComparator       | Version of worker              | `version >= 0`                   |
        | status      | FilterComparator       | Status of worker               | `status = Running`               |
        | env.\[key\] | StringFilterComparator | Environment variable of worker | `env.var1 = value`               |
        | createdAt   | FilterComparator       | Creation time of worker        | `createdAt > 2024-04-01T12:10:00Z` |


        ### Comparators

        - StringFilterComparator: `eq|equal|=|==`, `ne|notequal|!=`, `like`, `notlike`
        - FilterComparator: `eq|equal|=|==`, `ne|notequal|!=`, `ge|greaterequal|>=`, `gt|greater|>`, `le|lessequal|<=`, `lt|less|<`

        Returns metadata about an existing component workers:
        - `workers` list of workers metadata
        - `cursor` cursor for next request, if cursor is empty/null, there are no other values
      operationId: get_workers_metadata
      parameters:
      - in: path
        name: component_id
        required: true
        deprecated: false
        schema:
          type: string
          format: uuid
        explode: true
        style: simple
      - in: query
        name: filter
        description: Filter for worker metadata in form of `property op value`. Can be used multiple times (AND condition is applied between them)
        deprecated: false
        schema:
          type: array
          items:
            type: string
        explode: true
        style: form
      - in: query
        name: cursor
        description: 'Count of listed values, default: 50'
        deprecated: false
        schema:
          type: string
        explode: true
        style: form
      - in: query
        name: count
        description: Position where to start listing, if not provided, starts from the beginning. It is used to get the next page of results. To get next page, use the cursor returned in the response
        deprecated: false
        schema:
          type: integer
          format: uint64
        explode: true
        style: form
      - in: query
        name: precise
        description: Precision in relation to worker status, if true, calculate the most up-to-date status for each worker, default is false
        deprecated: false
        schema:
          type: boolean
        explode: true
        style: form
      responses:
        '200':
          description: ''
          content:
            application/json; charset=utf-8:
              schema:
                $ref: '#/components/schemas/WorkersMetadataResponse'
        '400':
          description: ''
          content:
            application/json; charset=utf-8:
              schema:
                $ref: '#/components/schemas/ErrorsBody'
        '401':
          description: ''
          content:
            application/json; charset=utf-8:
              schema:
                $ref: '#/components/schemas/ErrorBody'
        '403':
          description: ''
          content:
            application/json; charset=utf-8:
              schema:
                $ref: '#/components/schemas/ErrorBody'
        '404':
          description: ''
          content:
            application/json; charset=utf-8:
              schema:
                $ref: '#/components/schemas/ErrorBody'
        '409':
          description: ''
          content:
            application/json; charset=utf-8:
              schema:
                $ref: '#/components/schemas/ErrorBody'
        '500':
          description: ''
          content:
            application/json; charset=utf-8:
              schema:
                $ref: '#/components/schemas/ErrorBodyWithOptionalWorkerError'
      security:
      - Cookie: []
      - Token: []
    post:
      tags:
      - Worker
      summary: Launch a new worker.
      description: |-
        Creates a new worker. The worker initially is in `Idle`` status, waiting to be invoked.

        The parameters in the request are the following:
        - `name` is the name of the created worker. This has to be unique, but only for a given component
        - `args` is a list of strings which appear as command line arguments for the worker
        - `env` is a list of key-value pairs (represented by arrays) which appear as environment variables for the worker
      operationId: launch_new_worker
      parameters:
      - in: path
        name: component_id
        required: true
        deprecated: false
        schema:
          type: string
          format: uuid
        explode: true
        style: simple
      requestBody:
        content:
          application/json; charset=utf-8:
            schema:
              $ref: '#/components/schemas/WorkerCreationRequest'
        required: true
      responses:
        '200':
          description: ''
          content:
            application/json; charset=utf-8:
              schema:
                $ref: '#/components/schemas/WorkerCreationResponse'
        '400':
          description: ''
          content:
            application/json; charset=utf-8:
              schema:
                $ref: '#/components/schemas/ErrorsBody'
        '401':
          description: ''
          content:
            application/json; charset=utf-8:
              schema:
                $ref: '#/components/schemas/ErrorBody'
        '403':
          description: ''
          content:
            application/json; charset=utf-8:
              schema:
                $ref: '#/components/schemas/ErrorBody'
        '404':
          description: ''
          content:
            application/json; charset=utf-8:
              schema:
                $ref: '#/components/schemas/ErrorBody'
        '409':
          description: ''
          content:
            application/json; charset=utf-8:
              schema:
                $ref: '#/components/schemas/ErrorBody'
        '500':
          description: ''
          content:
            application/json; charset=utf-8:
              schema:
                $ref: '#/components/schemas/ErrorBodyWithOptionalWorkerError'
      security:
      - Cookie: []
      - Token: []
  /v1/components/{component_id}/workers/{worker_name}:
    get:
      tags:
      - Worker
      summary: Get metadata of a worker
      description: |-
        Returns metadata about an existing worker:
        - `workerId` is a combination of the used component and the worker's user specified name
        - `accountId` the account the worker is created by
        - `args` is the provided command line arguments passed to the worker
        - `env` is the provided map of environment variables passed to the worker
        - `componentVersion` is the version of the component used by the worker
        - `retryCount` is the number of retries the worker did in case of a failure
        - `status` is the worker's current status, one of the following:
        - `Running` if the worker is currently executing
        - `Idle` if the worker is waiting for an invocation
        - `Suspended` if the worker was running but is now waiting to be resumed by an event (such as end of a sleep, a promise, etc)
        - `Interrupted` if the worker was interrupted by the user
        - `Retrying` if the worker failed, and an automatic retry was scheduled for it
        - `Failed` if the worker failed and there are no more retries scheduled for it
        - `Exited` if the worker explicitly exited using the exit WASI function
      operationId: get_worker_metadata
      parameters:
      - in: path
        name: component_id
        required: true
        deprecated: false
        schema:
          type: string
          format: uuid
        explode: true
        style: simple
      - in: path
        name: worker_name
        required: true
        deprecated: false
        schema:
          type: string
        explode: true
        style: simple
      responses:
        '200':
          description: ''
          content:
            application/json; charset=utf-8:
              schema:
                $ref: '#/components/schemas/WorkerMetadata'
        '400':
          description: ''
          content:
            application/json; charset=utf-8:
              schema:
                $ref: '#/components/schemas/ErrorsBody'
        '401':
          description: ''
          content:
            application/json; charset=utf-8:
              schema:
                $ref: '#/components/schemas/ErrorBody'
        '403':
          description: ''
          content:
            application/json; charset=utf-8:
              schema:
                $ref: '#/components/schemas/ErrorBody'
        '404':
          description: ''
          content:
            application/json; charset=utf-8:
              schema:
                $ref: '#/components/schemas/ErrorBody'
        '409':
          description: ''
          content:
            application/json; charset=utf-8:
              schema:
                $ref: '#/components/schemas/ErrorBody'
        '500':
          description: ''
          content:
            application/json; charset=utf-8:
              schema:
                $ref: '#/components/schemas/ErrorBodyWithOptionalWorkerError'
      security:
      - Cookie: []
      - Token: []
    delete:
      tags:
      - Worker
      summary: Delete a worker
      description: Interrupts and deletes an existing worker.
      operationId: delete_worker
      parameters:
      - in: path
        name: component_id
        required: true
        deprecated: false
        schema:
          type: string
          format: uuid
        explode: true
        style: simple
      - in: path
        name: worker_name
        required: true
        deprecated: false
        schema:
          type: string
        explode: true
        style: simple
      responses:
        '200':
          description: ''
          content:
            application/json; charset=utf-8:
              schema:
                $ref: '#/components/schemas/DeleteWorkerResponse'
        '400':
          description: ''
          content:
            application/json; charset=utf-8:
              schema:
                $ref: '#/components/schemas/ErrorsBody'
        '401':
          description: ''
          content:
            application/json; charset=utf-8:
              schema:
                $ref: '#/components/schemas/ErrorBody'
        '403':
          description: ''
          content:
            application/json; charset=utf-8:
              schema:
                $ref: '#/components/schemas/ErrorBody'
        '404':
          description: ''
          content:
            application/json; charset=utf-8:
              schema:
                $ref: '#/components/schemas/ErrorBody'
        '409':
          description: ''
          content:
            application/json; charset=utf-8:
              schema:
                $ref: '#/components/schemas/ErrorBody'
        '500':
          description: ''
          content:
            application/json; charset=utf-8:
              schema:
                $ref: '#/components/schemas/ErrorBodyWithOptionalWorkerError'
      security:
      - Cookie: []
      - Token: []
  /v1/components/{component_id}/workers/{worker_name}/invoke-and-await:
    post:
      tags:
      - Worker
      summary: Invoke a function and await its resolution
      description: Supply the parameters in the request body as JSON.
      operationId: invoke_and_await_function
      parameters:
      - in: path
        name: component_id
        required: true
        deprecated: false
        schema:
          type: string
          format: uuid
        explode: true
        style: simple
      - in: path
        name: worker_name
        required: true
        deprecated: false
        schema:
          type: string
        explode: true
        style: simple
      - in: header
        name: Idempotency-Key
        deprecated: false
        schema:
          type: string
        explode: true
        style: simple
      - in: query
        name: function
        required: true
        deprecated: false
        schema:
          type: string
        explode: true
        style: form
      requestBody:
        content:
          application/json; charset=utf-8:
            schema:
              $ref: '#/components/schemas/InvokeParameters'
        required: true
      responses:
        '200':
          description: ''
          content:
            application/json; charset=utf-8:
              schema:
                $ref: '#/components/schemas/InvokeResult'
        '400':
          description: ''
          content:
            application/json; charset=utf-8:
              schema:
                $ref: '#/components/schemas/ErrorsBody'
        '401':
          description: ''
          content:
            application/json; charset=utf-8:
              schema:
                $ref: '#/components/schemas/ErrorBody'
        '403':
          description: ''
          content:
            application/json; charset=utf-8:
              schema:
                $ref: '#/components/schemas/ErrorBody'
        '404':
          description: ''
          content:
            application/json; charset=utf-8:
              schema:
                $ref: '#/components/schemas/ErrorBody'
        '409':
          description: ''
          content:
            application/json; charset=utf-8:
              schema:
                $ref: '#/components/schemas/ErrorBody'
        '500':
          description: ''
          content:
            application/json; charset=utf-8:
              schema:
                $ref: '#/components/schemas/ErrorBodyWithOptionalWorkerError'
      security:
      - Cookie: []
      - Token: []
  /v1/components/{component_id}/invoke-and-await:
    post:
      tags:
      - Worker
      summary: Invoke a function and await its resolution on a new worker with a random generated name
      description: |-
        Ideal for invoking ephemeral components, but works with durable ones as well.
        Supply the parameters in the request body as JSON.
      operationId: invoke_and_await_function_without_name
      parameters:
      - in: path
        name: component_id
        required: true
        deprecated: false
        schema:
          type: string
          format: uuid
        explode: true
        style: simple
      - in: header
        name: Idempotency-Key
        deprecated: false
        schema:
          type: string
        explode: true
        style: simple
      - in: query
        name: function
        required: true
        deprecated: false
        schema:
          type: string
        explode: true
        style: form
      requestBody:
        content:
          application/json; charset=utf-8:
            schema:
              $ref: '#/components/schemas/InvokeParameters'
        required: true
      responses:
        '200':
          description: ''
          content:
            application/json; charset=utf-8:
              schema:
                $ref: '#/components/schemas/InvokeResult'
        '400':
          description: ''
          content:
            application/json; charset=utf-8:
              schema:
                $ref: '#/components/schemas/ErrorsBody'
        '401':
          description: ''
          content:
            application/json; charset=utf-8:
              schema:
                $ref: '#/components/schemas/ErrorBody'
        '403':
          description: ''
          content:
            application/json; charset=utf-8:
              schema:
                $ref: '#/components/schemas/ErrorBody'
        '404':
          description: ''
          content:
            application/json; charset=utf-8:
              schema:
                $ref: '#/components/schemas/ErrorBody'
        '409':
          description: ''
          content:
            application/json; charset=utf-8:
              schema:
                $ref: '#/components/schemas/ErrorBody'
        '500':
          description: ''
          content:
            application/json; charset=utf-8:
              schema:
                $ref: '#/components/schemas/ErrorBodyWithOptionalWorkerError'
      security:
      - Cookie: []
      - Token: []
  /v1/components/{component_id}/workers/{worker_name}/invoke:
    post:
      tags:
      - Worker
      summary: Invoke a function
      description: A simpler version of the previously defined invoke and await endpoint just triggers the execution of a function and immediately returns.
      operationId: invoke_function
      parameters:
      - in: path
        name: component_id
        required: true
        deprecated: false
        schema:
          type: string
          format: uuid
        explode: true
        style: simple
      - in: path
        name: worker_name
        required: true
        deprecated: false
        schema:
          type: string
        explode: true
        style: simple
      - in: header
        name: Idempotency-Key
        deprecated: false
        schema:
          type: string
        explode: true
        style: simple
      - in: query
        name: function
        description: name of the exported function to be invoked
        required: true
        deprecated: false
        schema:
          type: string
        explode: true
        style: form
      requestBody:
        content:
          application/json; charset=utf-8:
            schema:
              $ref: '#/components/schemas/InvokeParameters'
        required: true
      responses:
        '200':
          description: ''
          content:
            application/json; charset=utf-8:
              schema:
                $ref: '#/components/schemas/InvokeResponse'
        '400':
          description: ''
          content:
            application/json; charset=utf-8:
              schema:
                $ref: '#/components/schemas/ErrorsBody'
        '401':
          description: ''
          content:
            application/json; charset=utf-8:
              schema:
                $ref: '#/components/schemas/ErrorBody'
        '403':
          description: ''
          content:
            application/json; charset=utf-8:
              schema:
                $ref: '#/components/schemas/ErrorBody'
        '404':
          description: ''
          content:
            application/json; charset=utf-8:
              schema:
                $ref: '#/components/schemas/ErrorBody'
        '409':
          description: ''
          content:
            application/json; charset=utf-8:
              schema:
                $ref: '#/components/schemas/ErrorBody'
        '500':
          description: ''
          content:
            application/json; charset=utf-8:
              schema:
                $ref: '#/components/schemas/ErrorBodyWithOptionalWorkerError'
      security:
      - Cookie: []
      - Token: []
  /v1/components/{component_id}/invoke:
    post:
      tags:
      - Worker
      summary: Invoke a function on a new worker with a random generated name
      description: |-
        Ideal for invoking ephemeral components, but works with durable ones as well.
        A simpler version of the previously defined invoke and await endpoint just triggers the execution of a function and immediately returns.
      operationId: invoke_function_without_name
      parameters:
      - in: path
        name: component_id
        required: true
        deprecated: false
        schema:
          type: string
          format: uuid
        explode: true
        style: simple
      - in: header
        name: Idempotency-Key
        deprecated: false
        schema:
          type: string
        explode: true
        style: simple
      - in: query
        name: function
        description: name of the exported function to be invoked
        required: true
        deprecated: false
        schema:
          type: string
        explode: true
        style: form
      requestBody:
        content:
          application/json; charset=utf-8:
            schema:
              $ref: '#/components/schemas/InvokeParameters'
        required: true
      responses:
        '200':
          description: ''
          content:
            application/json; charset=utf-8:
              schema:
                $ref: '#/components/schemas/InvokeResponse'
        '400':
          description: ''
          content:
            application/json; charset=utf-8:
              schema:
                $ref: '#/components/schemas/ErrorsBody'
        '401':
          description: ''
          content:
            application/json; charset=utf-8:
              schema:
                $ref: '#/components/schemas/ErrorBody'
        '403':
          description: ''
          content:
            application/json; charset=utf-8:
              schema:
                $ref: '#/components/schemas/ErrorBody'
        '404':
          description: ''
          content:
            application/json; charset=utf-8:
              schema:
                $ref: '#/components/schemas/ErrorBody'
        '409':
          description: ''
          content:
            application/json; charset=utf-8:
              schema:
                $ref: '#/components/schemas/ErrorBody'
        '500':
          description: ''
          content:
            application/json; charset=utf-8:
              schema:
                $ref: '#/components/schemas/ErrorBodyWithOptionalWorkerError'
      security:
      - Cookie: []
      - Token: []
  /v1/components/{component_id}/workers/{worker_name}/complete:
    post:
      tags:
      - Worker
      summary: Complete a promise
      description: |-
        Completes a promise with a given custom array of bytes.
        The promise must be previously created from within the worker, and it's identifier (a combination of a worker identifier and an oplogIdx ) must be sent out to an external caller so it can use this endpoint to mark the promise completed.
        The data field is sent back to the worker, and it has no predefined meaning.
      operationId: complete_promise
      parameters:
      - in: path
        name: component_id
        required: true
        deprecated: false
        schema:
          type: string
          format: uuid
        explode: true
        style: simple
      - in: path
        name: worker_name
        required: true
        deprecated: false
        schema:
          type: string
        explode: true
        style: simple
      requestBody:
        content:
          application/json; charset=utf-8:
            schema:
              $ref: '#/components/schemas/CompleteParameters'
        required: true
      responses:
        '200':
          description: ''
          content:
            application/json; charset=utf-8:
              schema:
                type: boolean
        '400':
          description: ''
          content:
            application/json; charset=utf-8:
              schema:
                $ref: '#/components/schemas/ErrorsBody'
        '401':
          description: ''
          content:
            application/json; charset=utf-8:
              schema:
                $ref: '#/components/schemas/ErrorBody'
        '403':
          description: ''
          content:
            application/json; charset=utf-8:
              schema:
                $ref: '#/components/schemas/ErrorBody'
        '404':
          description: ''
          content:
            application/json; charset=utf-8:
              schema:
                $ref: '#/components/schemas/ErrorBody'
        '409':
          description: ''
          content:
            application/json; charset=utf-8:
              schema:
                $ref: '#/components/schemas/ErrorBody'
        '500':
          description: ''
          content:
            application/json; charset=utf-8:
              schema:
                $ref: '#/components/schemas/ErrorBodyWithOptionalWorkerError'
      security:
      - Cookie: []
      - Token: []
  /v1/components/{component_id}/workers/{worker_name}/interrupt:
    post:
      tags:
      - Worker
      summary: Interrupt a worker
      description: |-
        Interrupts the execution of a worker.
        The worker's status will be Interrupted unless the recover-immediately parameter was used, in which case it remains as it was.
        An interrupted worker can be still used, and it is going to be automatically resumed the first time it is used.
        For example in case of a new invocation, the previously interrupted invocation is continued before the new one gets processed.
      operationId: interrupt_worker
      parameters:
      - in: path
        name: component_id
        required: true
        deprecated: false
        schema:
          type: string
          format: uuid
        explode: true
        style: simple
      - in: path
        name: worker_name
        required: true
        deprecated: false
        schema:
          type: string
        explode: true
        style: simple
      - in: query
        name: recovery-immediately
        description: if true will simulate a worker recovery. Defaults to false.
        deprecated: false
        schema:
          type: boolean
        explode: true
        style: form
      responses:
        '200':
          description: ''
          content:
            application/json; charset=utf-8:
              schema:
                $ref: '#/components/schemas/InterruptResponse'
        '400':
          description: ''
          content:
            application/json; charset=utf-8:
              schema:
                $ref: '#/components/schemas/ErrorsBody'
        '401':
          description: ''
          content:
            application/json; charset=utf-8:
              schema:
                $ref: '#/components/schemas/ErrorBody'
        '403':
          description: ''
          content:
            application/json; charset=utf-8:
              schema:
                $ref: '#/components/schemas/ErrorBody'
        '404':
          description: ''
          content:
            application/json; charset=utf-8:
              schema:
                $ref: '#/components/schemas/ErrorBody'
        '409':
          description: ''
          content:
            application/json; charset=utf-8:
              schema:
                $ref: '#/components/schemas/ErrorBody'
        '500':
          description: ''
          content:
            application/json; charset=utf-8:
              schema:
                $ref: '#/components/schemas/ErrorBodyWithOptionalWorkerError'
      security:
      - Cookie: []
      - Token: []
  /v1/components/{component_id}/workers/find:
    post:
      tags:
      - Worker
      summary: Advanced search for workers
      description: |-
        ### Filter types
        | Type      | Comparator             | Description                    | Example                                                                                       |
        |-----------|------------------------|--------------------------------|-----------------------------------------------------------------------------------------------|
        | Name      | StringFilterComparator | Name of worker                 | `{ "type": "Name", "comparator": "Equal", "value": "worker-name" }`                           |
        | Version   | FilterComparator       | Version of worker              | `{ "type": "Version", "comparator": "GreaterEqual", "value": 0 }`                             |
        | Status    | FilterComparator       | Status of worker               | `{ "type": "Status", "comparator": "Equal", "value": "Running" }`                             |
        | Env       | StringFilterComparator | Environment variable of worker | `{ "type": "Env", "name": "var1", "comparator": "Equal", "value": "value" }`                  |
        | CreatedAt | FilterComparator       | Creation time of worker        | `{ "type": "CreatedAt", "comparator": "Greater", "value": "2024-04-01T12:10:00Z" }`           |
        | And       |                        | And filter combinator          | `{ "type": "And", "filters": [ ... ] }`                                                       |
        | Or        |                        | Or filter combinator           | `{ "type": "Or", "filters": [ ... ] }`                                                        |
        | Not       |                        | Negates the specified filter   | `{ "type": "Not", "filter": { "type": "Version", "comparator": "GreaterEqual", "value": 0 } }`|

        ### Comparators
        - StringFilterComparator: `Equal`, `NotEqual`, `Like`, `NotLike`
        - FilterComparator: `Equal`, `NotEqual`, `GreaterEqual`, `Greater`, `LessEqual`, `Less`

        Returns metadata about an existing component workers:
        - `workers` list of workers metadata
        - `cursor` cursor for next request, if cursor is empty/null, there are no other values
      operationId: find_workers_metadata
      parameters:
      - in: path
        name: component_id
        required: true
        deprecated: false
        schema:
          type: string
          format: uuid
        explode: true
        style: simple
      requestBody:
        content:
          application/json; charset=utf-8:
            schema:
              $ref: '#/components/schemas/WorkersMetadataRequest'
        required: true
      responses:
        '200':
          description: ''
          content:
            application/json; charset=utf-8:
              schema:
                $ref: '#/components/schemas/WorkersMetadataResponse'
        '400':
          description: ''
          content:
            application/json; charset=utf-8:
              schema:
                $ref: '#/components/schemas/ErrorsBody'
        '401':
          description: ''
          content:
            application/json; charset=utf-8:
              schema:
                $ref: '#/components/schemas/ErrorBody'
        '403':
          description: ''
          content:
            application/json; charset=utf-8:
              schema:
                $ref: '#/components/schemas/ErrorBody'
        '404':
          description: ''
          content:
            application/json; charset=utf-8:
              schema:
                $ref: '#/components/schemas/ErrorBody'
        '409':
          description: ''
          content:
            application/json; charset=utf-8:
              schema:
                $ref: '#/components/schemas/ErrorBody'
        '500':
          description: ''
          content:
            application/json; charset=utf-8:
              schema:
                $ref: '#/components/schemas/ErrorBodyWithOptionalWorkerError'
      security:
      - Cookie: []
      - Token: []
  /v1/components/{component_id}/workers/{worker_name}/resume:
    post:
      tags:
      - Worker
      summary: Resume a worker
      operationId: resume_worker
      parameters:
      - in: path
        name: component_id
        required: true
        deprecated: false
        schema:
          type: string
          format: uuid
        explode: true
        style: simple
      - in: path
        name: worker_name
        required: true
        deprecated: false
        schema:
          type: string
        explode: true
        style: simple
      responses:
        '200':
          description: ''
          content:
            application/json; charset=utf-8:
              schema:
                $ref: '#/components/schemas/ResumeResponse'
        '400':
          description: ''
          content:
            application/json; charset=utf-8:
              schema:
                $ref: '#/components/schemas/ErrorsBody'
        '401':
          description: ''
          content:
            application/json; charset=utf-8:
              schema:
                $ref: '#/components/schemas/ErrorBody'
        '403':
          description: ''
          content:
            application/json; charset=utf-8:
              schema:
                $ref: '#/components/schemas/ErrorBody'
        '404':
          description: ''
          content:
            application/json; charset=utf-8:
              schema:
                $ref: '#/components/schemas/ErrorBody'
        '409':
          description: ''
          content:
            application/json; charset=utf-8:
              schema:
                $ref: '#/components/schemas/ErrorBody'
        '500':
          description: ''
          content:
            application/json; charset=utf-8:
              schema:
                $ref: '#/components/schemas/ErrorBodyWithOptionalWorkerError'
      security:
      - Cookie: []
      - Token: []
  /v1/components/{component_id}/workers/{worker_name}/update:
    post:
      tags:
      - Worker
      summary: Update a worker
      operationId: update_worker
      parameters:
      - in: path
        name: component_id
        required: true
        deprecated: false
        schema:
          type: string
          format: uuid
        explode: true
        style: simple
      - in: path
        name: worker_name
        required: true
        deprecated: false
        schema:
          type: string
        explode: true
        style: simple
      requestBody:
        content:
          application/json; charset=utf-8:
            schema:
              $ref: '#/components/schemas/UpdateWorkerRequest'
        required: true
      responses:
        '200':
          description: ''
          content:
            application/json; charset=utf-8:
              schema:
                $ref: '#/components/schemas/UpdateWorkerResponse'
        '400':
          description: ''
          content:
            application/json; charset=utf-8:
              schema:
                $ref: '#/components/schemas/ErrorsBody'
        '401':
          description: ''
          content:
            application/json; charset=utf-8:
              schema:
                $ref: '#/components/schemas/ErrorBody'
        '403':
          description: ''
          content:
            application/json; charset=utf-8:
              schema:
                $ref: '#/components/schemas/ErrorBody'
        '404':
          description: ''
          content:
            application/json; charset=utf-8:
              schema:
                $ref: '#/components/schemas/ErrorBody'
        '409':
          description: ''
          content:
            application/json; charset=utf-8:
              schema:
                $ref: '#/components/schemas/ErrorBody'
        '500':
          description: ''
          content:
            application/json; charset=utf-8:
              schema:
                $ref: '#/components/schemas/ErrorBodyWithOptionalWorkerError'
      security:
      - Cookie: []
      - Token: []
  /v1/components/{component_id}/workers/{worker_name}/oplog:
    get:
      tags:
      - Worker
      summary: Get the oplog of a worker
      operationId: get_oplog
      parameters:
      - in: path
        name: component_id
        required: true
        deprecated: false
        schema:
          type: string
          format: uuid
        explode: true
        style: simple
      - in: path
        name: worker_name
        required: true
        deprecated: false
        schema:
          type: string
        explode: true
        style: simple
      - in: query
        name: from
        deprecated: false
        schema:
          type: integer
          format: uint64
        explode: true
        style: form
      - in: query
        name: count
        required: true
        deprecated: false
        schema:
          type: integer
          format: uint64
        explode: true
        style: form
      - in: query
        name: cursor
        deprecated: false
        schema:
          $ref: '#/components/schemas/OplogCursor'
        explode: true
        style: form
      - in: query
        name: query
        deprecated: false
        schema:
          type: string
        explode: true
        style: form
      responses:
        '200':
          description: ''
          content:
            application/json; charset=utf-8:
              schema:
                $ref: '#/components/schemas/GetOplogResponse'
        '400':
          description: ''
          content:
            application/json; charset=utf-8:
              schema:
                $ref: '#/components/schemas/ErrorsBody'
        '401':
          description: ''
          content:
            application/json; charset=utf-8:
              schema:
                $ref: '#/components/schemas/ErrorBody'
        '403':
          description: ''
          content:
            application/json; charset=utf-8:
              schema:
                $ref: '#/components/schemas/ErrorBody'
        '404':
          description: ''
          content:
            application/json; charset=utf-8:
              schema:
                $ref: '#/components/schemas/ErrorBody'
        '409':
          description: ''
          content:
            application/json; charset=utf-8:
              schema:
                $ref: '#/components/schemas/ErrorBody'
        '500':
          description: ''
          content:
            application/json; charset=utf-8:
              schema:
                $ref: '#/components/schemas/ErrorBodyWithOptionalWorkerError'
      security:
      - Cookie: []
      - Token: []
  /v1/components/{component_id}/workers/{worker_name}/files/{file_name}:
    get:
      tags:
      - Worker
      summary: List files in a worker
      operationId: get_files
      parameters:
      - in: path
        name: component_id
        required: true
        deprecated: false
        schema:
          type: string
          format: uuid
        explode: true
        style: simple
      - in: path
        name: worker_name
        required: true
        deprecated: false
        schema:
          type: string
        explode: true
        style: simple
      - in: path
        name: file_name
        required: true
        deprecated: false
        schema:
          type: string
        explode: true
        style: simple
      responses:
        '200':
          description: ''
          content:
            application/json; charset=utf-8:
              schema:
                $ref: '#/components/schemas/GetFilesResponse'
        '400':
          description: ''
          content:
            application/json; charset=utf-8:
              schema:
                $ref: '#/components/schemas/ErrorsBody'
        '401':
          description: ''
          content:
            application/json; charset=utf-8:
              schema:
                $ref: '#/components/schemas/ErrorBody'
        '403':
          description: ''
          content:
            application/json; charset=utf-8:
              schema:
                $ref: '#/components/schemas/ErrorBody'
        '404':
          description: ''
          content:
            application/json; charset=utf-8:
              schema:
                $ref: '#/components/schemas/ErrorBody'
        '409':
          description: ''
          content:
            application/json; charset=utf-8:
              schema:
                $ref: '#/components/schemas/ErrorBody'
        '500':
          description: ''
          content:
            application/json; charset=utf-8:
              schema:
                $ref: '#/components/schemas/ErrorBodyWithOptionalWorkerError'
      security:
      - Cookie: []
      - Token: []
  /v1/components/{component_id}/workers/{worker_name}/file-contents/{file_name}:
    get:
      tags:
      - Worker
      summary: Get contents of a file in a worker
      operationId: get_file_content
      parameters:
      - in: path
        name: component_id
        required: true
        deprecated: false
        schema:
          type: string
          format: uuid
        explode: true
        style: simple
      - in: path
        name: worker_name
        required: true
        deprecated: false
        schema:
          type: string
        explode: true
        style: simple
      - in: path
        name: file_name
        required: true
        deprecated: false
        schema:
          type: string
        explode: true
        style: simple
      responses:
        '200':
          description: ''
          content:
            application/octet-stream:
              schema:
                type: string
                format: binary
        '400':
          description: ''
          content:
            application/json; charset=utf-8:
              schema:
                $ref: '#/components/schemas/ErrorsBody'
        '401':
          description: ''
          content:
            application/json; charset=utf-8:
              schema:
                $ref: '#/components/schemas/ErrorBody'
        '403':
          description: ''
          content:
            application/json; charset=utf-8:
              schema:
                $ref: '#/components/schemas/ErrorBody'
        '404':
          description: ''
          content:
            application/json; charset=utf-8:
              schema:
                $ref: '#/components/schemas/ErrorBody'
        '409':
          description: ''
          content:
            application/json; charset=utf-8:
              schema:
                $ref: '#/components/schemas/ErrorBody'
        '500':
          description: ''
          content:
            application/json; charset=utf-8:
              schema:
                $ref: '#/components/schemas/ErrorBodyWithOptionalWorkerError'
      security:
      - Cookie: []
      - Token: []
  /v1/components/{component_id}/workers/{worker_name}/activate-plugin:
    post:
      tags:
      - Worker
      summary: Activate a plugin
      description: The plugin must be one of the installed plugins for the worker's current component version.
      operationId: activate_plugin
      parameters:
      - in: path
        name: component_id
        required: true
        deprecated: false
        schema:
          type: string
          format: uuid
        explode: true
        style: simple
      - in: path
        name: worker_name
        required: true
        deprecated: false
        schema:
          type: string
        explode: true
        style: simple
      - in: query
        name: plugin-installation-id
        required: true
        deprecated: false
        schema:
          type: string
          format: uuid
        explode: true
        style: form
      responses:
        '200':
          description: ''
          content:
            application/json; charset=utf-8:
              schema:
                $ref: '#/components/schemas/ActivatePluginResponse'
        '400':
          description: ''
          content:
            application/json; charset=utf-8:
              schema:
                $ref: '#/components/schemas/ErrorsBody'
        '401':
          description: ''
          content:
            application/json; charset=utf-8:
              schema:
                $ref: '#/components/schemas/ErrorBody'
        '403':
          description: ''
          content:
            application/json; charset=utf-8:
              schema:
                $ref: '#/components/schemas/ErrorBody'
        '404':
          description: ''
          content:
            application/json; charset=utf-8:
              schema:
                $ref: '#/components/schemas/ErrorBody'
        '409':
          description: ''
          content:
            application/json; charset=utf-8:
              schema:
                $ref: '#/components/schemas/ErrorBody'
        '500':
          description: ''
          content:
            application/json; charset=utf-8:
              schema:
                $ref: '#/components/schemas/ErrorBodyWithOptionalWorkerError'
      security:
      - Cookie: []
      - Token: []
  /v1/components/{component_id}/workers/{worker_name}/deactivate-plugin:
    post:
      tags:
      - Worker
      summary: Deactivate a plugin
      description: The plugin must be one of the installed plugins for the worker's current component version.
      operationId: deactivate_plugin
      parameters:
      - in: path
        name: component_id
        required: true
        deprecated: false
        schema:
          type: string
          format: uuid
        explode: true
        style: simple
      - in: path
        name: worker_name
        required: true
        deprecated: false
        schema:
          type: string
        explode: true
        style: simple
      - in: query
        name: plugin-installation-id
        required: true
        deprecated: false
        schema:
          type: string
          format: uuid
        explode: true
        style: form
      responses:
        '200':
          description: ''
          content:
            application/json; charset=utf-8:
              schema:
                $ref: '#/components/schemas/DeactivatePluginResponse'
        '400':
          description: ''
          content:
            application/json; charset=utf-8:
              schema:
                $ref: '#/components/schemas/ErrorsBody'
        '401':
          description: ''
          content:
            application/json; charset=utf-8:
              schema:
                $ref: '#/components/schemas/ErrorBody'
        '403':
          description: ''
          content:
            application/json; charset=utf-8:
              schema:
                $ref: '#/components/schemas/ErrorBody'
        '404':
          description: ''
          content:
            application/json; charset=utf-8:
              schema:
                $ref: '#/components/schemas/ErrorBody'
        '409':
          description: ''
          content:
            application/json; charset=utf-8:
              schema:
                $ref: '#/components/schemas/ErrorBody'
        '500':
          description: ''
          content:
            application/json; charset=utf-8:
              schema:
                $ref: '#/components/schemas/ErrorBodyWithOptionalWorkerError'
      security:
      - Cookie: []
      - Token: []
  /v1/components/{component_id}/workers/{worker_name}/revert:
    post:
      tags:
      - Worker
      summary: Revert a worker
      description: Reverts a worker by undoing either the last few invocations or the last few recorded oplog entries.
      operationId: revert_worker
      parameters:
      - in: path
        name: component_id
        required: true
        deprecated: false
        schema:
          type: string
          format: uuid
        explode: true
        style: simple
      - in: path
        name: worker_name
        required: true
        deprecated: false
        schema:
          type: string
        explode: true
        style: simple
      requestBody:
        content:
          application/json; charset=utf-8:
            schema:
              $ref: '#/components/schemas/RevertWorkerTarget'
        required: true
      responses:
        '200':
          description: ''
          content:
            application/json; charset=utf-8:
              schema:
                $ref: '#/components/schemas/RevertWorkerResponse'
        '400':
          description: ''
          content:
            application/json; charset=utf-8:
              schema:
                $ref: '#/components/schemas/ErrorsBody'
        '401':
          description: ''
          content:
            application/json; charset=utf-8:
              schema:
                $ref: '#/components/schemas/ErrorBody'
        '403':
          description: ''
          content:
            application/json; charset=utf-8:
              schema:
                $ref: '#/components/schemas/ErrorBody'
        '404':
          description: ''
          content:
            application/json; charset=utf-8:
              schema:
                $ref: '#/components/schemas/ErrorBody'
        '409':
          description: ''
          content:
            application/json; charset=utf-8:
              schema:
                $ref: '#/components/schemas/ErrorBody'
        '500':
          description: ''
          content:
            application/json; charset=utf-8:
              schema:
                $ref: '#/components/schemas/ErrorBodyWithOptionalWorkerError'
      security:
      - Cookie: []
      - Token: []
  /v1/components/{component_id}/workers/{worker_name}/invocations/{idempotency_key}:
    delete:
      tags:
      - Worker
      summary: Cancels a pending invocation if it has not started yet
      description: The invocation to be cancelled is identified by the idempotency key passed to the invoke API.
      operationId: cancel_invocation
      parameters:
      - in: path
        name: component_id
        required: true
        deprecated: false
        schema:
          type: string
          format: uuid
        explode: true
        style: simple
      - in: path
        name: worker_name
        required: true
        deprecated: false
        schema:
          type: string
        explode: true
        style: simple
      - in: path
        name: idempotency_key
        required: true
        deprecated: false
        schema:
          type: string
        explode: true
        style: simple
      responses:
        '200':
          description: ''
          content:
            application/json; charset=utf-8:
              schema:
                $ref: '#/components/schemas/CancelInvocationResponse'
        '400':
          description: ''
          content:
            application/json; charset=utf-8:
              schema:
                $ref: '#/components/schemas/ErrorsBody'
        '401':
          description: ''
          content:
            application/json; charset=utf-8:
              schema:
                $ref: '#/components/schemas/ErrorBody'
        '403':
          description: ''
          content:
            application/json; charset=utf-8:
              schema:
                $ref: '#/components/schemas/ErrorBody'
        '404':
          description: ''
          content:
            application/json; charset=utf-8:
              schema:
                $ref: '#/components/schemas/ErrorBody'
        '409':
          description: ''
          content:
            application/json; charset=utf-8:
              schema:
                $ref: '#/components/schemas/ErrorBody'
        '500':
          description: ''
          content:
            application/json; charset=utf-8:
              schema:
                $ref: '#/components/schemas/ErrorBodyWithOptionalWorkerError'
      security:
      - Cookie: []
      - Token: []
  /v1/components/{component_id}/workers/{worker_name}/connect:
    get:
      tags:
      - Worker
      summary: Connect to a worker using a websocket and stream events
      operationId: worker_connect
      parameters:
      - in: path
        name: component_id
        required: true
        deprecated: false
        schema:
          type: string
          format: uuid
        explode: true
        style: simple
      - in: path
        name: worker_name
        required: true
        deprecated: false
        schema:
          type: string
        explode: true
        style: simple
      responses:
        '101':
          description: A websocket response
        '400':
          description: ''
          content:
            application/json; charset=utf-8:
              schema:
                $ref: '#/components/schemas/ErrorsBody'
        '401':
          description: ''
          content:
            application/json; charset=utf-8:
              schema:
                $ref: '#/components/schemas/ErrorBody'
        '403':
          description: ''
          content:
            application/json; charset=utf-8:
              schema:
                $ref: '#/components/schemas/ErrorBody'
        '404':
          description: ''
          content:
            application/json; charset=utf-8:
              schema:
                $ref: '#/components/schemas/ErrorBody'
        '409':
          description: ''
          content:
            application/json; charset=utf-8:
              schema:
                $ref: '#/components/schemas/ErrorBody'
        '500':
          description: ''
          content:
            application/json; charset=utf-8:
              schema:
                $ref: '#/components/schemas/ErrorBodyWithOptionalWorkerError'
  /v1/accounts/{account_id}/apps:
    get:
      tags:
      - RegistryService
      - Account
      - Application
      summary: Get all applications in the account
      operationId: list_account_applications
      parameters:
      - in: path
        name: account_id
        required: true
        deprecated: false
        schema:
          type: string
          format: uuid
        explode: true
        style: simple
      responses:
        '200':
          description: ''
          content:
            application/json; charset=utf-8:
              schema:
                $ref: '#/components/schemas/Page_Application'
        '400':
          description: Invalid request, returning with a list of issues detected in the request
          content:
            application/json; charset=utf-8:
              schema:
                $ref: '#/components/schemas/ErrorsBody'
        '401':
          description: Unauthorized request
          content:
            application/json; charset=utf-8:
              schema:
                $ref: '#/components/schemas/ErrorBody'
        '403':
          description: Forbidden Request
          content:
            application/json; charset=utf-8:
              schema:
                $ref: '#/components/schemas/ErrorBody'
        '404':
          description: Entity not found
          content:
            application/json; charset=utf-8:
              schema:
                $ref: '#/components/schemas/ErrorBody'
        '409':
          description: ''
          content:
            application/json; charset=utf-8:
              schema:
                $ref: '#/components/schemas/ErrorBody'
        '422':
          description: Limits of the plan exceeded
          content:
            application/json; charset=utf-8:
              schema:
                $ref: '#/components/schemas/ErrorBody'
        '500':
          description: Internal server error
          content:
            application/json; charset=utf-8:
              schema:
                $ref: '#/components/schemas/ErrorBody'
      security:
      - Cookie: []
      - Token: []
    post:
      tags:
      - RegistryService
      - Account
      - Application
      summary: Create an application in the account
      operationId: create_application
      parameters:
      - in: path
        name: account_id
        required: true
        deprecated: false
        schema:
          type: string
          format: uuid
        explode: true
        style: simple
      requestBody:
        content:
          application/json; charset=utf-8:
            schema:
              $ref: '#/components/schemas/NewApplicationData'
        required: true
      responses:
        '200':
          description: ''
          content:
            application/json; charset=utf-8:
              schema:
                $ref: '#/components/schemas/Application'
        '400':
          description: Invalid request, returning with a list of issues detected in the request
          content:
            application/json; charset=utf-8:
              schema:
                $ref: '#/components/schemas/ErrorsBody'
        '401':
          description: Unauthorized request
          content:
            application/json; charset=utf-8:
              schema:
                $ref: '#/components/schemas/ErrorBody'
        '403':
          description: Forbidden Request
          content:
            application/json; charset=utf-8:
              schema:
                $ref: '#/components/schemas/ErrorBody'
        '404':
          description: Entity not found
          content:
            application/json; charset=utf-8:
              schema:
                $ref: '#/components/schemas/ErrorBody'
        '409':
          description: ''
          content:
            application/json; charset=utf-8:
              schema:
                $ref: '#/components/schemas/ErrorBody'
        '422':
          description: Limits of the plan exceeded
          content:
            application/json; charset=utf-8:
              schema:
                $ref: '#/components/schemas/ErrorBody'
        '500':
          description: Internal server error
          content:
            application/json; charset=utf-8:
              schema:
                $ref: '#/components/schemas/ErrorBody'
      security:
      - Cookie: []
      - Token: []
  /v1/accounts/{account_id}/apps/{application_name}:
    get:
      tags:
      - RegistryService
      - Account
      - Application
      summary: Get application in the account by name
      operationId: get_account_application
      parameters:
      - in: path
        name: account_id
        required: true
        deprecated: false
        schema:
          type: string
          format: uuid
        explode: true
        style: simple
      - in: path
        name: application_name
        required: true
        deprecated: false
        schema:
          type: string
        explode: true
        style: simple
      responses:
        '200':
          description: ''
          content:
            application/json; charset=utf-8:
              schema:
                $ref: '#/components/schemas/Application'
        '400':
          description: Invalid request, returning with a list of issues detected in the request
          content:
            application/json; charset=utf-8:
              schema:
                $ref: '#/components/schemas/ErrorsBody'
        '401':
          description: Unauthorized request
          content:
            application/json; charset=utf-8:
              schema:
                $ref: '#/components/schemas/ErrorBody'
        '403':
          description: Forbidden Request
          content:
            application/json; charset=utf-8:
              schema:
                $ref: '#/components/schemas/ErrorBody'
        '404':
          description: Entity not found
          content:
            application/json; charset=utf-8:
              schema:
                $ref: '#/components/schemas/ErrorBody'
        '409':
          description: ''
          content:
            application/json; charset=utf-8:
              schema:
                $ref: '#/components/schemas/ErrorBody'
        '422':
          description: Limits of the plan exceeded
          content:
            application/json; charset=utf-8:
              schema:
                $ref: '#/components/schemas/ErrorBody'
        '500':
          description: Internal server error
          content:
            application/json; charset=utf-8:
              schema:
                $ref: '#/components/schemas/ErrorBody'
      security:
      - Cookie: []
      - Token: []
  /v1/accounts/{account_id}/tokens:
    get:
      tags:
      - RegistryService
      - Account
      - Token
      summary: Get all tokens
      description: |-
        Gets all created tokens of an account.
        The format of each element is the same as the data object in the oauth2 endpoint's response.
      operationId: get_account_tokens
      parameters:
      - in: path
        name: account_id
        required: true
        deprecated: false
        schema:
          type: string
          format: uuid
        explode: true
        style: simple
      responses:
        '200':
          description: ''
          content:
            application/json; charset=utf-8:
              schema:
                $ref: '#/components/schemas/Page_Token'
        '400':
          description: Invalid request, returning with a list of issues detected in the request
          content:
            application/json; charset=utf-8:
              schema:
                $ref: '#/components/schemas/ErrorsBody'
        '401':
          description: Unauthorized request
          content:
            application/json; charset=utf-8:
              schema:
                $ref: '#/components/schemas/ErrorBody'
        '403':
          description: Forbidden Request
          content:
            application/json; charset=utf-8:
              schema:
                $ref: '#/components/schemas/ErrorBody'
        '404':
          description: Entity not found
          content:
            application/json; charset=utf-8:
              schema:
                $ref: '#/components/schemas/ErrorBody'
        '409':
          description: ''
          content:
            application/json; charset=utf-8:
              schema:
                $ref: '#/components/schemas/ErrorBody'
        '422':
          description: Limits of the plan exceeded
          content:
            application/json; charset=utf-8:
              schema:
                $ref: '#/components/schemas/ErrorBody'
        '500':
          description: Internal server error
          content:
            application/json; charset=utf-8:
              schema:
                $ref: '#/components/schemas/ErrorBody'
      security:
      - Cookie: []
      - Token: []
    post:
      tags:
      - RegistryService
      - Account
      - Token
      summary: Create new token
      description: |
        Creates a new token with a given expiration date.
        The response not only contains the token data but also the secret which can be passed as a bearer token to the Authorization header to the Golem Cloud REST API.
      operationId: create_token
      parameters:
      - in: path
        name: account_id
        required: true
        deprecated: false
        schema:
          type: string
          format: uuid
        explode: true
        style: simple
      requestBody:
        content:
          application/json; charset=utf-8:
            schema:
              $ref: '#/components/schemas/CreateTokenRequest'
        required: true
      responses:
        '200':
          description: ''
          content:
            application/json; charset=utf-8:
              schema:
                $ref: '#/components/schemas/TokenWithSecret'
        '400':
          description: Invalid request, returning with a list of issues detected in the request
          content:
            application/json; charset=utf-8:
              schema:
                $ref: '#/components/schemas/ErrorsBody'
        '401':
          description: Unauthorized request
          content:
            application/json; charset=utf-8:
              schema:
                $ref: '#/components/schemas/ErrorBody'
        '403':
          description: Forbidden Request
          content:
            application/json; charset=utf-8:
              schema:
                $ref: '#/components/schemas/ErrorBody'
        '404':
          description: Entity not found
          content:
            application/json; charset=utf-8:
              schema:
                $ref: '#/components/schemas/ErrorBody'
        '409':
          description: ''
          content:
            application/json; charset=utf-8:
              schema:
                $ref: '#/components/schemas/ErrorBody'
        '422':
          description: Limits of the plan exceeded
          content:
            application/json; charset=utf-8:
              schema:
                $ref: '#/components/schemas/ErrorBody'
        '500':
          description: Internal server error
          content:
            application/json; charset=utf-8:
              schema:
                $ref: '#/components/schemas/ErrorBody'
      security:
      - Cookie: []
      - Token: []
  /v1/accounts:
    post:
      tags:
      - RegistryService
      - Account
      summary: Create account
      description: Create a new account. The response is the created account data.
      operationId: create_account
      requestBody:
        content:
          application/json; charset=utf-8:
            schema:
              $ref: '#/components/schemas/NewAccountData'
        required: true
      responses:
        '200':
          description: ''
          content:
            application/json; charset=utf-8:
              schema:
                $ref: '#/components/schemas/Account'
        '400':
          description: Invalid request, returning with a list of issues detected in the request
          content:
            application/json; charset=utf-8:
              schema:
                $ref: '#/components/schemas/ErrorsBody'
        '401':
          description: Unauthorized request
          content:
            application/json; charset=utf-8:
              schema:
                $ref: '#/components/schemas/ErrorBody'
        '403':
          description: Forbidden Request
          content:
            application/json; charset=utf-8:
              schema:
                $ref: '#/components/schemas/ErrorBody'
        '404':
          description: Entity not found
          content:
            application/json; charset=utf-8:
              schema:
                $ref: '#/components/schemas/ErrorBody'
        '409':
          description: ''
          content:
            application/json; charset=utf-8:
              schema:
                $ref: '#/components/schemas/ErrorBody'
        '422':
          description: Limits of the plan exceeded
          content:
            application/json; charset=utf-8:
              schema:
                $ref: '#/components/schemas/ErrorBody'
        '500':
          description: Internal server error
          content:
            application/json; charset=utf-8:
              schema:
                $ref: '#/components/schemas/ErrorBody'
      security:
      - Cookie: []
      - Token: []
  /v1/accounts/{account_id}:
    get:
      tags:
      - RegistryService
      - Account
      summary: Get account
      description: Retrieve an account for a given Account ID
      operationId: get_account
      parameters:
      - in: path
        name: account_id
        required: true
        deprecated: false
        schema:
          type: string
          format: uuid
        explode: true
        style: simple
      responses:
        '200':
          description: ''
          content:
            application/json; charset=utf-8:
              schema:
                $ref: '#/components/schemas/Account'
        '400':
          description: Invalid request, returning with a list of issues detected in the request
          content:
            application/json; charset=utf-8:
              schema:
                $ref: '#/components/schemas/ErrorsBody'
        '401':
          description: Unauthorized request
          content:
            application/json; charset=utf-8:
              schema:
                $ref: '#/components/schemas/ErrorBody'
        '403':
          description: Forbidden Request
          content:
            application/json; charset=utf-8:
              schema:
                $ref: '#/components/schemas/ErrorBody'
        '404':
          description: Entity not found
          content:
            application/json; charset=utf-8:
              schema:
                $ref: '#/components/schemas/ErrorBody'
        '409':
          description: ''
          content:
            application/json; charset=utf-8:
              schema:
                $ref: '#/components/schemas/ErrorBody'
        '422':
          description: Limits of the plan exceeded
          content:
            application/json; charset=utf-8:
              schema:
                $ref: '#/components/schemas/ErrorBody'
        '500':
          description: Internal server error
          content:
            application/json; charset=utf-8:
              schema:
                $ref: '#/components/schemas/ErrorBody'
      security:
      - Cookie: []
      - Token: []
    put:
      tags:
      - RegistryService
      - Account
      summary: Update account
      description: |-
        Allows the user to change the account details such as name and email.

        Changing the planId is not allowed and the request will be rejected.
        The response is the updated account data.
      operationId: update_account
      parameters:
      - in: path
        name: account_id
        required: true
        deprecated: false
        schema:
          type: string
          format: uuid
        explode: true
        style: simple
      requestBody:
        content:
          application/json; charset=utf-8:
            schema:
              $ref: '#/components/schemas/UpdatedAccountData'
        required: true
      responses:
        '200':
          description: ''
          content:
            application/json; charset=utf-8:
              schema:
                $ref: '#/components/schemas/Account'
        '400':
          description: Invalid request, returning with a list of issues detected in the request
          content:
            application/json; charset=utf-8:
              schema:
                $ref: '#/components/schemas/ErrorsBody'
        '401':
          description: Unauthorized request
          content:
            application/json; charset=utf-8:
              schema:
                $ref: '#/components/schemas/ErrorBody'
        '403':
          description: Forbidden Request
          content:
            application/json; charset=utf-8:
              schema:
                $ref: '#/components/schemas/ErrorBody'
        '404':
          description: Entity not found
          content:
            application/json; charset=utf-8:
              schema:
                $ref: '#/components/schemas/ErrorBody'
        '409':
          description: ''
          content:
            application/json; charset=utf-8:
              schema:
                $ref: '#/components/schemas/ErrorBody'
        '422':
          description: Limits of the plan exceeded
          content:
            application/json; charset=utf-8:
              schema:
                $ref: '#/components/schemas/ErrorBody'
        '500':
          description: Internal server error
          content:
            application/json; charset=utf-8:
              schema:
                $ref: '#/components/schemas/ErrorBody'
      security:
      - Cookie: []
      - Token: []
    delete:
      tags:
      - RegistryService
      - Account
      summary: Delete account
      description: Delete an account.
      operationId: delete_account
      parameters:
      - in: path
        name: account_id
        required: true
        deprecated: false
        schema:
          type: string
          format: uuid
        explode: true
        style: simple
      responses:
        '200':
          description: ''
          content:
            application/json; charset=utf-8:
              schema:
                $ref: '#/components/schemas/Empty'
        '400':
          description: Invalid request, returning with a list of issues detected in the request
          content:
            application/json; charset=utf-8:
              schema:
                $ref: '#/components/schemas/ErrorsBody'
        '401':
          description: Unauthorized request
          content:
            application/json; charset=utf-8:
              schema:
                $ref: '#/components/schemas/ErrorBody'
        '403':
          description: Forbidden Request
          content:
            application/json; charset=utf-8:
              schema:
                $ref: '#/components/schemas/ErrorBody'
        '404':
          description: Entity not found
          content:
            application/json; charset=utf-8:
              schema:
                $ref: '#/components/schemas/ErrorBody'
        '409':
          description: ''
          content:
            application/json; charset=utf-8:
              schema:
                $ref: '#/components/schemas/ErrorBody'
        '422':
          description: Limits of the plan exceeded
          content:
            application/json; charset=utf-8:
              schema:
                $ref: '#/components/schemas/ErrorBody'
        '500':
          description: Internal server error
          content:
            application/json; charset=utf-8:
              schema:
                $ref: '#/components/schemas/ErrorBody'
      security:
      - Cookie: []
      - Token: []
  /v1/accounts/{account_id}/plan:
    get:
      tags:
      - RegistryService
      - Account
      summary: Get account's plan
      operationId: get_account_plan
      parameters:
      - in: path
        name: account_id
        required: true
        deprecated: false
        schema:
          type: string
          format: uuid
        explode: true
        style: simple
      responses:
        '200':
          description: ''
          content:
            application/json; charset=utf-8:
              schema:
                $ref: '#/components/schemas/Plan'
        '400':
          description: Invalid request, returning with a list of issues detected in the request
          content:
            application/json; charset=utf-8:
              schema:
                $ref: '#/components/schemas/ErrorsBody'
        '401':
          description: Unauthorized request
          content:
            application/json; charset=utf-8:
              schema:
                $ref: '#/components/schemas/ErrorBody'
        '403':
          description: Forbidden Request
          content:
            application/json; charset=utf-8:
              schema:
                $ref: '#/components/schemas/ErrorBody'
        '404':
          description: Entity not found
          content:
            application/json; charset=utf-8:
              schema:
                $ref: '#/components/schemas/ErrorBody'
        '409':
          description: ''
          content:
            application/json; charset=utf-8:
              schema:
                $ref: '#/components/schemas/ErrorBody'
        '422':
          description: Limits of the plan exceeded
          content:
            application/json; charset=utf-8:
              schema:
                $ref: '#/components/schemas/ErrorBody'
        '500':
          description: Internal server error
          content:
            application/json; charset=utf-8:
              schema:
                $ref: '#/components/schemas/ErrorBody'
      security:
      - Cookie: []
      - Token: []
  /v1/accounts/{account_id}/roles:
    put:
      tags:
      - RegistryService
      - Account
      summary: Update roles of an accout
      operationId: set_account_roles
      parameters:
      - in: path
        name: account_id
        required: true
        deprecated: false
        schema:
          type: string
          format: uuid
        explode: true
        style: simple
      requestBody:
        content:
          application/json; charset=utf-8:
            schema:
              type: array
              items:
                $ref: '#/components/schemas/AccountRole'
        required: true
      responses:
        '200':
          description: ''
          content:
            application/json; charset=utf-8:
              schema:
                $ref: '#/components/schemas/Account'
        '400':
          description: Invalid request, returning with a list of issues detected in the request
          content:
            application/json; charset=utf-8:
              schema:
                $ref: '#/components/schemas/ErrorsBody'
        '401':
          description: Unauthorized request
          content:
            application/json; charset=utf-8:
              schema:
                $ref: '#/components/schemas/ErrorBody'
        '403':
          description: Forbidden Request
          content:
            application/json; charset=utf-8:
              schema:
                $ref: '#/components/schemas/ErrorBody'
        '404':
          description: Entity not found
          content:
            application/json; charset=utf-8:
              schema:
                $ref: '#/components/schemas/ErrorBody'
        '409':
          description: ''
          content:
            application/json; charset=utf-8:
              schema:
                $ref: '#/components/schemas/ErrorBody'
        '422':
          description: Limits of the plan exceeded
          content:
            application/json; charset=utf-8:
              schema:
                $ref: '#/components/schemas/ErrorBody'
        '500':
          description: Internal server error
          content:
            application/json; charset=utf-8:
              schema:
                $ref: '#/components/schemas/ErrorBody'
      security:
      - Cookie: []
      - Token: []
  /v1/accounts/{account_id}/plugins:
    get:
      tags:
      - RegistryService
      - Account
      - Plugin
      summary: Get all plugins registered in account
      operationId: get_account_plugins
      parameters:
      - in: path
        name: account_id
        required: true
        deprecated: false
        schema:
          type: string
          format: uuid
        explode: true
        style: simple
      responses:
        '200':
          description: ''
          content:
            application/json; charset=utf-8:
              schema:
                $ref: '#/components/schemas/Page_PluginRegistrationDto'
        '400':
          description: Invalid request, returning with a list of issues detected in the request
          content:
            application/json; charset=utf-8:
              schema:
                $ref: '#/components/schemas/ErrorsBody'
        '401':
          description: Unauthorized request
          content:
            application/json; charset=utf-8:
              schema:
                $ref: '#/components/schemas/ErrorBody'
        '403':
          description: Forbidden Request
          content:
            application/json; charset=utf-8:
              schema:
                $ref: '#/components/schemas/ErrorBody'
        '404':
          description: Entity not found
          content:
            application/json; charset=utf-8:
              schema:
                $ref: '#/components/schemas/ErrorBody'
        '409':
          description: ''
          content:
            application/json; charset=utf-8:
              schema:
                $ref: '#/components/schemas/ErrorBody'
        '422':
          description: Limits of the plan exceeded
          content:
            application/json; charset=utf-8:
              schema:
                $ref: '#/components/schemas/ErrorBody'
        '500':
          description: Internal server error
          content:
            application/json; charset=utf-8:
              schema:
                $ref: '#/components/schemas/ErrorBody'
      security:
      - Cookie: []
      - Token: []
    post:
      tags:
      - RegistryService
      - Account
      - Plugin
      summary: Register a new plugin
      operationId: create_plugin
      parameters:
      - in: path
        name: account_id
        required: true
        deprecated: false
        schema:
          type: string
          format: uuid
        explode: true
        style: simple
      requestBody:
        content:
          multipart/form-data:
            schema:
              type: object
              properties:
                metadata:
                  $ref: '#/components/schemas/NewPluginRegistrationData'
                pluginWasm:
                  type: string
                  format: binary
              required:
              - metadata
        required: true
      responses:
        '200':
          description: ''
          content:
            application/json; charset=utf-8:
              schema:
                $ref: '#/components/schemas/PluginRegistrationDto'
        '400':
          description: Invalid request, returning with a list of issues detected in the request
          content:
            application/json; charset=utf-8:
              schema:
                $ref: '#/components/schemas/ErrorsBody'
        '401':
          description: Unauthorized request
          content:
            application/json; charset=utf-8:
              schema:
                $ref: '#/components/schemas/ErrorBody'
        '403':
          description: Forbidden Request
          content:
            application/json; charset=utf-8:
              schema:
                $ref: '#/components/schemas/ErrorBody'
        '404':
          description: Entity not found
          content:
            application/json; charset=utf-8:
              schema:
                $ref: '#/components/schemas/ErrorBody'
        '409':
          description: ''
          content:
            application/json; charset=utf-8:
              schema:
                $ref: '#/components/schemas/ErrorBody'
        '422':
          description: Limits of the plan exceeded
          content:
            application/json; charset=utf-8:
              schema:
                $ref: '#/components/schemas/ErrorBody'
        '500':
          description: Internal server error
          content:
            application/json; charset=utf-8:
              schema:
                $ref: '#/components/schemas/ErrorBody'
      security:
      - Cookie: []
      - Token: []
  /v1/api-definitions/{api_definition_id}:
    get:
      tags:
      - RegistryService
      - ApiDefinition
      summary: Get api-definition by id
      operationId: get_api_definition
      parameters:
      - in: path
        name: api_definition_id
        required: true
        deprecated: false
        schema:
          type: string
          format: uuid
        explode: true
        style: simple
      responses:
        '200':
          description: ''
          content:
            application/json; charset=utf-8:
              schema:
                $ref: '#/components/schemas/HttpApiDefinitionResponseView'
        '400':
          description: Invalid request, returning with a list of issues detected in the request
          content:
            application/json; charset=utf-8:
              schema:
                $ref: '#/components/schemas/ErrorsBody'
        '401':
          description: Unauthorized request
          content:
            application/json; charset=utf-8:
              schema:
                $ref: '#/components/schemas/ErrorBody'
        '403':
          description: Forbidden Request
          content:
            application/json; charset=utf-8:
              schema:
                $ref: '#/components/schemas/ErrorBody'
        '404':
          description: Entity not found
          content:
            application/json; charset=utf-8:
              schema:
                $ref: '#/components/schemas/ErrorBody'
        '409':
          description: ''
          content:
            application/json; charset=utf-8:
              schema:
                $ref: '#/components/schemas/ErrorBody'
        '422':
          description: Limits of the plan exceeded
          content:
            application/json; charset=utf-8:
              schema:
                $ref: '#/components/schemas/ErrorBody'
        '500':
          description: Internal server error
          content:
            application/json; charset=utf-8:
              schema:
                $ref: '#/components/schemas/ErrorBody'
      security:
      - Cookie: []
      - Token: []
    patch:
      tags:
      - RegistryService
      - ApiDefinition
      summary: update api-definition
      operationId: update_api_definition
      parameters:
      - in: path
        name: api_definition_id
        required: true
        deprecated: false
        schema:
          type: string
          format: uuid
        explode: true
        style: simple
      requestBody:
        content:
          application/json; charset=utf-8:
            schema:
              $ref: '#/components/schemas/UpdateHttpApiDefinitionRequest'
        required: true
      responses:
        '200':
          description: ''
          content:
            application/json; charset=utf-8:
              schema:
                $ref: '#/components/schemas/HttpApiDefinitionResponseView'
        '400':
          description: Invalid request, returning with a list of issues detected in the request
          content:
            application/json; charset=utf-8:
              schema:
                $ref: '#/components/schemas/ErrorsBody'
        '401':
          description: Unauthorized request
          content:
            application/json; charset=utf-8:
              schema:
                $ref: '#/components/schemas/ErrorBody'
        '403':
          description: Forbidden Request
          content:
            application/json; charset=utf-8:
              schema:
                $ref: '#/components/schemas/ErrorBody'
        '404':
          description: Entity not found
          content:
            application/json; charset=utf-8:
              schema:
                $ref: '#/components/schemas/ErrorBody'
        '409':
          description: ''
          content:
            application/json; charset=utf-8:
              schema:
                $ref: '#/components/schemas/ErrorBody'
        '422':
          description: Limits of the plan exceeded
          content:
            application/json; charset=utf-8:
              schema:
                $ref: '#/components/schemas/ErrorBody'
        '500':
          description: Internal server error
          content:
            application/json; charset=utf-8:
              schema:
                $ref: '#/components/schemas/ErrorBody'
      security:
      - Cookie: []
      - Token: []
  /v1/api-definitions/{api_definition_id}/revisions:
    get:
      tags:
      - RegistryService
      - ApiDefinition
      summary: Get revisions of the api definition
      operationId: get_api_definition_revisions
      parameters:
      - in: path
        name: api_definition_id
        required: true
        deprecated: false
        schema:
          type: string
          format: uuid
        explode: true
        style: simple
      responses:
        '200':
          description: ''
          content:
            application/json; charset=utf-8:
              schema:
                $ref: '#/components/schemas/Page_HttpApiDefinitionResponseView'
        '400':
          description: Invalid request, returning with a list of issues detected in the request
          content:
            application/json; charset=utf-8:
              schema:
                $ref: '#/components/schemas/ErrorsBody'
        '401':
          description: Unauthorized request
          content:
            application/json; charset=utf-8:
              schema:
                $ref: '#/components/schemas/ErrorBody'
        '403':
          description: Forbidden Request
          content:
            application/json; charset=utf-8:
              schema:
                $ref: '#/components/schemas/ErrorBody'
        '404':
          description: Entity not found
          content:
            application/json; charset=utf-8:
              schema:
                $ref: '#/components/schemas/ErrorBody'
        '409':
          description: ''
          content:
            application/json; charset=utf-8:
              schema:
                $ref: '#/components/schemas/ErrorBody'
        '422':
          description: Limits of the plan exceeded
          content:
            application/json; charset=utf-8:
              schema:
                $ref: '#/components/schemas/ErrorBody'
        '500':
          description: Internal server error
          content:
            application/json; charset=utf-8:
              schema:
                $ref: '#/components/schemas/ErrorBody'
      security:
      - Cookie: []
      - Token: []
  /v1/api-definitions/{api_definition_id}/revisions/{revision}:
    get:
      tags:
      - RegistryService
      - ApiDefinition
      summary: Get specific revision of an api definition
      operationId: get_api_definition_revision
      parameters:
      - in: path
        name: api_definition_id
        required: true
        deprecated: false
        schema:
          type: string
          format: uuid
        explode: true
        style: simple
      - in: path
        name: revision
        required: true
        deprecated: false
        schema:
          type: integer
          format: uint64
        explode: true
        style: simple
      responses:
        '200':
          description: ''
          content:
            application/json; charset=utf-8:
              schema:
                $ref: '#/components/schemas/HttpApiDefinitionResponseView'
        '400':
          description: Invalid request, returning with a list of issues detected in the request
          content:
            application/json; charset=utf-8:
              schema:
                $ref: '#/components/schemas/ErrorsBody'
        '401':
          description: Unauthorized request
          content:
            application/json; charset=utf-8:
              schema:
                $ref: '#/components/schemas/ErrorBody'
        '403':
          description: Forbidden Request
          content:
            application/json; charset=utf-8:
              schema:
                $ref: '#/components/schemas/ErrorBody'
        '404':
          description: Entity not found
          content:
            application/json; charset=utf-8:
              schema:
                $ref: '#/components/schemas/ErrorBody'
        '409':
          description: ''
          content:
            application/json; charset=utf-8:
              schema:
                $ref: '#/components/schemas/ErrorBody'
        '422':
          description: Limits of the plan exceeded
          content:
            application/json; charset=utf-8:
              schema:
                $ref: '#/components/schemas/ErrorBody'
        '500':
          description: Internal server error
          content:
            application/json; charset=utf-8:
              schema:
                $ref: '#/components/schemas/ErrorBody'
      security:
      - Cookie: []
      - Token: []
  /v1/api-deployments/{api_deployment_id}:
    get:
      tags:
      - RegistryService
      - ApiDeployment
      summary: Get an api-deployment by id
      operationId: get_api_deployment
      parameters:
      - in: path
        name: api_deployment_id
        required: true
        deprecated: false
        schema:
          type: string
          format: uuid
        explode: true
        style: simple
      responses:
        '200':
          description: ''
          content:
            application/json; charset=utf-8:
              schema:
                $ref: '#/components/schemas/ApiDeployment'
        '400':
          description: Invalid request, returning with a list of issues detected in the request
          content:
            application/json; charset=utf-8:
              schema:
                $ref: '#/components/schemas/ErrorsBody'
        '401':
          description: Unauthorized request
          content:
            application/json; charset=utf-8:
              schema:
                $ref: '#/components/schemas/ErrorBody'
        '403':
          description: Forbidden Request
          content:
            application/json; charset=utf-8:
              schema:
                $ref: '#/components/schemas/ErrorBody'
        '404':
          description: Entity not found
          content:
            application/json; charset=utf-8:
              schema:
                $ref: '#/components/schemas/ErrorBody'
        '409':
          description: ''
          content:
            application/json; charset=utf-8:
              schema:
                $ref: '#/components/schemas/ErrorBody'
        '422':
          description: Limits of the plan exceeded
          content:
            application/json; charset=utf-8:
              schema:
                $ref: '#/components/schemas/ErrorBody'
        '500':
          description: Internal server error
          content:
            application/json; charset=utf-8:
              schema:
                $ref: '#/components/schemas/ErrorBody'
      security:
      - Cookie: []
      - Token: []
    patch:
      tags:
      - RegistryService
      - ApiDeployment
      summary: Update an api-deployment
      operationId: update_api_deployment
      parameters:
      - in: path
        name: api_deployment_id
        required: true
        deprecated: false
        schema:
          type: string
          format: uuid
        explode: true
        style: simple
      requestBody:
        content:
          application/json; charset=utf-8:
            schema:
              $ref: '#/components/schemas/UpdateApiDeploymentRequest'
        required: true
      responses:
        '200':
          description: ''
          content:
            application/json; charset=utf-8:
              schema:
                $ref: '#/components/schemas/ApiDeployment'
        '400':
          description: Invalid request, returning with a list of issues detected in the request
          content:
            application/json; charset=utf-8:
              schema:
                $ref: '#/components/schemas/ErrorsBody'
        '401':
          description: Unauthorized request
          content:
            application/json; charset=utf-8:
              schema:
                $ref: '#/components/schemas/ErrorBody'
        '403':
          description: Forbidden Request
          content:
            application/json; charset=utf-8:
              schema:
                $ref: '#/components/schemas/ErrorBody'
        '404':
          description: Entity not found
          content:
            application/json; charset=utf-8:
              schema:
                $ref: '#/components/schemas/ErrorBody'
        '409':
          description: ''
          content:
            application/json; charset=utf-8:
              schema:
                $ref: '#/components/schemas/ErrorBody'
        '422':
          description: Limits of the plan exceeded
          content:
            application/json; charset=utf-8:
              schema:
                $ref: '#/components/schemas/ErrorBody'
        '500':
          description: Internal server error
          content:
            application/json; charset=utf-8:
              schema:
                $ref: '#/components/schemas/ErrorBody'
      security:
      - Cookie: []
      - Token: []
  /v1/api-deployments/{api_deployment_id}/revisions:
    get:
      tags:
      - RegistryService
      - ApiDeployment
      summary: Get all revisions for an api-deployment
      operationId: get_api_deployment_revisions
      parameters:
      - in: path
        name: api_deployment_id
        required: true
        deprecated: false
        schema:
          type: string
          format: uuid
        explode: true
        style: simple
      responses:
        '200':
          description: ''
          content:
            application/json; charset=utf-8:
              schema:
                $ref: '#/components/schemas/Page_ApiDeployment'
        '400':
          description: Invalid request, returning with a list of issues detected in the request
          content:
            application/json; charset=utf-8:
              schema:
                $ref: '#/components/schemas/ErrorsBody'
        '401':
          description: Unauthorized request
          content:
            application/json; charset=utf-8:
              schema:
                $ref: '#/components/schemas/ErrorBody'
        '403':
          description: Forbidden Request
          content:
            application/json; charset=utf-8:
              schema:
                $ref: '#/components/schemas/ErrorBody'
        '404':
          description: Entity not found
          content:
            application/json; charset=utf-8:
              schema:
                $ref: '#/components/schemas/ErrorBody'
        '409':
          description: ''
          content:
            application/json; charset=utf-8:
              schema:
                $ref: '#/components/schemas/ErrorBody'
        '422':
          description: Limits of the plan exceeded
          content:
            application/json; charset=utf-8:
              schema:
                $ref: '#/components/schemas/ErrorBody'
        '500':
          description: Internal server error
          content:
            application/json; charset=utf-8:
              schema:
                $ref: '#/components/schemas/ErrorBody'
      security:
      - Cookie: []
      - Token: []
  /v1/api-deployments/{api_deployment_id}/revisions/{revision}:
    get:
      tags:
      - RegistryService
      - ApiDeployment
      summary: Get specific revision an api-deployment
      operationId: get_api_deployment_revision
      parameters:
      - in: path
        name: api_deployment_id
        required: true
        deprecated: false
        schema:
          type: string
          format: uuid
        explode: true
        style: simple
      - in: path
        name: revision
        required: true
        deprecated: false
        schema:
          type: integer
          format: uint64
        explode: true
        style: simple
      responses:
        '200':
          description: ''
          content:
            application/json; charset=utf-8:
              schema:
                $ref: '#/components/schemas/ApiDeployment'
        '400':
          description: Invalid request, returning with a list of issues detected in the request
          content:
            application/json; charset=utf-8:
              schema:
                $ref: '#/components/schemas/ErrorsBody'
        '401':
          description: Unauthorized request
          content:
            application/json; charset=utf-8:
              schema:
                $ref: '#/components/schemas/ErrorBody'
        '403':
          description: Forbidden Request
          content:
            application/json; charset=utf-8:
              schema:
                $ref: '#/components/schemas/ErrorBody'
        '404':
          description: Entity not found
          content:
            application/json; charset=utf-8:
              schema:
                $ref: '#/components/schemas/ErrorBody'
        '409':
          description: ''
          content:
            application/json; charset=utf-8:
              schema:
                $ref: '#/components/schemas/ErrorBody'
        '422':
          description: Limits of the plan exceeded
          content:
            application/json; charset=utf-8:
              schema:
                $ref: '#/components/schemas/ErrorBody'
        '500':
          description: Internal server error
          content:
            application/json; charset=utf-8:
              schema:
                $ref: '#/components/schemas/ErrorBody'
      security:
      - Cookie: []
      - Token: []
  /v1/domains/{domain_id}:
    get:
      tags:
      - RegistryService
      - ApiDomain
      summary: Get api domain by id
      operationId: get_domain
      parameters:
      - in: path
        name: domain_id
        required: true
        deprecated: false
        schema:
          type: string
          format: uuid
        explode: true
        style: simple
      responses:
        '200':
          description: ''
          content:
            application/json; charset=utf-8:
              schema:
                $ref: '#/components/schemas/ApiDomain'
        '400':
          description: Invalid request, returning with a list of issues detected in the request
          content:
            application/json; charset=utf-8:
              schema:
                $ref: '#/components/schemas/ErrorsBody'
        '401':
          description: Unauthorized request
          content:
            application/json; charset=utf-8:
              schema:
                $ref: '#/components/schemas/ErrorBody'
        '403':
          description: Forbidden Request
          content:
            application/json; charset=utf-8:
              schema:
                $ref: '#/components/schemas/ErrorBody'
        '404':
          description: Entity not found
          content:
            application/json; charset=utf-8:
              schema:
                $ref: '#/components/schemas/ErrorBody'
        '409':
          description: ''
          content:
            application/json; charset=utf-8:
              schema:
                $ref: '#/components/schemas/ErrorBody'
        '422':
          description: Limits of the plan exceeded
          content:
            application/json; charset=utf-8:
              schema:
                $ref: '#/components/schemas/ErrorBody'
        '500':
          description: Internal server error
          content:
            application/json; charset=utf-8:
              schema:
                $ref: '#/components/schemas/ErrorBody'
      security:
      - Cookie: []
      - Token: []
    patch:
      tags:
      - RegistryService
      - ApiDomain
      summary: Update an api-domain
      operationId: update_domain
      parameters:
      - in: path
        name: domain_id
        required: true
        deprecated: false
        schema:
          type: string
          format: uuid
        explode: true
        style: simple
      requestBody:
        content:
          application/json; charset=utf-8:
            schema:
              $ref: '#/components/schemas/UpdateApiDomainRequest'
        required: true
      responses:
        '200':
          description: ''
          content:
            application/json; charset=utf-8:
              schema:
                $ref: '#/components/schemas/ApiDomain'
        '400':
          description: Invalid request, returning with a list of issues detected in the request
          content:
            application/json; charset=utf-8:
              schema:
                $ref: '#/components/schemas/ErrorsBody'
        '401':
          description: Unauthorized request
          content:
            application/json; charset=utf-8:
              schema:
                $ref: '#/components/schemas/ErrorBody'
        '403':
          description: Forbidden Request
          content:
            application/json; charset=utf-8:
              schema:
                $ref: '#/components/schemas/ErrorBody'
        '404':
          description: Entity not found
          content:
            application/json; charset=utf-8:
              schema:
                $ref: '#/components/schemas/ErrorBody'
        '409':
          description: ''
          content:
            application/json; charset=utf-8:
              schema:
                $ref: '#/components/schemas/ErrorBody'
        '422':
          description: Limits of the plan exceeded
          content:
            application/json; charset=utf-8:
              schema:
                $ref: '#/components/schemas/ErrorBody'
        '500':
          description: Internal server error
          content:
            application/json; charset=utf-8:
              schema:
                $ref: '#/components/schemas/ErrorBody'
      security:
      - Cookie: []
      - Token: []
  /v1/domains/{domain_id}/revisions:
    get:
      tags:
      - RegistryService
      - ApiDomain
      summary: Get all revisions of an api-domain
      operationId: get_domain_revisions
      parameters:
      - in: path
        name: domain_id
        required: true
        deprecated: false
        schema:
          type: string
          format: uuid
        explode: true
        style: simple
      responses:
        '200':
          description: ''
          content:
            application/json; charset=utf-8:
              schema:
                $ref: '#/components/schemas/Page_ApiDomain'
        '400':
          description: Invalid request, returning with a list of issues detected in the request
          content:
            application/json; charset=utf-8:
              schema:
                $ref: '#/components/schemas/ErrorsBody'
        '401':
          description: Unauthorized request
          content:
            application/json; charset=utf-8:
              schema:
                $ref: '#/components/schemas/ErrorBody'
        '403':
          description: Forbidden Request
          content:
            application/json; charset=utf-8:
              schema:
                $ref: '#/components/schemas/ErrorBody'
        '404':
          description: Entity not found
          content:
            application/json; charset=utf-8:
              schema:
                $ref: '#/components/schemas/ErrorBody'
        '409':
          description: ''
          content:
            application/json; charset=utf-8:
              schema:
                $ref: '#/components/schemas/ErrorBody'
        '422':
          description: Limits of the plan exceeded
          content:
            application/json; charset=utf-8:
              schema:
                $ref: '#/components/schemas/ErrorBody'
        '500':
          description: Internal server error
          content:
            application/json; charset=utf-8:
              schema:
                $ref: '#/components/schemas/ErrorBody'
      security:
      - Cookie: []
      - Token: []
  /v1/apps/{application_id}:
    get:
      tags:
      - RegistryService
      - Application
      summary: Get application by id.
      operationId: get_application
      parameters:
      - in: path
        name: application_id
        required: true
        deprecated: false
        schema:
          type: string
          format: uuid
        explode: true
        style: simple
      responses:
        '200':
          description: ''
          content:
            application/json; charset=utf-8:
              schema:
                $ref: '#/components/schemas/Application'
        '400':
          description: Invalid request, returning with a list of issues detected in the request
          content:
            application/json; charset=utf-8:
              schema:
                $ref: '#/components/schemas/ErrorsBody'
        '401':
          description: Unauthorized request
          content:
            application/json; charset=utf-8:
              schema:
                $ref: '#/components/schemas/ErrorBody'
        '403':
          description: Forbidden Request
          content:
            application/json; charset=utf-8:
              schema:
                $ref: '#/components/schemas/ErrorBody'
        '404':
          description: Entity not found
          content:
            application/json; charset=utf-8:
              schema:
                $ref: '#/components/schemas/ErrorBody'
        '409':
          description: ''
          content:
            application/json; charset=utf-8:
              schema:
                $ref: '#/components/schemas/ErrorBody'
        '422':
          description: Limits of the plan exceeded
          content:
            application/json; charset=utf-8:
              schema:
                $ref: '#/components/schemas/ErrorBody'
        '500':
          description: Internal server error
          content:
            application/json; charset=utf-8:
              schema:
                $ref: '#/components/schemas/ErrorBody'
      security:
      - Cookie: []
      - Token: []
    delete:
      tags:
      - RegistryService
      - Application
      summary: Update application by id.
      operationId: delete_application
      parameters:
      - in: path
        name: application_id
        required: true
        deprecated: false
        schema:
          type: string
          format: uuid
        explode: true
        style: simple
      responses:
        '204':
          description: ''
        '400':
          description: Invalid request, returning with a list of issues detected in the request
          content:
            application/json; charset=utf-8:
              schema:
                $ref: '#/components/schemas/ErrorsBody'
        '401':
          description: Unauthorized request
          content:
            application/json; charset=utf-8:
              schema:
                $ref: '#/components/schemas/ErrorBody'
        '403':
          description: Forbidden Request
          content:
            application/json; charset=utf-8:
              schema:
                $ref: '#/components/schemas/ErrorBody'
        '404':
          description: Entity not found
          content:
            application/json; charset=utf-8:
              schema:
                $ref: '#/components/schemas/ErrorBody'
        '409':
          description: ''
          content:
            application/json; charset=utf-8:
              schema:
                $ref: '#/components/schemas/ErrorBody'
        '422':
          description: Limits of the plan exceeded
          content:
            application/json; charset=utf-8:
              schema:
                $ref: '#/components/schemas/ErrorBody'
        '500':
          description: Internal server error
          content:
            application/json; charset=utf-8:
              schema:
                $ref: '#/components/schemas/ErrorBody'
      security:
      - Cookie: []
      - Token: []
    patch:
      tags:
      - RegistryService
      - Application
      summary: Update application by id.
      operationId: update_application
      parameters:
      - in: path
        name: application_id
        required: true
        deprecated: false
        schema:
          type: string
          format: uuid
        explode: true
        style: simple
      requestBody:
        content:
          application/json; charset=utf-8:
            schema:
              $ref: '#/components/schemas/UpdatedApplicationData'
        required: true
      responses:
        '200':
          description: ''
          content:
            application/json; charset=utf-8:
              schema:
                $ref: '#/components/schemas/Application'
        '400':
          description: Invalid request, returning with a list of issues detected in the request
          content:
            application/json; charset=utf-8:
              schema:
                $ref: '#/components/schemas/ErrorsBody'
        '401':
          description: Unauthorized request
          content:
            application/json; charset=utf-8:
              schema:
                $ref: '#/components/schemas/ErrorBody'
        '403':
          description: Forbidden Request
          content:
            application/json; charset=utf-8:
              schema:
                $ref: '#/components/schemas/ErrorBody'
        '404':
          description: Entity not found
          content:
            application/json; charset=utf-8:
              schema:
                $ref: '#/components/schemas/ErrorBody'
        '409':
          description: ''
          content:
            application/json; charset=utf-8:
              schema:
                $ref: '#/components/schemas/ErrorBody'
        '422':
          description: Limits of the plan exceeded
          content:
            application/json; charset=utf-8:
              schema:
                $ref: '#/components/schemas/ErrorBody'
        '500':
          description: Internal server error
          content:
            application/json; charset=utf-8:
              schema:
                $ref: '#/components/schemas/ErrorBody'
      security:
      - Cookie: []
      - Token: []
  /v1/apps/{application_id}/envs:
    get:
      tags:
      - RegistryService
      - Application
      - Environment
      summary: List all application environments
      operationId: list_application_environments
      parameters:
      - in: path
        name: application_id
        required: true
        deprecated: false
        schema:
          type: string
          format: uuid
        explode: true
        style: simple
      responses:
        '200':
          description: ''
          content:
            application/json; charset=utf-8:
              schema:
                $ref: '#/components/schemas/Page_Environment'
        '400':
          description: Invalid request, returning with a list of issues detected in the request
          content:
            application/json; charset=utf-8:
              schema:
                $ref: '#/components/schemas/ErrorsBody'
        '401':
          description: Unauthorized request
          content:
            application/json; charset=utf-8:
              schema:
                $ref: '#/components/schemas/ErrorBody'
        '403':
          description: Forbidden Request
          content:
            application/json; charset=utf-8:
              schema:
                $ref: '#/components/schemas/ErrorBody'
        '404':
          description: Entity not found
          content:
            application/json; charset=utf-8:
              schema:
                $ref: '#/components/schemas/ErrorBody'
        '409':
          description: ''
          content:
            application/json; charset=utf-8:
              schema:
                $ref: '#/components/schemas/ErrorBody'
        '422':
          description: Limits of the plan exceeded
          content:
            application/json; charset=utf-8:
              schema:
                $ref: '#/components/schemas/ErrorBody'
        '500':
          description: Internal server error
          content:
            application/json; charset=utf-8:
              schema:
                $ref: '#/components/schemas/ErrorBody'
      security:
      - Cookie: []
      - Token: []
    post:
      tags:
      - RegistryService
      - Application
      - Environment
      summary: Create an application environment
      operationId: create_environment
      parameters:
      - in: path
        name: application_id
        required: true
        deprecated: false
        schema:
          type: string
          format: uuid
        explode: true
        style: simple
      requestBody:
        content:
          application/json; charset=utf-8:
            schema:
              $ref: '#/components/schemas/NewEnvironmentData'
        required: true
      responses:
        '200':
          description: ''
          content:
            application/json; charset=utf-8:
              schema:
                $ref: '#/components/schemas/Environment'
        '400':
          description: Invalid request, returning with a list of issues detected in the request
          content:
            application/json; charset=utf-8:
              schema:
                $ref: '#/components/schemas/ErrorsBody'
        '401':
          description: Unauthorized request
          content:
            application/json; charset=utf-8:
              schema:
                $ref: '#/components/schemas/ErrorBody'
        '403':
          description: Forbidden Request
          content:
            application/json; charset=utf-8:
              schema:
                $ref: '#/components/schemas/ErrorBody'
        '404':
          description: Entity not found
          content:
            application/json; charset=utf-8:
              schema:
                $ref: '#/components/schemas/ErrorBody'
        '409':
          description: ''
          content:
            application/json; charset=utf-8:
              schema:
                $ref: '#/components/schemas/ErrorBody'
        '422':
          description: Limits of the plan exceeded
          content:
            application/json; charset=utf-8:
              schema:
                $ref: '#/components/schemas/ErrorBody'
        '500':
          description: Internal server error
          content:
            application/json; charset=utf-8:
              schema:
                $ref: '#/components/schemas/ErrorBody'
      security:
      - Cookie: []
      - Token: []
  /v1/apps/{application_id}/envs/{environment_name}:
    get:
      tags:
      - RegistryService
      - Application
      - Environment
      summary: Get application environment by name
      operationId: get_application_environment
      parameters:
      - in: path
        name: application_id
        required: true
        deprecated: false
        schema:
          type: string
          format: uuid
        explode: true
        style: simple
      - in: path
        name: environment_name
        required: true
        deprecated: false
        schema:
          type: string
        explode: true
        style: simple
      responses:
        '200':
          description: ''
          content:
            application/json; charset=utf-8:
              schema:
                $ref: '#/components/schemas/Environment'
        '400':
          description: Invalid request, returning with a list of issues detected in the request
          content:
            application/json; charset=utf-8:
              schema:
                $ref: '#/components/schemas/ErrorsBody'
        '401':
          description: Unauthorized request
          content:
            application/json; charset=utf-8:
              schema:
                $ref: '#/components/schemas/ErrorBody'
        '403':
          description: Forbidden Request
          content:
            application/json; charset=utf-8:
              schema:
                $ref: '#/components/schemas/ErrorBody'
        '404':
          description: Entity not found
          content:
            application/json; charset=utf-8:
              schema:
                $ref: '#/components/schemas/ErrorBody'
        '409':
          description: ''
          content:
            application/json; charset=utf-8:
              schema:
                $ref: '#/components/schemas/ErrorBody'
        '422':
          description: Limits of the plan exceeded
          content:
            application/json; charset=utf-8:
              schema:
                $ref: '#/components/schemas/ErrorBody'
        '500':
          description: Internal server error
          content:
            application/json; charset=utf-8:
              schema:
                $ref: '#/components/schemas/ErrorBody'
      security:
      - Cookie: []
      - Token: []
  /v1/certificates/{certificate_id}:
    get:
      tags:
      - RegistryService
      - ApiCertificate
      summary: Get a certificate by id
      operationId: get_certificate
      parameters:
      - in: path
        name: certificate_id
        required: true
        deprecated: false
        schema:
          type: string
          format: uuid
        explode: true
        style: simple
      responses:
        '200':
          description: ''
          content:
            application/json; charset=utf-8:
              schema:
                $ref: '#/components/schemas/CertificateResponseView'
        '400':
          description: Invalid request, returning with a list of issues detected in the request
          content:
            application/json; charset=utf-8:
              schema:
                $ref: '#/components/schemas/ErrorsBody'
        '401':
          description: Unauthorized request
          content:
            application/json; charset=utf-8:
              schema:
                $ref: '#/components/schemas/ErrorBody'
        '403':
          description: Forbidden Request
          content:
            application/json; charset=utf-8:
              schema:
                $ref: '#/components/schemas/ErrorBody'
        '404':
          description: Entity not found
          content:
            application/json; charset=utf-8:
              schema:
                $ref: '#/components/schemas/ErrorBody'
        '409':
          description: ''
          content:
            application/json; charset=utf-8:
              schema:
                $ref: '#/components/schemas/ErrorBody'
        '422':
          description: Limits of the plan exceeded
          content:
            application/json; charset=utf-8:
              schema:
                $ref: '#/components/schemas/ErrorBody'
        '500':
          description: Internal server error
          content:
            application/json; charset=utf-8:
              schema:
                $ref: '#/components/schemas/ErrorBody'
      security:
      - Cookie: []
      - Token: []
    patch:
      tags:
      - RegistryService
      - ApiCertificate
      summary: Update a certificate
      operationId: update_certificate
      parameters:
      - in: path
        name: certificate_id
        required: true
        deprecated: false
        schema:
          type: string
          format: uuid
        explode: true
        style: simple
      requestBody:
        content:
          application/json; charset=utf-8:
            schema:
              $ref: '#/components/schemas/UpdateCertificateRequest'
        required: true
      responses:
        '200':
          description: ''
          content:
            application/json; charset=utf-8:
              schema:
                $ref: '#/components/schemas/CertificateResponseView'
        '400':
          description: Invalid request, returning with a list of issues detected in the request
          content:
            application/json; charset=utf-8:
              schema:
                $ref: '#/components/schemas/ErrorsBody'
        '401':
          description: Unauthorized request
          content:
            application/json; charset=utf-8:
              schema:
                $ref: '#/components/schemas/ErrorBody'
        '403':
          description: Forbidden Request
          content:
            application/json; charset=utf-8:
              schema:
                $ref: '#/components/schemas/ErrorBody'
        '404':
          description: Entity not found
          content:
            application/json; charset=utf-8:
              schema:
                $ref: '#/components/schemas/ErrorBody'
        '409':
          description: ''
          content:
            application/json; charset=utf-8:
              schema:
                $ref: '#/components/schemas/ErrorBody'
        '422':
          description: Limits of the plan exceeded
          content:
            application/json; charset=utf-8:
              schema:
                $ref: '#/components/schemas/ErrorBody'
        '500':
          description: Internal server error
          content:
            application/json; charset=utf-8:
              schema:
                $ref: '#/components/schemas/ErrorBody'
      security:
      - Cookie: []
      - Token: []
  /v1/certificates/{certificate_id}/revisions:
    get:
      tags:
      - RegistryService
      - ApiCertificate
      summary: Get all revisions of a certificate
      operationId: get_certificate_revisions
      parameters:
      - in: path
        name: certificate_id
        required: true
        deprecated: false
        schema:
          type: string
          format: uuid
        explode: true
        style: simple
      responses:
        '200':
          description: ''
          content:
            application/json; charset=utf-8:
              schema:
                $ref: '#/components/schemas/Page_CertificateResponseView'
        '400':
          description: Invalid request, returning with a list of issues detected in the request
          content:
            application/json; charset=utf-8:
              schema:
                $ref: '#/components/schemas/ErrorsBody'
        '401':
          description: Unauthorized request
          content:
            application/json; charset=utf-8:
              schema:
                $ref: '#/components/schemas/ErrorBody'
        '403':
          description: Forbidden Request
          content:
            application/json; charset=utf-8:
              schema:
                $ref: '#/components/schemas/ErrorBody'
        '404':
          description: Entity not found
          content:
            application/json; charset=utf-8:
              schema:
                $ref: '#/components/schemas/ErrorBody'
        '409':
          description: ''
          content:
            application/json; charset=utf-8:
              schema:
                $ref: '#/components/schemas/ErrorBody'
        '422':
          description: Limits of the plan exceeded
          content:
            application/json; charset=utf-8:
              schema:
                $ref: '#/components/schemas/ErrorBody'
        '500':
          description: Internal server error
          content:
            application/json; charset=utf-8:
              schema:
                $ref: '#/components/schemas/ErrorBody'
      security:
      - Cookie: []
      - Token: []
  /v1/components/{component_id}:
    get:
      tags:
      - RegistryService
      - Component
      summary: Get a component by id
      operationId: get_component
      parameters:
      - in: path
        name: component_id
        required: true
        deprecated: false
        schema:
          type: string
          format: uuid
        explode: true
        style: simple
      responses:
        '200':
          description: ''
          content:
            application/json; charset=utf-8:
              schema:
                $ref: '#/components/schemas/Component'
        '400':
          description: Invalid request, returning with a list of issues detected in the request
          content:
            application/json; charset=utf-8:
              schema:
                $ref: '#/components/schemas/ErrorsBody'
        '401':
          description: Unauthorized request
          content:
            application/json; charset=utf-8:
              schema:
                $ref: '#/components/schemas/ErrorBody'
        '403':
          description: Forbidden Request
          content:
            application/json; charset=utf-8:
              schema:
                $ref: '#/components/schemas/ErrorBody'
        '404':
          description: Entity not found
          content:
            application/json; charset=utf-8:
              schema:
                $ref: '#/components/schemas/ErrorBody'
        '409':
          description: ''
          content:
            application/json; charset=utf-8:
              schema:
                $ref: '#/components/schemas/ErrorBody'
        '422':
          description: Limits of the plan exceeded
          content:
            application/json; charset=utf-8:
              schema:
                $ref: '#/components/schemas/ErrorBody'
        '500':
          description: Internal server error
          content:
            application/json; charset=utf-8:
              schema:
                $ref: '#/components/schemas/ErrorBody'
      security:
      - Cookie: []
      - Token: []
    patch:
      tags:
      - RegistryService
      - Component
      summary: Update a component
      description: The request body is encoded as multipart/form-data containing metadata and the WASM binary.
      operationId: update_component
      parameters:
      - in: path
        name: component_id
        required: true
        deprecated: false
        schema:
          type: string
          format: uuid
        explode: true
        style: simple
      requestBody:
        content:
          multipart/form-data:
            schema:
              type: object
              properties:
                metadata:
                  $ref: '#/components/schemas/UpdatedComponentData'
                newComponentWasm:
                  type: string
                  format: binary
                newFiles:
                  type: string
                  format: binary
              required:
              - metadata
        required: true
      responses:
        '200':
          description: ''
          content:
            application/json; charset=utf-8:
              schema:
                $ref: '#/components/schemas/Component'
        '400':
          description: Invalid request, returning with a list of issues detected in the request
          content:
            application/json; charset=utf-8:
              schema:
                $ref: '#/components/schemas/ErrorsBody'
        '401':
          description: Unauthorized request
          content:
            application/json; charset=utf-8:
              schema:
                $ref: '#/components/schemas/ErrorBody'
        '403':
          description: Forbidden Request
          content:
            application/json; charset=utf-8:
              schema:
                $ref: '#/components/schemas/ErrorBody'
        '404':
          description: Entity not found
          content:
            application/json; charset=utf-8:
              schema:
                $ref: '#/components/schemas/ErrorBody'
        '409':
          description: ''
          content:
            application/json; charset=utf-8:
              schema:
                $ref: '#/components/schemas/ErrorBody'
        '422':
          description: Limits of the plan exceeded
          content:
            application/json; charset=utf-8:
              schema:
                $ref: '#/components/schemas/ErrorBody'
        '500':
          description: Internal server error
          content:
            application/json; charset=utf-8:
              schema:
                $ref: '#/components/schemas/ErrorBody'
      security:
      - Cookie: []
      - Token: []
  /v1/components/{component_id}/revisions:
    get:
      tags:
      - RegistryService
      - Component
      summary: Get all revisions for a component
      operationId: get_component_revisions
      parameters:
      - in: path
        name: component_id
        required: true
        deprecated: false
        schema:
          type: string
          format: uuid
        explode: true
        style: simple
      responses:
        '200':
          description: ''
          content:
            application/json; charset=utf-8:
              schema:
                $ref: '#/components/schemas/Page_Component'
        '400':
          description: Invalid request, returning with a list of issues detected in the request
          content:
            application/json; charset=utf-8:
              schema:
                $ref: '#/components/schemas/ErrorsBody'
        '401':
          description: Unauthorized request
          content:
            application/json; charset=utf-8:
              schema:
                $ref: '#/components/schemas/ErrorBody'
        '403':
          description: Forbidden Request
          content:
            application/json; charset=utf-8:
              schema:
                $ref: '#/components/schemas/ErrorBody'
        '404':
          description: Entity not found
          content:
            application/json; charset=utf-8:
              schema:
                $ref: '#/components/schemas/ErrorBody'
        '409':
          description: ''
          content:
            application/json; charset=utf-8:
              schema:
                $ref: '#/components/schemas/ErrorBody'
        '422':
          description: Limits of the plan exceeded
          content:
            application/json; charset=utf-8:
              schema:
                $ref: '#/components/schemas/ErrorBody'
        '500':
          description: Internal server error
          content:
            application/json; charset=utf-8:
              schema:
                $ref: '#/components/schemas/ErrorBody'
      security:
      - Cookie: []
      - Token: []
  /v1/components/{component_id}/revisions/{revision}:
    get:
      tags:
      - RegistryService
      - Component
      summary: Get specific revision of a component
      operationId: get_component_revision
      parameters:
      - in: path
        name: component_id
        required: true
        deprecated: false
        schema:
          type: string
          format: uuid
        explode: true
        style: simple
      - in: path
        name: revision
        required: true
        deprecated: false
        schema:
          type: integer
          format: uint64
        explode: true
        style: simple
      responses:
        '200':
          description: ''
          content:
            application/json; charset=utf-8:
              schema:
                $ref: '#/components/schemas/Component'
        '400':
          description: Invalid request, returning with a list of issues detected in the request
          content:
            application/json; charset=utf-8:
              schema:
                $ref: '#/components/schemas/ErrorsBody'
        '401':
          description: Unauthorized request
          content:
            application/json; charset=utf-8:
              schema:
                $ref: '#/components/schemas/ErrorBody'
        '403':
          description: Forbidden Request
          content:
            application/json; charset=utf-8:
              schema:
                $ref: '#/components/schemas/ErrorBody'
        '404':
          description: Entity not found
          content:
            application/json; charset=utf-8:
              schema:
                $ref: '#/components/schemas/ErrorBody'
        '409':
          description: ''
          content:
            application/json; charset=utf-8:
              schema:
                $ref: '#/components/schemas/ErrorBody'
        '422':
          description: Limits of the plan exceeded
          content:
            application/json; charset=utf-8:
              schema:
                $ref: '#/components/schemas/ErrorBody'
        '500':
          description: Internal server error
          content:
            application/json; charset=utf-8:
              schema:
                $ref: '#/components/schemas/ErrorBody'
      security:
      - Cookie: []
      - Token: []
  /v1/components/{component_id}/revisions/{revision}/wasm:
    get:
      tags:
      - RegistryService
      - Component
      summary: Get the component wasm binary of a specific revision
      operationId: get_component_wasm
      parameters:
      - in: path
        name: component_id
        required: true
        deprecated: false
        schema:
          type: string
          format: uuid
        explode: true
        style: simple
      - in: path
        name: revision
        required: true
        deprecated: false
        schema:
          type: integer
          format: uint64
        explode: true
        style: simple
      responses:
        '200':
          description: ''
          content:
            application/octet-stream:
              schema:
                type: string
                format: binary
        '400':
          description: Invalid request, returning with a list of issues detected in the request
          content:
            application/json; charset=utf-8:
              schema:
                $ref: '#/components/schemas/ErrorsBody'
        '401':
          description: Unauthorized request
          content:
            application/json; charset=utf-8:
              schema:
                $ref: '#/components/schemas/ErrorBody'
        '403':
          description: Forbidden Request
          content:
            application/json; charset=utf-8:
              schema:
                $ref: '#/components/schemas/ErrorBody'
        '404':
          description: Entity not found
          content:
            application/json; charset=utf-8:
              schema:
                $ref: '#/components/schemas/ErrorBody'
        '409':
          description: ''
          content:
            application/json; charset=utf-8:
              schema:
                $ref: '#/components/schemas/ErrorBody'
        '422':
          description: Limits of the plan exceeded
          content:
            application/json; charset=utf-8:
              schema:
                $ref: '#/components/schemas/ErrorBody'
        '500':
          description: Internal server error
          content:
            application/json; charset=utf-8:
              schema:
                $ref: '#/components/schemas/ErrorBody'
      security:
      - Cookie: []
      - Token: []
  /v1/envs/{environment_id}/api-definitions:
    get:
      tags:
      - RegistryService
      - Environment
      - ApiDefinition
      summary: Get all api-definitions in the environment
      operationId: get_environment_api_definitions
      parameters:
      - in: path
        name: environment_id
        required: true
        deprecated: false
        schema:
          type: string
          format: uuid
        explode: true
        style: simple
      responses:
        '200':
          description: ''
          content:
            application/json; charset=utf-8:
              schema:
                $ref: '#/components/schemas/Page_HttpApiDefinitionResponseView'
        '400':
          description: Invalid request, returning with a list of issues detected in the request
          content:
            application/json; charset=utf-8:
              schema:
                $ref: '#/components/schemas/ErrorsBody'
        '401':
          description: Unauthorized request
          content:
            application/json; charset=utf-8:
              schema:
                $ref: '#/components/schemas/ErrorBody'
        '403':
          description: Forbidden Request
          content:
            application/json; charset=utf-8:
              schema:
                $ref: '#/components/schemas/ErrorBody'
        '404':
          description: Entity not found
          content:
            application/json; charset=utf-8:
              schema:
                $ref: '#/components/schemas/ErrorBody'
        '409':
          description: ''
          content:
            application/json; charset=utf-8:
              schema:
                $ref: '#/components/schemas/ErrorBody'
        '422':
          description: Limits of the plan exceeded
          content:
            application/json; charset=utf-8:
              schema:
                $ref: '#/components/schemas/ErrorBody'
        '500':
          description: Internal server error
          content:
            application/json; charset=utf-8:
              schema:
                $ref: '#/components/schemas/ErrorBody'
      security:
      - Cookie: []
      - Token: []
    post:
      tags:
      - RegistryService
      - Environment
      - ApiDefinition
      summary: Create a new api-definition in the environment
      operationId: create_api_definition
      parameters:
      - in: path
        name: environment_id
        required: true
        deprecated: false
        schema:
          type: string
          format: uuid
        explode: true
        style: simple
      requestBody:
        content:
          application/json; charset=utf-8:
            schema:
              $ref: '#/components/schemas/CreateHttpApiDefinitionRequest'
        required: true
      responses:
        '200':
          description: ''
          content:
            application/json; charset=utf-8:
              schema:
                $ref: '#/components/schemas/HttpApiDefinitionResponseView'
        '400':
          description: Invalid request, returning with a list of issues detected in the request
          content:
            application/json; charset=utf-8:
              schema:
                $ref: '#/components/schemas/ErrorsBody'
        '401':
          description: Unauthorized request
          content:
            application/json; charset=utf-8:
              schema:
                $ref: '#/components/schemas/ErrorBody'
        '403':
          description: Forbidden Request
          content:
            application/json; charset=utf-8:
              schema:
                $ref: '#/components/schemas/ErrorBody'
        '404':
          description: Entity not found
          content:
            application/json; charset=utf-8:
              schema:
                $ref: '#/components/schemas/ErrorBody'
        '409':
          description: ''
          content:
            application/json; charset=utf-8:
              schema:
                $ref: '#/components/schemas/ErrorBody'
        '422':
          description: Limits of the plan exceeded
          content:
            application/json; charset=utf-8:
              schema:
                $ref: '#/components/schemas/ErrorBody'
        '500':
          description: Internal server error
          content:
            application/json; charset=utf-8:
              schema:
                $ref: '#/components/schemas/ErrorBody'
      security:
      - Cookie: []
      - Token: []
  /v1/envs/{environment_id}/api-definitions/{api_definition_name}:
    get:
      tags:
      - RegistryService
      - Environment
      - ApiDefinition
      summary: Get api-definition by name
      operationId: get_environment_api_definition
      parameters:
      - in: path
        name: environment_id
        required: true
        deprecated: false
        schema:
          type: string
          format: uuid
        explode: true
        style: simple
      - in: path
        name: api_definition_name
        required: true
        deprecated: false
        schema:
          type: string
        explode: true
        style: simple
      responses:
        '200':
          description: ''
          content:
            application/json; charset=utf-8:
              schema:
                $ref: '#/components/schemas/HttpApiDefinitionResponseView'
        '400':
          description: Invalid request, returning with a list of issues detected in the request
          content:
            application/json; charset=utf-8:
              schema:
                $ref: '#/components/schemas/ErrorsBody'
        '401':
          description: Unauthorized request
          content:
            application/json; charset=utf-8:
              schema:
                $ref: '#/components/schemas/ErrorBody'
        '403':
          description: Forbidden Request
          content:
            application/json; charset=utf-8:
              schema:
                $ref: '#/components/schemas/ErrorBody'
        '404':
          description: Entity not found
          content:
            application/json; charset=utf-8:
              schema:
                $ref: '#/components/schemas/ErrorBody'
        '409':
          description: ''
          content:
            application/json; charset=utf-8:
              schema:
                $ref: '#/components/schemas/ErrorBody'
        '422':
          description: Limits of the plan exceeded
          content:
            application/json; charset=utf-8:
              schema:
                $ref: '#/components/schemas/ErrorBody'
        '500':
          description: Internal server error
          content:
            application/json; charset=utf-8:
              schema:
                $ref: '#/components/schemas/ErrorBody'
      security:
      - Cookie: []
      - Token: []
  /v1/envs/{environment_id}/deployments/{deployment_revision_id}/api-definitions:
    get:
      tags:
      - RegistryService
      - Environment
      - ApiDefinition
      - Deployment
      summary: Get all api-definitions in a specific deployment
      operationId: get_deployment_api_definitions
      parameters:
      - in: path
        name: environment_id
        required: true
        deprecated: false
        schema:
          type: string
          format: uuid
        explode: true
        style: simple
      - in: path
        name: deployment_revision_id
        required: true
        deprecated: false
        schema:
          type: integer
          format: uint64
        explode: true
        style: simple
      responses:
        '200':
          description: ''
          content:
            application/json; charset=utf-8:
              schema:
                $ref: '#/components/schemas/Page_HttpApiDefinitionResponseView'
        '400':
          description: Invalid request, returning with a list of issues detected in the request
          content:
            application/json; charset=utf-8:
              schema:
                $ref: '#/components/schemas/ErrorsBody'
        '401':
          description: Unauthorized request
          content:
            application/json; charset=utf-8:
              schema:
                $ref: '#/components/schemas/ErrorBody'
        '403':
          description: Forbidden Request
          content:
            application/json; charset=utf-8:
              schema:
                $ref: '#/components/schemas/ErrorBody'
        '404':
          description: Entity not found
          content:
            application/json; charset=utf-8:
              schema:
                $ref: '#/components/schemas/ErrorBody'
        '409':
          description: ''
          content:
            application/json; charset=utf-8:
              schema:
                $ref: '#/components/schemas/ErrorBody'
        '422':
          description: Limits of the plan exceeded
          content:
            application/json; charset=utf-8:
              schema:
                $ref: '#/components/schemas/ErrorBody'
        '500':
          description: Internal server error
          content:
            application/json; charset=utf-8:
              schema:
                $ref: '#/components/schemas/ErrorBody'
      security:
      - Cookie: []
      - Token: []
  /v1/envs/{environment_id}/deployments/{deployment_revision_id}/api-definitions/{api_definition_name}:
    get:
      tags:
      - RegistryService
      - Environment
      - ApiDefinition
      - Deployment
      summary: Get api-definition in a deployment by name
      operationId: get_deployment_api_definition
      parameters:
      - in: path
        name: environment_id
        required: true
        deprecated: false
        schema:
          type: string
          format: uuid
        explode: true
        style: simple
      - in: path
        name: deployment_revision_id
        required: true
        deprecated: false
        schema:
          type: integer
          format: uint64
        explode: true
        style: simple
      - in: path
        name: api_definition_name
        required: true
        deprecated: false
        schema:
          type: string
        explode: true
        style: simple
      responses:
        '200':
          description: ''
          content:
            application/json; charset=utf-8:
              schema:
                $ref: '#/components/schemas/HttpApiDefinitionResponseView'
        '400':
          description: Invalid request, returning with a list of issues detected in the request
          content:
            application/json; charset=utf-8:
              schema:
                $ref: '#/components/schemas/ErrorsBody'
        '401':
          description: Unauthorized request
          content:
            application/json; charset=utf-8:
              schema:
                $ref: '#/components/schemas/ErrorBody'
        '403':
          description: Forbidden Request
          content:
            application/json; charset=utf-8:
              schema:
                $ref: '#/components/schemas/ErrorBody'
        '404':
          description: Entity not found
          content:
            application/json; charset=utf-8:
              schema:
                $ref: '#/components/schemas/ErrorBody'
        '409':
          description: ''
          content:
            application/json; charset=utf-8:
              schema:
                $ref: '#/components/schemas/ErrorBody'
        '422':
          description: Limits of the plan exceeded
          content:
            application/json; charset=utf-8:
              schema:
                $ref: '#/components/schemas/ErrorBody'
        '500':
          description: Internal server error
          content:
            application/json; charset=utf-8:
              schema:
                $ref: '#/components/schemas/ErrorBody'
      security:
      - Cookie: []
      - Token: []
  /v1/envs/{environment_id}/api-deployments:
    get:
      tags:
      - RegistryService
      - Environment
      - ApiDeployment
      summary: Get all api-deployments in the environment
      operationId: get_environment_api_deployments
      parameters:
      - in: path
        name: environment_id
        required: true
        deprecated: false
        schema:
          type: string
          format: uuid
        explode: true
        style: simple
      responses:
        '200':
          description: ''
          content:
            application/json; charset=utf-8:
              schema:
                $ref: '#/components/schemas/Page_ApiDeployment'
        '400':
          description: Invalid request, returning with a list of issues detected in the request
          content:
            application/json; charset=utf-8:
              schema:
                $ref: '#/components/schemas/ErrorsBody'
        '401':
          description: Unauthorized request
          content:
            application/json; charset=utf-8:
              schema:
                $ref: '#/components/schemas/ErrorBody'
        '403':
          description: Forbidden Request
          content:
            application/json; charset=utf-8:
              schema:
                $ref: '#/components/schemas/ErrorBody'
        '404':
          description: Entity not found
          content:
            application/json; charset=utf-8:
              schema:
                $ref: '#/components/schemas/ErrorBody'
        '409':
          description: ''
          content:
            application/json; charset=utf-8:
              schema:
                $ref: '#/components/schemas/ErrorBody'
        '422':
          description: Limits of the plan exceeded
          content:
            application/json; charset=utf-8:
              schema:
                $ref: '#/components/schemas/ErrorBody'
        '500':
          description: Internal server error
          content:
            application/json; charset=utf-8:
              schema:
                $ref: '#/components/schemas/ErrorBody'
      security:
      - Cookie: []
      - Token: []
    post:
      tags:
      - RegistryService
      - Environment
      - ApiDeployment
      summary: Create a new api deployment
      operationId: create_api_deployment
      parameters:
      - in: path
        name: environment_id
        required: true
        deprecated: false
        schema:
          type: string
          format: uuid
        explode: true
        style: simple
      requestBody:
        content:
          application/json; charset=utf-8:
            schema:
              $ref: '#/components/schemas/CreateApiDeploymentRequest'
        required: true
      responses:
        '200':
          description: ''
          content:
            application/json; charset=utf-8:
              schema:
                $ref: '#/components/schemas/ApiDeployment'
        '400':
          description: Invalid request, returning with a list of issues detected in the request
          content:
            application/json; charset=utf-8:
              schema:
                $ref: '#/components/schemas/ErrorsBody'
        '401':
          description: Unauthorized request
          content:
            application/json; charset=utf-8:
              schema:
                $ref: '#/components/schemas/ErrorBody'
        '403':
          description: Forbidden Request
          content:
            application/json; charset=utf-8:
              schema:
                $ref: '#/components/schemas/ErrorBody'
        '404':
          description: Entity not found
          content:
            application/json; charset=utf-8:
              schema:
                $ref: '#/components/schemas/ErrorBody'
        '409':
          description: ''
          content:
            application/json; charset=utf-8:
              schema:
                $ref: '#/components/schemas/ErrorBody'
        '422':
          description: Limits of the plan exceeded
          content:
            application/json; charset=utf-8:
              schema:
                $ref: '#/components/schemas/ErrorBody'
        '500':
          description: Internal server error
          content:
            application/json; charset=utf-8:
              schema:
                $ref: '#/components/schemas/ErrorBody'
      security:
      - Cookie: []
      - Token: []
  /v1/envs/{environment_id}/api-deployments/{site}:
    get:
      tags:
      - RegistryService
      - Environment
      - ApiDeployment
      summary: Get api-deployment by site
      operationId: get_environment_api_deployment
      parameters:
      - in: path
        name: environment_id
        required: true
        deprecated: false
        schema:
          type: string
          format: uuid
        explode: true
        style: simple
      - in: path
        name: site
        required: true
        deprecated: false
        schema:
          type: string
        explode: true
        style: simple
      responses:
        '200':
          description: ''
          content:
            application/json; charset=utf-8:
              schema:
                $ref: '#/components/schemas/ApiDeployment'
        '400':
          description: Invalid request, returning with a list of issues detected in the request
          content:
            application/json; charset=utf-8:
              schema:
                $ref: '#/components/schemas/ErrorsBody'
        '401':
          description: Unauthorized request
          content:
            application/json; charset=utf-8:
              schema:
                $ref: '#/components/schemas/ErrorBody'
        '403':
          description: Forbidden Request
          content:
            application/json; charset=utf-8:
              schema:
                $ref: '#/components/schemas/ErrorBody'
        '404':
          description: Entity not found
          content:
            application/json; charset=utf-8:
              schema:
                $ref: '#/components/schemas/ErrorBody'
        '409':
          description: ''
          content:
            application/json; charset=utf-8:
              schema:
                $ref: '#/components/schemas/ErrorBody'
        '422':
          description: Limits of the plan exceeded
          content:
            application/json; charset=utf-8:
              schema:
                $ref: '#/components/schemas/ErrorBody'
        '500':
          description: Internal server error
          content:
            application/json; charset=utf-8:
              schema:
                $ref: '#/components/schemas/ErrorBody'
      security:
      - Cookie: []
      - Token: []
  /v1/envs/{environment_id}/deployments/{deployment_revision_id}/api-deployments:
    get:
      tags:
      - RegistryService
      - Environment
      - ApiDeployment
      - Deployment
      summary: Get all api-deployments in a specific deployment
      operationId: get_deployment_api_deployments
      parameters:
      - in: path
        name: environment_id
        required: true
        deprecated: false
        schema:
          type: string
          format: uuid
        explode: true
        style: simple
      - in: path
        name: deployment_revision_id
        required: true
        deprecated: false
        schema:
          type: integer
          format: uint64
        explode: true
        style: simple
      responses:
        '200':
          description: ''
          content:
            application/json; charset=utf-8:
              schema:
                $ref: '#/components/schemas/Page_ApiDeployment'
        '400':
          description: Invalid request, returning with a list of issues detected in the request
          content:
            application/json; charset=utf-8:
              schema:
                $ref: '#/components/schemas/ErrorsBody'
        '401':
          description: Unauthorized request
          content:
            application/json; charset=utf-8:
              schema:
                $ref: '#/components/schemas/ErrorBody'
        '403':
          description: Forbidden Request
          content:
            application/json; charset=utf-8:
              schema:
                $ref: '#/components/schemas/ErrorBody'
        '404':
          description: Entity not found
          content:
            application/json; charset=utf-8:
              schema:
                $ref: '#/components/schemas/ErrorBody'
        '409':
          description: ''
          content:
            application/json; charset=utf-8:
              schema:
                $ref: '#/components/schemas/ErrorBody'
        '422':
          description: Limits of the plan exceeded
          content:
            application/json; charset=utf-8:
              schema:
                $ref: '#/components/schemas/ErrorBody'
        '500':
          description: Internal server error
          content:
            application/json; charset=utf-8:
              schema:
                $ref: '#/components/schemas/ErrorBody'
      security:
      - Cookie: []
      - Token: []
  /v1/envs/{environment_id}/deployments/{deployment_revision_id}/api-deployments/{site}:
    get:
      tags:
      - RegistryService
      - Environment
      - ApiDeployment
      - Deployment
      summary: Get api-deployment in a deployment by site
      operationId: get_deployment_api_deployment
      parameters:
      - in: path
        name: environment_id
        required: true
        deprecated: false
        schema:
          type: string
          format: uuid
        explode: true
        style: simple
      - in: path
        name: deployment_revision_id
        required: true
        deprecated: false
        schema:
          type: integer
          format: uint64
        explode: true
        style: simple
      - in: path
        name: site
        required: true
        deprecated: false
        schema:
          type: string
        explode: true
        style: simple
      responses:
        '200':
          description: ''
          content:
            application/json; charset=utf-8:
              schema:
                $ref: '#/components/schemas/ApiDeployment'
        '400':
          description: Invalid request, returning with a list of issues detected in the request
          content:
            application/json; charset=utf-8:
              schema:
                $ref: '#/components/schemas/ErrorsBody'
        '401':
          description: Unauthorized request
          content:
            application/json; charset=utf-8:
              schema:
                $ref: '#/components/schemas/ErrorBody'
        '403':
          description: Forbidden Request
          content:
            application/json; charset=utf-8:
              schema:
                $ref: '#/components/schemas/ErrorBody'
        '404':
          description: Entity not found
          content:
            application/json; charset=utf-8:
              schema:
                $ref: '#/components/schemas/ErrorBody'
        '409':
          description: ''
          content:
            application/json; charset=utf-8:
              schema:
                $ref: '#/components/schemas/ErrorBody'
        '422':
          description: Limits of the plan exceeded
          content:
            application/json; charset=utf-8:
              schema:
                $ref: '#/components/schemas/ErrorBody'
        '500':
          description: Internal server error
          content:
            application/json; charset=utf-8:
              schema:
                $ref: '#/components/schemas/ErrorBody'
      security:
      - Cookie: []
      - Token: []
<<<<<<< HEAD
  /v1/envs/{environment_id}/domains:
=======
  /v1/envs/{environment_id}/plugins:
    get:
      tags:
      - RegistryService
      - Environment
      - EnvironmentPluginGrants
      summary: List all environment plugin grants in the environment
      operationId: list_environment_plugin_grants
      parameters:
      - in: path
        name: environment_id
        required: true
        deprecated: false
        schema:
          type: string
          format: uuid
        explode: true
        style: simple
      responses:
        '200':
          description: ''
          content:
            application/json; charset=utf-8:
              schema:
                $ref: '#/components/schemas/Page_EnvironmentPluginGrant'
        '400':
          description: Invalid request, returning with a list of issues detected in the request
          content:
            application/json; charset=utf-8:
              schema:
                $ref: '#/components/schemas/ErrorsBody'
        '401':
          description: Unauthorized request
          content:
            application/json; charset=utf-8:
              schema:
                $ref: '#/components/schemas/ErrorBody'
        '403':
          description: Forbidden Request
          content:
            application/json; charset=utf-8:
              schema:
                $ref: '#/components/schemas/ErrorBody'
        '404':
          description: Entity not found
          content:
            application/json; charset=utf-8:
              schema:
                $ref: '#/components/schemas/ErrorBody'
        '409':
          description: ''
          content:
            application/json; charset=utf-8:
              schema:
                $ref: '#/components/schemas/ErrorBody'
        '422':
          description: Limits of the plan exceeded
          content:
            application/json; charset=utf-8:
              schema:
                $ref: '#/components/schemas/ErrorBody'
        '500':
          description: Internal server error
          content:
            application/json; charset=utf-8:
              schema:
                $ref: '#/components/schemas/ErrorBody'
      security:
      - Cookie: []
      - Token: []
    post:
      tags:
      - RegistryService
      - Environment
      - EnvironmentPluginGrants
      summary: Create a new environment plugin grant
      operationId: create_environment_plugin_grant
      parameters:
      - in: path
        name: environment_id
        required: true
        deprecated: false
        schema:
          type: string
          format: uuid
        explode: true
        style: simple
      requestBody:
        content:
          application/json; charset=utf-8:
            schema:
              $ref: '#/components/schemas/NewEnvironmentPluginGrantData'
        required: true
      responses:
        '200':
          description: ''
          content:
            application/json; charset=utf-8:
              schema:
                $ref: '#/components/schemas/EnvironmentPluginGrant'
        '400':
          description: Invalid request, returning with a list of issues detected in the request
          content:
            application/json; charset=utf-8:
              schema:
                $ref: '#/components/schemas/ErrorsBody'
        '401':
          description: Unauthorized request
          content:
            application/json; charset=utf-8:
              schema:
                $ref: '#/components/schemas/ErrorBody'
        '403':
          description: Forbidden Request
          content:
            application/json; charset=utf-8:
              schema:
                $ref: '#/components/schemas/ErrorBody'
        '404':
          description: Entity not found
          content:
            application/json; charset=utf-8:
              schema:
                $ref: '#/components/schemas/ErrorBody'
        '409':
          description: ''
          content:
            application/json; charset=utf-8:
              schema:
                $ref: '#/components/schemas/ErrorBody'
        '422':
          description: Limits of the plan exceeded
          content:
            application/json; charset=utf-8:
              schema:
                $ref: '#/components/schemas/ErrorBody'
        '500':
          description: Internal server error
          content:
            application/json; charset=utf-8:
              schema:
                $ref: '#/components/schemas/ErrorBody'
      security:
      - Cookie: []
      - Token: []
  /v1/envs/{environment_id}/security-schemes:
>>>>>>> 084162e7
    get:
      tags:
      - RegistryService
      - Environment
      - ApiDomain
      summary: Get all API domains
      operationId: get_domains
      parameters:
      - in: path
        name: environment_id
        required: true
        deprecated: false
        schema:
          type: string
          format: uuid
        explode: true
        style: simple
      responses:
        '200':
          description: ''
          content:
            application/json; charset=utf-8:
              schema:
                $ref: '#/components/schemas/Page_ApiDomain'
        '400':
          description: Invalid request, returning with a list of issues detected in the request
          content:
            application/json; charset=utf-8:
              schema:
                $ref: '#/components/schemas/ErrorsBody'
        '401':
          description: Unauthorized request
          content:
            application/json; charset=utf-8:
              schema:
                $ref: '#/components/schemas/ErrorBody'
        '403':
          description: Forbidden Request
          content:
            application/json; charset=utf-8:
              schema:
                $ref: '#/components/schemas/ErrorBody'
        '404':
          description: Entity not found
          content:
            application/json; charset=utf-8:
              schema:
                $ref: '#/components/schemas/ErrorBody'
        '409':
          description: ''
          content:
            application/json; charset=utf-8:
              schema:
                $ref: '#/components/schemas/ErrorBody'
        '422':
          description: Limits of the plan exceeded
          content:
            application/json; charset=utf-8:
              schema:
                $ref: '#/components/schemas/ErrorBody'
        '500':
          description: Internal server error
          content:
            application/json; charset=utf-8:
              schema:
                $ref: '#/components/schemas/ErrorBody'
      security:
      - Cookie: []
      - Token: []
    post:
      tags:
      - RegistryService
      - Environment
      - ApiDomain
      summary: Create a new api-domain in the environment
      operationId: create_domain
      parameters:
      - in: path
        name: environment_id
        required: true
        deprecated: false
        schema:
          type: string
          format: uuid
        explode: true
        style: simple
      requestBody:
        content:
          application/json; charset=utf-8:
            schema:
              $ref: '#/components/schemas/CreateApiDomainRequest'
        required: true
      responses:
        '200':
          description: ''
          content:
            application/json; charset=utf-8:
              schema:
                $ref: '#/components/schemas/ApiDomain'
        '400':
          description: Invalid request, returning with a list of issues detected in the request
          content:
            application/json; charset=utf-8:
              schema:
                $ref: '#/components/schemas/ErrorsBody'
        '401':
          description: Unauthorized request
          content:
            application/json; charset=utf-8:
              schema:
                $ref: '#/components/schemas/ErrorBody'
        '403':
          description: Forbidden Request
          content:
            application/json; charset=utf-8:
              schema:
                $ref: '#/components/schemas/ErrorBody'
        '404':
          description: Entity not found
          content:
            application/json; charset=utf-8:
              schema:
                $ref: '#/components/schemas/ErrorBody'
        '409':
          description: ''
          content:
            application/json; charset=utf-8:
              schema:
                $ref: '#/components/schemas/ErrorBody'
        '422':
          description: Limits of the plan exceeded
          content:
            application/json; charset=utf-8:
              schema:
                $ref: '#/components/schemas/ErrorBody'
        '500':
          description: Internal server error
          content:
            application/json; charset=utf-8:
              schema:
                $ref: '#/components/schemas/ErrorBody'
      security:
      - Cookie: []
      - Token: []
  /v1/envs/{environment_id}/domains/{domain}:
    get:
      tags:
      - RegistryService
      - Environment
      - ApiDomain
      summary: Get an api-domain in the environment
      operationId: get_environment_domain
      parameters:
      - in: path
        name: environment_id
        required: true
        deprecated: false
        schema:
          type: string
          format: uuid
        explode: true
        style: simple
      - in: path
        name: domain
        required: true
        deprecated: false
        schema:
          type: string
        explode: true
        style: simple
      responses:
        '200':
          description: ''
          content:
            application/json; charset=utf-8:
              schema:
                $ref: '#/components/schemas/ApiDomain'
        '400':
          description: Invalid request, returning with a list of issues detected in the request
          content:
            application/json; charset=utf-8:
              schema:
                $ref: '#/components/schemas/ErrorsBody'
        '401':
          description: Unauthorized request
          content:
            application/json; charset=utf-8:
              schema:
                $ref: '#/components/schemas/ErrorBody'
        '403':
          description: Forbidden Request
          content:
            application/json; charset=utf-8:
              schema:
                $ref: '#/components/schemas/ErrorBody'
        '404':
          description: Entity not found
          content:
            application/json; charset=utf-8:
              schema:
                $ref: '#/components/schemas/ErrorBody'
        '409':
          description: ''
          content:
            application/json; charset=utf-8:
              schema:
                $ref: '#/components/schemas/ErrorBody'
        '422':
          description: Limits of the plan exceeded
          content:
            application/json; charset=utf-8:
              schema:
                $ref: '#/components/schemas/ErrorBody'
        '500':
          description: Internal server error
          content:
            application/json; charset=utf-8:
              schema:
                $ref: '#/components/schemas/ErrorBody'
      security:
      - Cookie: []
      - Token: []
<<<<<<< HEAD
  /v1/envs/{environment_id}/certificates:
=======
  /v1/environment-plugins/{environment_plugin_grant_id}:
    get:
      tags:
      - RegistryService
      - EnvironmentPluginGrants
      - EnvironmentPluginGrants
      summary: Get environment grant by id
      operationId: get_environment_plugin_grant
      parameters:
      - in: path
        name: environment_plugin_grant_id
        required: true
        deprecated: false
        schema:
          type: string
          format: uuid
        explode: true
        style: simple
      responses:
        '200':
          description: ''
          content:
            application/json; charset=utf-8:
              schema:
                $ref: '#/components/schemas/EnvironmentPluginGrant'
        '400':
          description: Invalid request, returning with a list of issues detected in the request
          content:
            application/json; charset=utf-8:
              schema:
                $ref: '#/components/schemas/ErrorsBody'
        '401':
          description: Unauthorized request
          content:
            application/json; charset=utf-8:
              schema:
                $ref: '#/components/schemas/ErrorBody'
        '403':
          description: Forbidden Request
          content:
            application/json; charset=utf-8:
              schema:
                $ref: '#/components/schemas/ErrorBody'
        '404':
          description: Entity not found
          content:
            application/json; charset=utf-8:
              schema:
                $ref: '#/components/schemas/ErrorBody'
        '409':
          description: ''
          content:
            application/json; charset=utf-8:
              schema:
                $ref: '#/components/schemas/ErrorBody'
        '422':
          description: Limits of the plan exceeded
          content:
            application/json; charset=utf-8:
              schema:
                $ref: '#/components/schemas/ErrorBody'
        '500':
          description: Internal server error
          content:
            application/json; charset=utf-8:
              schema:
                $ref: '#/components/schemas/ErrorBody'
      security:
      - Cookie: []
      - Token: []
    delete:
      tags:
      - RegistryService
      - EnvironmentPluginGrants
      - EnvironmentPluginGrants
      summary: Get environment grant by id
      operationId: delete_environment_plugin_grant
      parameters:
      - in: path
        name: environment_plugin_grant_id
        required: true
        deprecated: false
        schema:
          type: string
          format: uuid
        explode: true
        style: simple
      responses:
        '204':
          description: ''
        '400':
          description: Invalid request, returning with a list of issues detected in the request
          content:
            application/json; charset=utf-8:
              schema:
                $ref: '#/components/schemas/ErrorsBody'
        '401':
          description: Unauthorized request
          content:
            application/json; charset=utf-8:
              schema:
                $ref: '#/components/schemas/ErrorBody'
        '403':
          description: Forbidden Request
          content:
            application/json; charset=utf-8:
              schema:
                $ref: '#/components/schemas/ErrorBody'
        '404':
          description: Entity not found
          content:
            application/json; charset=utf-8:
              schema:
                $ref: '#/components/schemas/ErrorBody'
        '409':
          description: ''
          content:
            application/json; charset=utf-8:
              schema:
                $ref: '#/components/schemas/ErrorBody'
        '422':
          description: Limits of the plan exceeded
          content:
            application/json; charset=utf-8:
              schema:
                $ref: '#/components/schemas/ErrorBody'
        '500':
          description: Internal server error
          content:
            application/json; charset=utf-8:
              schema:
                $ref: '#/components/schemas/ErrorBody'
      security:
      - Cookie: []
      - Token: []
  /v1/environment-shares/{environment_share_id}:
>>>>>>> 084162e7
    get:
      tags:
      - RegistryService
      - Environment
      - ApiCertificate
      summary: Get all certificates in this environment
      operationId: get_environment_certificates
      parameters:
      - in: path
        name: environment_id
        required: true
        deprecated: false
        schema:
          type: string
          format: uuid
        explode: true
        style: simple
      responses:
        '200':
          description: ''
          content:
            application/json; charset=utf-8:
              schema:
                $ref: '#/components/schemas/Page_CertificateResponseView'
        '400':
          description: Invalid request, returning with a list of issues detected in the request
          content:
            application/json; charset=utf-8:
              schema:
                $ref: '#/components/schemas/ErrorsBody'
        '401':
          description: Unauthorized request
          content:
            application/json; charset=utf-8:
              schema:
                $ref: '#/components/schemas/ErrorBody'
        '403':
          description: Forbidden Request
          content:
            application/json; charset=utf-8:
              schema:
                $ref: '#/components/schemas/ErrorBody'
        '404':
          description: Entity not found
          content:
            application/json; charset=utf-8:
              schema:
                $ref: '#/components/schemas/ErrorBody'
        '409':
          description: ''
          content:
            application/json; charset=utf-8:
              schema:
                $ref: '#/components/schemas/ErrorBody'
        '422':
          description: Limits of the plan exceeded
          content:
            application/json; charset=utf-8:
              schema:
                $ref: '#/components/schemas/ErrorBody'
        '500':
          description: Internal server error
          content:
            application/json; charset=utf-8:
              schema:
                $ref: '#/components/schemas/ErrorBody'
      security:
      - Cookie: []
      - Token: []
    post:
      tags:
      - RegistryService
      - Environment
      - ApiCertificate
      summary: Creates a new certificate
      description: |-
        A certificate is associated with a given Golem project and domain, and consists of
        a key pair.

        The created certificate will be associated with a certificate ID returned by this endpoint.
      operationId: create_environment_certificate
      parameters:
      - in: path
        name: environment_id
        required: true
        deprecated: false
        schema:
          type: string
          format: uuid
        explode: true
        style: simple
      requestBody:
        content:
          application/json; charset=utf-8:
            schema:
              $ref: '#/components/schemas/CreateCertificateRequest'
        required: true
      responses:
        '200':
          description: ''
          content:
            application/json; charset=utf-8:
              schema:
                $ref: '#/components/schemas/CertificateResponseView'
        '400':
          description: Invalid request, returning with a list of issues detected in the request
          content:
            application/json; charset=utf-8:
              schema:
                $ref: '#/components/schemas/ErrorsBody'
        '401':
          description: Unauthorized request
          content:
            application/json; charset=utf-8:
              schema:
                $ref: '#/components/schemas/ErrorBody'
        '403':
          description: Forbidden Request
          content:
            application/json; charset=utf-8:
              schema:
                $ref: '#/components/schemas/ErrorBody'
        '404':
          description: Entity not found
          content:
            application/json; charset=utf-8:
              schema:
                $ref: '#/components/schemas/ErrorBody'
        '409':
          description: ''
          content:
            application/json; charset=utf-8:
              schema:
                $ref: '#/components/schemas/ErrorBody'
        '422':
          description: Limits of the plan exceeded
          content:
            application/json; charset=utf-8:
              schema:
                $ref: '#/components/schemas/ErrorBody'
        '500':
          description: Internal server error
          content:
            application/json; charset=utf-8:
              schema:
                $ref: '#/components/schemas/ErrorBody'
      security:
      - Cookie: []
      - Token: []
  /v1/envs/{environment_id}/certificates/{certificate_name}:
    get:
      tags:
      - RegistryService
      - Environment
      - ApiCertificate
      summary: Get a certificate in this environment
      operationId: get_environment_certificate
      parameters:
      - in: path
        name: environment_id
        required: true
        deprecated: false
        schema:
          type: string
          format: uuid
        explode: true
        style: simple
      - in: path
        name: certificate_name
        required: true
        deprecated: false
        schema:
          type: string
        explode: true
        style: simple
      responses:
        '200':
          description: ''
          content:
            application/json; charset=utf-8:
              schema:
                $ref: '#/components/schemas/CertificateResponseView'
        '400':
          description: Invalid request, returning with a list of issues detected in the request
          content:
            application/json; charset=utf-8:
              schema:
                $ref: '#/components/schemas/ErrorsBody'
        '401':
          description: Unauthorized request
          content:
            application/json; charset=utf-8:
              schema:
                $ref: '#/components/schemas/ErrorBody'
        '403':
          description: Forbidden Request
          content:
            application/json; charset=utf-8:
              schema:
                $ref: '#/components/schemas/ErrorBody'
        '404':
          description: Entity not found
          content:
            application/json; charset=utf-8:
              schema:
                $ref: '#/components/schemas/ErrorBody'
        '409':
          description: ''
          content:
            application/json; charset=utf-8:
              schema:
                $ref: '#/components/schemas/ErrorBody'
        '422':
          description: Limits of the plan exceeded
          content:
            application/json; charset=utf-8:
              schema:
                $ref: '#/components/schemas/ErrorBody'
        '500':
          description: Internal server error
          content:
            application/json; charset=utf-8:
              schema:
                $ref: '#/components/schemas/ErrorBody'
      security:
      - Cookie: []
      - Token: []
  /v1/envs/{environment_id}/components:
    get:
      tags:
      - RegistryService
      - Environment
      - Component
      summary: Get all components in the environment
      operationId: get_environment_components
      parameters:
      - in: path
        name: environment_id
        required: true
        deprecated: false
        schema:
          type: string
          format: uuid
        explode: true
        style: simple
      responses:
        '200':
          description: ''
          content:
            application/json; charset=utf-8:
              schema:
                $ref: '#/components/schemas/Page_Component'
        '400':
          description: Invalid request, returning with a list of issues detected in the request
          content:
            application/json; charset=utf-8:
              schema:
                $ref: '#/components/schemas/ErrorsBody'
        '401':
          description: Unauthorized request
          content:
            application/json; charset=utf-8:
              schema:
                $ref: '#/components/schemas/ErrorBody'
        '403':
          description: Forbidden Request
          content:
            application/json; charset=utf-8:
              schema:
                $ref: '#/components/schemas/ErrorBody'
        '404':
          description: Entity not found
          content:
            application/json; charset=utf-8:
              schema:
                $ref: '#/components/schemas/ErrorBody'
        '409':
          description: ''
          content:
            application/json; charset=utf-8:
              schema:
                $ref: '#/components/schemas/ErrorBody'
        '422':
          description: Limits of the plan exceeded
          content:
            application/json; charset=utf-8:
              schema:
                $ref: '#/components/schemas/ErrorBody'
        '500':
          description: Internal server error
          content:
            application/json; charset=utf-8:
              schema:
                $ref: '#/components/schemas/ErrorBody'
      security:
      - Cookie: []
      - Token: []
    post:
      tags:
      - RegistryService
      - Environment
      - Component
      summary: Create a new component in the environment
      description: The request body is encoded as multipart/form-data containing metadata and the WASM binary.
      operationId: create_component
      parameters:
      - in: path
        name: environment_id
        required: true
        deprecated: false
        schema:
          type: string
          format: uuid
        explode: true
        style: simple
      requestBody:
        content:
          multipart/form-data:
            schema:
              type: object
              properties:
                metadata:
                  $ref: '#/components/schemas/NewComponentData'
                componentWasm:
                  type: string
                  format: binary
                files:
                  type: string
                  format: binary
              required:
              - metadata
              - componentWasm
        required: true
      responses:
        '200':
          description: ''
          content:
            application/json; charset=utf-8:
              schema:
                $ref: '#/components/schemas/Component'
        '400':
          description: Invalid request, returning with a list of issues detected in the request
          content:
            application/json; charset=utf-8:
              schema:
                $ref: '#/components/schemas/ErrorsBody'
        '401':
          description: Unauthorized request
          content:
            application/json; charset=utf-8:
              schema:
                $ref: '#/components/schemas/ErrorBody'
        '403':
          description: Forbidden Request
          content:
            application/json; charset=utf-8:
              schema:
                $ref: '#/components/schemas/ErrorBody'
        '404':
          description: Entity not found
          content:
            application/json; charset=utf-8:
              schema:
                $ref: '#/components/schemas/ErrorBody'
        '409':
          description: ''
          content:
            application/json; charset=utf-8:
              schema:
                $ref: '#/components/schemas/ErrorBody'
        '422':
          description: Limits of the plan exceeded
          content:
            application/json; charset=utf-8:
              schema:
                $ref: '#/components/schemas/ErrorBody'
        '500':
          description: Internal server error
          content:
            application/json; charset=utf-8:
              schema:
                $ref: '#/components/schemas/ErrorBody'
      security:
      - Cookie: []
      - Token: []
  /v1/envs/{environment_id}/components/{component_name}:
    get:
      tags:
      - RegistryService
      - Environment
      - Component
      summary: Get a component in the environment by name
      operationId: get_environment_component
      parameters:
      - in: path
        name: environment_id
        required: true
        deprecated: false
        schema:
          type: string
          format: uuid
        explode: true
        style: simple
      - in: path
        name: component_name
        required: true
        deprecated: false
        schema:
          type: string
        explode: true
        style: simple
      responses:
        '200':
          description: ''
          content:
            application/json; charset=utf-8:
              schema:
                $ref: '#/components/schemas/Component'
        '400':
          description: Invalid request, returning with a list of issues detected in the request
          content:
            application/json; charset=utf-8:
              schema:
                $ref: '#/components/schemas/ErrorsBody'
        '401':
          description: Unauthorized request
          content:
            application/json; charset=utf-8:
              schema:
                $ref: '#/components/schemas/ErrorBody'
        '403':
          description: Forbidden Request
          content:
            application/json; charset=utf-8:
              schema:
                $ref: '#/components/schemas/ErrorBody'
        '404':
          description: Entity not found
          content:
            application/json; charset=utf-8:
              schema:
                $ref: '#/components/schemas/ErrorBody'
        '409':
          description: ''
          content:
            application/json; charset=utf-8:
              schema:
                $ref: '#/components/schemas/ErrorBody'
        '422':
          description: Limits of the plan exceeded
          content:
            application/json; charset=utf-8:
              schema:
                $ref: '#/components/schemas/ErrorBody'
        '500':
          description: Internal server error
          content:
            application/json; charset=utf-8:
              schema:
                $ref: '#/components/schemas/ErrorBody'
      security:
      - Cookie: []
      - Token: []
  /v1/envs/{environment_id}/deployments/{deployment_revision_id}/components:
    get:
      tags:
      - RegistryService
      - Environment
      - Component
      - Deployment
      summary: Get all components in a specific deployment
      operationId: get_deployment_components
      parameters:
      - in: path
        name: environment_id
        required: true
        deprecated: false
        schema:
          type: string
          format: uuid
        explode: true
        style: simple
      - in: path
        name: deployment_revision_id
        required: true
        deprecated: false
        schema:
          type: integer
          format: uint64
        explode: true
        style: simple
      responses:
        '200':
          description: ''
          content:
            application/json; charset=utf-8:
              schema:
                $ref: '#/components/schemas/Page_Component'
        '400':
          description: Invalid request, returning with a list of issues detected in the request
          content:
            application/json; charset=utf-8:
              schema:
                $ref: '#/components/schemas/ErrorsBody'
        '401':
          description: Unauthorized request
          content:
            application/json; charset=utf-8:
              schema:
                $ref: '#/components/schemas/ErrorBody'
        '403':
          description: Forbidden Request
          content:
            application/json; charset=utf-8:
              schema:
                $ref: '#/components/schemas/ErrorBody'
        '404':
          description: Entity not found
          content:
            application/json; charset=utf-8:
              schema:
                $ref: '#/components/schemas/ErrorBody'
        '409':
          description: ''
          content:
            application/json; charset=utf-8:
              schema:
                $ref: '#/components/schemas/ErrorBody'
        '422':
          description: Limits of the plan exceeded
          content:
            application/json; charset=utf-8:
              schema:
                $ref: '#/components/schemas/ErrorBody'
        '500':
          description: Internal server error
          content:
            application/json; charset=utf-8:
              schema:
                $ref: '#/components/schemas/ErrorBody'
      security:
      - Cookie: []
      - Token: []
  /v1/envs/{environment_id}/deployments/{deployment_revision_id}/components/{component_name}:
    get:
      tags:
      - RegistryService
      - Environment
      - Component
      - Deployment
      summary: Get component in a deployment by name
      operationId: get_deployment_component
      parameters:
      - in: path
        name: environment_id
        required: true
        deprecated: false
        schema:
          type: string
          format: uuid
        explode: true
        style: simple
      - in: path
        name: deployment_revision_id
        required: true
        deprecated: false
        schema:
          type: integer
          format: uint64
        explode: true
        style: simple
      - in: path
        name: component_name
        required: true
        deprecated: false
        schema:
          type: string
        explode: true
        style: simple
      responses:
        '200':
          description: ''
          content:
            application/json; charset=utf-8:
              schema:
                $ref: '#/components/schemas/Component'
        '400':
          description: Invalid request, returning with a list of issues detected in the request
          content:
            application/json; charset=utf-8:
              schema:
                $ref: '#/components/schemas/ErrorsBody'
        '401':
          description: Unauthorized request
          content:
            application/json; charset=utf-8:
              schema:
                $ref: '#/components/schemas/ErrorBody'
        '403':
          description: Forbidden Request
          content:
            application/json; charset=utf-8:
              schema:
                $ref: '#/components/schemas/ErrorBody'
        '404':
          description: Entity not found
          content:
            application/json; charset=utf-8:
              schema:
                $ref: '#/components/schemas/ErrorBody'
        '409':
          description: ''
          content:
            application/json; charset=utf-8:
              schema:
                $ref: '#/components/schemas/ErrorBody'
        '422':
          description: Limits of the plan exceeded
          content:
            application/json; charset=utf-8:
              schema:
                $ref: '#/components/schemas/ErrorBody'
        '500':
          description: Internal server error
          content:
            application/json; charset=utf-8:
              schema:
                $ref: '#/components/schemas/ErrorBody'
      security:
      - Cookie: []
      - Token: []
  /v1/envs/{environment_id}:
    get:
      tags:
      - RegistryService
      - Environment
      summary: Get environment by id.
      operationId: get_environment
      parameters:
      - in: path
        name: environment_id
        required: true
        deprecated: false
        schema:
          type: string
          format: uuid
        explode: true
        style: simple
      responses:
        '200':
          description: ''
          content:
            application/json; charset=utf-8:
              schema:
                $ref: '#/components/schemas/Environment'
        '400':
          description: Invalid request, returning with a list of issues detected in the request
          content:
            application/json; charset=utf-8:
              schema:
                $ref: '#/components/schemas/ErrorsBody'
        '401':
          description: Unauthorized request
          content:
            application/json; charset=utf-8:
              schema:
                $ref: '#/components/schemas/ErrorBody'
        '403':
          description: Forbidden Request
          content:
            application/json; charset=utf-8:
              schema:
                $ref: '#/components/schemas/ErrorBody'
        '404':
          description: Entity not found
          content:
            application/json; charset=utf-8:
              schema:
                $ref: '#/components/schemas/ErrorBody'
        '409':
          description: ''
          content:
            application/json; charset=utf-8:
              schema:
                $ref: '#/components/schemas/ErrorBody'
        '422':
          description: Limits of the plan exceeded
          content:
            application/json; charset=utf-8:
              schema:
                $ref: '#/components/schemas/ErrorBody'
        '500':
          description: Internal server error
          content:
            application/json; charset=utf-8:
              schema:
                $ref: '#/components/schemas/ErrorBody'
      security:
      - Cookie: []
      - Token: []
    delete:
      tags:
      - RegistryService
      - Environment
      summary: Delete environment by id.
      operationId: delete_environment
      parameters:
      - in: path
        name: environment_id
        required: true
        deprecated: false
        schema:
          type: string
          format: uuid
        explode: true
        style: simple
      responses:
        '204':
          description: ''
        '400':
          description: Invalid request, returning with a list of issues detected in the request
          content:
            application/json; charset=utf-8:
              schema:
                $ref: '#/components/schemas/ErrorsBody'
        '401':
          description: Unauthorized request
          content:
            application/json; charset=utf-8:
              schema:
                $ref: '#/components/schemas/ErrorBody'
        '403':
          description: Forbidden Request
          content:
            application/json; charset=utf-8:
              schema:
                $ref: '#/components/schemas/ErrorBody'
        '404':
          description: Entity not found
          content:
            application/json; charset=utf-8:
              schema:
                $ref: '#/components/schemas/ErrorBody'
        '409':
          description: ''
          content:
            application/json; charset=utf-8:
              schema:
                $ref: '#/components/schemas/ErrorBody'
        '422':
          description: Limits of the plan exceeded
          content:
            application/json; charset=utf-8:
              schema:
                $ref: '#/components/schemas/ErrorBody'
        '500':
          description: Internal server error
          content:
            application/json; charset=utf-8:
              schema:
                $ref: '#/components/schemas/ErrorBody'
      security:
      - Cookie: []
      - Token: []
    patch:
      tags:
      - RegistryService
      - Environment
      summary: Update environment by id.
      operationId: update_environment
      parameters:
      - in: path
        name: environment_id
        required: true
        deprecated: false
        schema:
          type: string
          format: uuid
        explode: true
        style: simple
      requestBody:
        content:
          application/json; charset=utf-8:
            schema:
              $ref: '#/components/schemas/UpdatedEnvironmentData'
        required: true
      responses:
        '200':
          description: ''
          content:
            application/json; charset=utf-8:
              schema:
                $ref: '#/components/schemas/Environment'
        '400':
          description: Invalid request, returning with a list of issues detected in the request
          content:
            application/json; charset=utf-8:
              schema:
                $ref: '#/components/schemas/ErrorsBody'
        '401':
          description: Unauthorized request
          content:
            application/json; charset=utf-8:
              schema:
                $ref: '#/components/schemas/ErrorBody'
        '403':
          description: Forbidden Request
          content:
            application/json; charset=utf-8:
              schema:
                $ref: '#/components/schemas/ErrorBody'
        '404':
          description: Entity not found
          content:
            application/json; charset=utf-8:
              schema:
                $ref: '#/components/schemas/ErrorBody'
        '409':
          description: ''
          content:
            application/json; charset=utf-8:
              schema:
                $ref: '#/components/schemas/ErrorBody'
        '422':
          description: Limits of the plan exceeded
          content:
            application/json; charset=utf-8:
              schema:
                $ref: '#/components/schemas/ErrorBody'
        '500':
          description: Internal server error
          content:
            application/json; charset=utf-8:
              schema:
                $ref: '#/components/schemas/ErrorBody'
      security:
      - Cookie: []
      - Token: []
  /v1/envs/{environment_id}/current-deployment/hash:
    get:
      tags:
      - RegistryService
      - Environment
      summary: Get hash of the currently deployed environment
      operationId: get_deployed_environment_hash
      parameters:
      - in: path
        name: environment_id
        required: true
        deprecated: false
        schema:
          type: string
          format: uuid
        explode: true
        style: simple
      responses:
        '200':
          description: ''
          content:
            application/json; charset=utf-8:
              schema:
                $ref: '#/components/schemas/EnvironmentHash'
        '400':
          description: Invalid request, returning with a list of issues detected in the request
          content:
            application/json; charset=utf-8:
              schema:
                $ref: '#/components/schemas/ErrorsBody'
        '401':
          description: Unauthorized request
          content:
            application/json; charset=utf-8:
              schema:
                $ref: '#/components/schemas/ErrorBody'
        '403':
          description: Forbidden Request
          content:
            application/json; charset=utf-8:
              schema:
                $ref: '#/components/schemas/ErrorBody'
        '404':
          description: Entity not found
          content:
            application/json; charset=utf-8:
              schema:
                $ref: '#/components/schemas/ErrorBody'
        '409':
          description: ''
          content:
            application/json; charset=utf-8:
              schema:
                $ref: '#/components/schemas/ErrorBody'
        '422':
          description: Limits of the plan exceeded
          content:
            application/json; charset=utf-8:
              schema:
                $ref: '#/components/schemas/ErrorBody'
        '500':
          description: Internal server error
          content:
            application/json; charset=utf-8:
              schema:
                $ref: '#/components/schemas/ErrorBody'
      security:
      - Cookie: []
      - Token: []
  /v1/envs/{environment_id}/current-deployment/summary:
    get:
      tags:
      - RegistryService
      - Environment
      summary: Get summary of the currently deployed environment
      operationId: get_deployed_environment_summary
      parameters:
      - in: path
        name: environment_id
        required: true
        deprecated: false
        schema:
          type: string
          format: uuid
        explode: true
        style: simple
      responses:
        '200':
          description: ''
          content:
            application/json; charset=utf-8:
              schema:
                $ref: '#/components/schemas/EnvironmentSummary'
        '400':
          description: Invalid request, returning with a list of issues detected in the request
          content:
            application/json; charset=utf-8:
              schema:
                $ref: '#/components/schemas/ErrorsBody'
        '401':
          description: Unauthorized request
          content:
            application/json; charset=utf-8:
              schema:
                $ref: '#/components/schemas/ErrorBody'
        '403':
          description: Forbidden Request
          content:
            application/json; charset=utf-8:
              schema:
                $ref: '#/components/schemas/ErrorBody'
        '404':
          description: Entity not found
          content:
            application/json; charset=utf-8:
              schema:
                $ref: '#/components/schemas/ErrorBody'
        '409':
          description: ''
          content:
            application/json; charset=utf-8:
              schema:
                $ref: '#/components/schemas/ErrorBody'
        '422':
          description: Limits of the plan exceeded
          content:
            application/json; charset=utf-8:
              schema:
                $ref: '#/components/schemas/ErrorBody'
        '500':
          description: Internal server error
          content:
            application/json; charset=utf-8:
              schema:
                $ref: '#/components/schemas/ErrorBody'
      security:
      - Cookie: []
      - Token: []
  /v1/envs/{environment_id}/plan:
    get:
      tags:
      - RegistryService
      - Environment
      summary: Get the current deployment plan. This is equivalent to a summary of the current staging area.
      operationId: get_environment_deployment_plan
      parameters:
      - in: path
        name: environment_id
        required: true
        deprecated: false
        schema:
          type: string
          format: uuid
        explode: true
        style: simple
      responses:
        '200':
          description: ''
          content:
            application/json; charset=utf-8:
              schema:
                $ref: '#/components/schemas/EnvironmentSummary'
        '400':
          description: Invalid request, returning with a list of issues detected in the request
          content:
            application/json; charset=utf-8:
              schema:
                $ref: '#/components/schemas/ErrorsBody'
        '401':
          description: Unauthorized request
          content:
            application/json; charset=utf-8:
              schema:
                $ref: '#/components/schemas/ErrorBody'
        '403':
          description: Forbidden Request
          content:
            application/json; charset=utf-8:
              schema:
                $ref: '#/components/schemas/ErrorBody'
        '404':
          description: Entity not found
          content:
            application/json; charset=utf-8:
              schema:
                $ref: '#/components/schemas/ErrorBody'
        '409':
          description: ''
          content:
            application/json; charset=utf-8:
              schema:
                $ref: '#/components/schemas/ErrorBody'
        '422':
          description: Limits of the plan exceeded
          content:
            application/json; charset=utf-8:
              schema:
                $ref: '#/components/schemas/ErrorBody'
        '500':
          description: Internal server error
          content:
            application/json; charset=utf-8:
              schema:
                $ref: '#/components/schemas/ErrorBody'
      security:
      - Cookie: []
      - Token: []
  /v1/envs/{environment_id}/deployments:
    get:
      tags:
      - RegistryService
      - Environment
      - Deployment
      summary: Get all deployments in this environment
      operationId: get_deployments
      parameters:
      - in: path
        name: environment_id
        required: true
        deprecated: false
        schema:
          type: string
          format: uuid
        explode: true
        style: simple
      responses:
        '200':
          description: ''
          content:
            application/json; charset=utf-8:
              schema:
                $ref: '#/components/schemas/Page_Deployment'
        '400':
          description: Invalid request, returning with a list of issues detected in the request
          content:
            application/json; charset=utf-8:
              schema:
                $ref: '#/components/schemas/ErrorsBody'
        '401':
          description: Unauthorized request
          content:
            application/json; charset=utf-8:
              schema:
                $ref: '#/components/schemas/ErrorBody'
        '403':
          description: Forbidden Request
          content:
            application/json; charset=utf-8:
              schema:
                $ref: '#/components/schemas/ErrorBody'
        '404':
          description: Entity not found
          content:
            application/json; charset=utf-8:
              schema:
                $ref: '#/components/schemas/ErrorBody'
        '409':
          description: ''
          content:
            application/json; charset=utf-8:
              schema:
                $ref: '#/components/schemas/ErrorBody'
        '422':
          description: Limits of the plan exceeded
          content:
            application/json; charset=utf-8:
              schema:
                $ref: '#/components/schemas/ErrorBody'
        '500':
          description: Internal server error
          content:
            application/json; charset=utf-8:
              schema:
                $ref: '#/components/schemas/ErrorBody'
      security:
      - Cookie: []
      - Token: []
    post:
      tags:
      - RegistryService
      - Environment
      - Deployment
      summary: Deploy the current staging area of this environment
      operationId: deploy_environment
      parameters:
      - in: path
        name: environment_id
        required: true
        deprecated: false
        schema:
          type: string
          format: uuid
        explode: true
        style: simple
      requestBody:
        content:
          application/json; charset=utf-8:
            schema:
              $ref: '#/components/schemas/DeployEnvironmentRequest'
        required: true
      responses:
        '200':
          description: ''
          content:
            application/json; charset=utf-8:
              schema:
                $ref: '#/components/schemas/Deployment'
        '400':
          description: Invalid request, returning with a list of issues detected in the request
          content:
            application/json; charset=utf-8:
              schema:
                $ref: '#/components/schemas/ErrorsBody'
        '401':
          description: Unauthorized request
          content:
            application/json; charset=utf-8:
              schema:
                $ref: '#/components/schemas/ErrorBody'
        '403':
          description: Forbidden Request
          content:
            application/json; charset=utf-8:
              schema:
                $ref: '#/components/schemas/ErrorBody'
        '404':
          description: Entity not found
          content:
            application/json; charset=utf-8:
              schema:
                $ref: '#/components/schemas/ErrorBody'
        '409':
          description: ''
          content:
            application/json; charset=utf-8:
              schema:
                $ref: '#/components/schemas/ErrorBody'
        '422':
          description: Limits of the plan exceeded
          content:
            application/json; charset=utf-8:
              schema:
                $ref: '#/components/schemas/ErrorBody'
        '500':
          description: Internal server error
          content:
            application/json; charset=utf-8:
              schema:
                $ref: '#/components/schemas/ErrorBody'
      security:
      - Cookie: []
      - Token: []
  /v1/envs/{environment_id}/shares:
    get:
      tags:
      - RegistryService
      - Environment
      - EnvironmentShares
      summary: Deploy the current staging area of this environment
      operationId: get_environment_shares
      parameters:
      - in: path
        name: environment_id
        required: true
        deprecated: false
        schema:
          type: string
          format: uuid
        explode: true
        style: simple
      responses:
        '200':
          description: ''
          content:
            application/json; charset=utf-8:
              schema:
                $ref: '#/components/schemas/Page_EnvironmentShare'
        '400':
          description: Invalid request, returning with a list of issues detected in the request
          content:
            application/json; charset=utf-8:
              schema:
                $ref: '#/components/schemas/ErrorsBody'
        '401':
          description: Unauthorized request
          content:
            application/json; charset=utf-8:
              schema:
                $ref: '#/components/schemas/ErrorBody'
        '403':
          description: Forbidden Request
          content:
            application/json; charset=utf-8:
              schema:
                $ref: '#/components/schemas/ErrorBody'
        '404':
          description: Entity not found
          content:
            application/json; charset=utf-8:
              schema:
                $ref: '#/components/schemas/ErrorBody'
        '409':
          description: ''
          content:
            application/json; charset=utf-8:
              schema:
                $ref: '#/components/schemas/ErrorBody'
        '422':
          description: Limits of the plan exceeded
          content:
            application/json; charset=utf-8:
              schema:
                $ref: '#/components/schemas/ErrorBody'
        '500':
          description: Internal server error
          content:
            application/json; charset=utf-8:
              schema:
                $ref: '#/components/schemas/ErrorBody'
      security:
      - Cookie: []
      - Token: []
    post:
      tags:
      - RegistryService
      - Environment
      - EnvironmentShares
      summary: Deploy the current staging area of this environment
      operationId: create_environment_share
      parameters:
      - in: path
        name: environment_id
        required: true
        deprecated: false
        schema:
          type: string
          format: uuid
        explode: true
        style: simple
      requestBody:
        content:
          application/json; charset=utf-8:
            schema:
              $ref: '#/components/schemas/NewEnvironmentShareData'
        required: true
      responses:
        '200':
          description: ''
          content:
            application/json; charset=utf-8:
              schema:
                $ref: '#/components/schemas/EnvironmentShare'
        '400':
          description: Invalid request, returning with a list of issues detected in the request
          content:
            application/json; charset=utf-8:
              schema:
                $ref: '#/components/schemas/ErrorsBody'
        '401':
          description: Unauthorized request
          content:
            application/json; charset=utf-8:
              schema:
                $ref: '#/components/schemas/ErrorBody'
        '403':
          description: Forbidden Request
          content:
            application/json; charset=utf-8:
              schema:
                $ref: '#/components/schemas/ErrorBody'
        '404':
          description: Entity not found
          content:
            application/json; charset=utf-8:
              schema:
                $ref: '#/components/schemas/ErrorBody'
        '409':
          description: ''
          content:
            application/json; charset=utf-8:
              schema:
                $ref: '#/components/schemas/ErrorBody'
        '422':
          description: Limits of the plan exceeded
          content:
            application/json; charset=utf-8:
              schema:
                $ref: '#/components/schemas/ErrorBody'
        '500':
          description: Internal server error
          content:
            application/json; charset=utf-8:
              schema:
                $ref: '#/components/schemas/ErrorBody'
      security:
      - Cookie: []
      - Token: []
  /v1/envs/{environment_id}/security-schemes:
    get:
      tags:
      - RegistryService
      - Environment
      - ApiSecurity
      summary: Get all security schemes in the environment
      operationId: get_environment_security_schemes
      parameters:
      - in: path
        name: environment_id
        required: true
        deprecated: false
        schema:
          type: string
          format: uuid
        explode: true
        style: simple
      responses:
        '200':
          description: ''
          content:
            application/json; charset=utf-8:
              schema:
                $ref: '#/components/schemas/Page_SecuritySchemeResponseView'
        '400':
          description: Invalid request, returning with a list of issues detected in the request
          content:
            application/json; charset=utf-8:
              schema:
                $ref: '#/components/schemas/ErrorsBody'
        '401':
          description: Unauthorized request
          content:
            application/json; charset=utf-8:
              schema:
                $ref: '#/components/schemas/ErrorBody'
        '403':
          description: Forbidden Request
          content:
            application/json; charset=utf-8:
              schema:
                $ref: '#/components/schemas/ErrorBody'
        '404':
          description: Entity not found
          content:
            application/json; charset=utf-8:
              schema:
                $ref: '#/components/schemas/ErrorBody'
        '409':
          description: ''
          content:
            application/json; charset=utf-8:
              schema:
                $ref: '#/components/schemas/ErrorBody'
        '422':
          description: Limits of the plan exceeded
          content:
            application/json; charset=utf-8:
              schema:
                $ref: '#/components/schemas/ErrorBody'
        '500':
          description: Internal server error
          content:
            application/json; charset=utf-8:
              schema:
                $ref: '#/components/schemas/ErrorBody'
      security:
      - Cookie: []
      - Token: []
    post:
      tags:
      - RegistryService
      - Environment
      - ApiSecurity
      summary: Create a new security scheme in the environment
      operationId: create_environment_security_scheme
      parameters:
      - in: path
        name: environment_id
        required: true
        deprecated: false
        schema:
          type: string
          format: uuid
        explode: true
        style: simple
      requestBody:
        content:
          application/json; charset=utf-8:
            schema:
              $ref: '#/components/schemas/CreateSecuritySchemeRequest'
        required: true
      responses:
        '200':
          description: ''
          content:
            application/json; charset=utf-8:
              schema:
                $ref: '#/components/schemas/SecuritySchemeResponseView'
        '400':
          description: Invalid request, returning with a list of issues detected in the request
          content:
            application/json; charset=utf-8:
              schema:
                $ref: '#/components/schemas/ErrorsBody'
        '401':
          description: Unauthorized request
          content:
            application/json; charset=utf-8:
              schema:
                $ref: '#/components/schemas/ErrorBody'
        '403':
          description: Forbidden Request
          content:
            application/json; charset=utf-8:
              schema:
                $ref: '#/components/schemas/ErrorBody'
        '404':
          description: Entity not found
          content:
            application/json; charset=utf-8:
              schema:
                $ref: '#/components/schemas/ErrorBody'
        '409':
          description: ''
          content:
            application/json; charset=utf-8:
              schema:
                $ref: '#/components/schemas/ErrorBody'
        '422':
          description: Limits of the plan exceeded
          content:
            application/json; charset=utf-8:
              schema:
                $ref: '#/components/schemas/ErrorBody'
        '500':
          description: Internal server error
          content:
            application/json; charset=utf-8:
              schema:
                $ref: '#/components/schemas/ErrorBody'
      security:
      - Cookie: []
      - Token: []
  /v1/envs/{environment_id}/security-schemes/{security_scheme_name}:
    get:
      tags:
      - RegistryService
      - Environment
      - ApiSecurity
      summary: Get a security scheme
      description: Get a security scheme by name
      operationId: get_environment_security_scheme
      parameters:
      - in: path
        name: environment_id
        required: true
        deprecated: false
        schema:
          type: string
          format: uuid
        explode: true
        style: simple
      - in: path
        name: security_scheme_name
        required: true
        deprecated: false
        schema:
          type: string
        explode: true
        style: simple
      responses:
        '200':
          description: ''
          content:
            application/json; charset=utf-8:
              schema:
                $ref: '#/components/schemas/SecuritySchemeResponseView'
        '400':
          description: Invalid request, returning with a list of issues detected in the request
          content:
            application/json; charset=utf-8:
              schema:
                $ref: '#/components/schemas/ErrorsBody'
        '401':
          description: Unauthorized request
          content:
            application/json; charset=utf-8:
              schema:
                $ref: '#/components/schemas/ErrorBody'
        '403':
          description: Forbidden Request
          content:
            application/json; charset=utf-8:
              schema:
                $ref: '#/components/schemas/ErrorBody'
        '404':
          description: Entity not found
          content:
            application/json; charset=utf-8:
              schema:
                $ref: '#/components/schemas/ErrorBody'
        '409':
          description: ''
          content:
            application/json; charset=utf-8:
              schema:
                $ref: '#/components/schemas/ErrorBody'
        '422':
          description: Limits of the plan exceeded
          content:
            application/json; charset=utf-8:
              schema:
                $ref: '#/components/schemas/ErrorBody'
        '500':
          description: Internal server error
          content:
            application/json; charset=utf-8:
              schema:
                $ref: '#/components/schemas/ErrorBody'
      security:
      - Cookie: []
      - Token: []
  /v1/environment-shares/{environment_share_id}:
    get:
      tags:
      - RegistryService
      - EnvironmentShares
      summary: Get environment share by id.
      operationId: get_environment_share
      parameters:
      - in: path
        name: environment_share_id
        required: true
        deprecated: false
        schema:
          type: string
          format: uuid
        explode: true
        style: simple
      responses:
        '200':
          description: ''
          content:
            application/json; charset=utf-8:
              schema:
                $ref: '#/components/schemas/EnvironmentShare'
        '400':
          description: Invalid request, returning with a list of issues detected in the request
          content:
            application/json; charset=utf-8:
              schema:
                $ref: '#/components/schemas/ErrorsBody'
        '401':
          description: Unauthorized request
          content:
            application/json; charset=utf-8:
              schema:
                $ref: '#/components/schemas/ErrorBody'
        '403':
          description: Forbidden Request
          content:
            application/json; charset=utf-8:
              schema:
                $ref: '#/components/schemas/ErrorBody'
        '404':
          description: Entity not found
          content:
            application/json; charset=utf-8:
              schema:
                $ref: '#/components/schemas/ErrorBody'
        '409':
          description: ''
          content:
            application/json; charset=utf-8:
              schema:
                $ref: '#/components/schemas/ErrorBody'
        '422':
          description: Limits of the plan exceeded
          content:
            application/json; charset=utf-8:
              schema:
                $ref: '#/components/schemas/ErrorBody'
        '500':
          description: Internal server error
          content:
            application/json; charset=utf-8:
              schema:
                $ref: '#/components/schemas/ErrorBody'
      security:
      - Cookie: []
      - Token: []
    delete:
      tags:
      - RegistryService
      - EnvironmentShares
      summary: Delete environment share
      operationId: delete_environment_share
      parameters:
      - in: path
        name: environment_share_id
        required: true
        deprecated: false
        schema:
          type: string
          format: uuid
        explode: true
        style: simple
      responses:
        '200':
          description: ''
          content:
            application/json; charset=utf-8:
              schema:
                $ref: '#/components/schemas/EnvironmentShare'
        '400':
          description: Invalid request, returning with a list of issues detected in the request
          content:
            application/json; charset=utf-8:
              schema:
                $ref: '#/components/schemas/ErrorsBody'
        '401':
          description: Unauthorized request
          content:
            application/json; charset=utf-8:
              schema:
                $ref: '#/components/schemas/ErrorBody'
        '403':
          description: Forbidden Request
          content:
            application/json; charset=utf-8:
              schema:
                $ref: '#/components/schemas/ErrorBody'
        '404':
          description: Entity not found
          content:
            application/json; charset=utf-8:
              schema:
                $ref: '#/components/schemas/ErrorBody'
        '409':
          description: ''
          content:
            application/json; charset=utf-8:
              schema:
                $ref: '#/components/schemas/ErrorBody'
        '422':
          description: Limits of the plan exceeded
          content:
            application/json; charset=utf-8:
              schema:
                $ref: '#/components/schemas/ErrorBody'
        '500':
          description: Internal server error
          content:
            application/json; charset=utf-8:
              schema:
                $ref: '#/components/schemas/ErrorBody'
      security:
      - Cookie: []
      - Token: []
    patch:
      tags:
      - RegistryService
      - EnvironmentShares
      summary: Update environment share
      operationId: update_environment_share
      parameters:
      - in: path
        name: environment_share_id
        required: true
        deprecated: false
        schema:
          type: string
          format: uuid
        explode: true
        style: simple
      requestBody:
        content:
          application/json; charset=utf-8:
            schema:
              $ref: '#/components/schemas/UpdatedEnvironmentShareData'
        required: true
      responses:
        '200':
          description: ''
          content:
            application/json; charset=utf-8:
              schema:
                $ref: '#/components/schemas/EnvironmentShare'
        '400':
          description: Invalid request, returning with a list of issues detected in the request
          content:
            application/json; charset=utf-8:
              schema:
                $ref: '#/components/schemas/ErrorsBody'
        '401':
          description: Unauthorized request
          content:
            application/json; charset=utf-8:
              schema:
                $ref: '#/components/schemas/ErrorBody'
        '403':
          description: Forbidden Request
          content:
            application/json; charset=utf-8:
              schema:
                $ref: '#/components/schemas/ErrorBody'
        '404':
          description: Entity not found
          content:
            application/json; charset=utf-8:
              schema:
                $ref: '#/components/schemas/ErrorBody'
        '409':
          description: ''
          content:
            application/json; charset=utf-8:
              schema:
                $ref: '#/components/schemas/ErrorBody'
        '422':
          description: Limits of the plan exceeded
          content:
            application/json; charset=utf-8:
              schema:
                $ref: '#/components/schemas/ErrorBody'
        '500':
          description: Internal server error
          content:
            application/json; charset=utf-8:
              schema:
                $ref: '#/components/schemas/ErrorBody'
      security:
      - Cookie: []
      - Token: []
  /v1/login/v1/oauth2:
    post:
      tags:
      - RegistryService
      - Login
      summary: Acquire token with OAuth2 authorization
      description: |
        Gets a token by authorizing with an external OAuth2 provider. Currently only github is supported.

        In the response:
        - `id` is the identifier of the token itself
        - `accountId` is the account's identifier, can be used on the account API
        - `secret` is the secret key to be sent in the Authorization header as a bearer token for all the other endpoints
      operationId: login_oauth2
      parameters:
      - in: query
        name: provider
        description: Currently only `github` is supported.
        required: true
        deprecated: false
        schema:
          $ref: '#/components/schemas/OAuth2Provider'
        explode: true
        style: form
      - in: query
        name: access-token
        description: OAuth2 access token
        required: true
        deprecated: false
        schema:
          type: string
        explode: true
        style: form
      responses:
        '200':
          description: ''
          content:
            application/json; charset=utf-8:
              schema:
                $ref: '#/components/schemas/TokenWithSecret'
        '400':
          description: Invalid request, returning with a list of issues detected in the request
          content:
            application/json; charset=utf-8:
              schema:
                $ref: '#/components/schemas/ErrorsBody'
        '401':
          description: Unauthorized request
          content:
            application/json; charset=utf-8:
              schema:
                $ref: '#/components/schemas/ErrorBody'
        '403':
          description: Forbidden Request
          content:
            application/json; charset=utf-8:
              schema:
                $ref: '#/components/schemas/ErrorBody'
        '404':
          description: Entity not found
          content:
            application/json; charset=utf-8:
              schema:
                $ref: '#/components/schemas/ErrorBody'
        '409':
          description: ''
          content:
            application/json; charset=utf-8:
              schema:
                $ref: '#/components/schemas/ErrorBody'
        '422':
          description: Limits of the plan exceeded
          content:
            application/json; charset=utf-8:
              schema:
                $ref: '#/components/schemas/ErrorBody'
        '500':
          description: Internal server error
          content:
            application/json; charset=utf-8:
              schema:
                $ref: '#/components/schemas/ErrorBody'
  /v1/login/token:
    get:
      tags:
      - RegistryService
      - Login
      summary: Get information about a token
      description: |-
        Gets information about a token that is selected by the secret key passed in the Authorization header.
        The JSON is the same as the data object in the oauth2 endpoint's response.
      operationId: current_login_token
      responses:
        '200':
          description: ''
          content:
            application/json; charset=utf-8:
              schema:
                $ref: '#/components/schemas/Token'
        '400':
          description: Invalid request, returning with a list of issues detected in the request
          content:
            application/json; charset=utf-8:
              schema:
                $ref: '#/components/schemas/ErrorsBody'
        '401':
          description: Unauthorized request
          content:
            application/json; charset=utf-8:
              schema:
                $ref: '#/components/schemas/ErrorBody'
        '403':
          description: Forbidden Request
          content:
            application/json; charset=utf-8:
              schema:
                $ref: '#/components/schemas/ErrorBody'
        '404':
          description: Entity not found
          content:
            application/json; charset=utf-8:
              schema:
                $ref: '#/components/schemas/ErrorBody'
        '409':
          description: ''
          content:
            application/json; charset=utf-8:
              schema:
                $ref: '#/components/schemas/ErrorBody'
        '422':
          description: Limits of the plan exceeded
          content:
            application/json; charset=utf-8:
              schema:
                $ref: '#/components/schemas/ErrorBody'
        '500':
          description: Internal server error
          content:
            application/json; charset=utf-8:
              schema:
                $ref: '#/components/schemas/ErrorBody'
      security:
      - Cookie: []
      - Token: []
  /v1/login/oauth2/device/start:
    post:
      tags:
      - RegistryService
      - Login
      summary: Start OAuth2 interactive flow
      description: |-
        Starts an interactive authorization flow.
        The user must open the returned url and enter the userCode in a form before the expires deadline.
        Then the finish GitHub OAuth2 interactive flow endpoint must be called with the encoded session to finish the flow.
      operationId: start_oauth2_device_flow
      requestBody:
        content:
          application/json; charset=utf-8:
            schema:
              $ref: '#/components/schemas/OAuth2DeviceFlowStartRequest'
        required: true
      responses:
        '200':
          description: ''
          content:
            application/json; charset=utf-8:
              schema:
                $ref: '#/components/schemas/OAuth2DeviceflowData'
        '400':
          description: Invalid request, returning with a list of issues detected in the request
          content:
            application/json; charset=utf-8:
              schema:
                $ref: '#/components/schemas/ErrorsBody'
        '401':
          description: Unauthorized request
          content:
            application/json; charset=utf-8:
              schema:
                $ref: '#/components/schemas/ErrorBody'
        '403':
          description: Forbidden Request
          content:
            application/json; charset=utf-8:
              schema:
                $ref: '#/components/schemas/ErrorBody'
        '404':
          description: Entity not found
          content:
            application/json; charset=utf-8:
              schema:
                $ref: '#/components/schemas/ErrorBody'
        '409':
          description: ''
          content:
            application/json; charset=utf-8:
              schema:
                $ref: '#/components/schemas/ErrorBody'
        '422':
          description: Limits of the plan exceeded
          content:
            application/json; charset=utf-8:
              schema:
                $ref: '#/components/schemas/ErrorBody'
        '500':
          description: Internal server error
          content:
            application/json; charset=utf-8:
              schema:
                $ref: '#/components/schemas/ErrorBody'
  /v1/login/oauth2/device/complete:
    post:
      tags:
      - RegistryService
      - Login
      summary: Finish GitHub OAuth2 interactive flow
      description: |-
        Finishes an interactive authorization flow. The returned JSON is equivalent to the oauth2 endpoint's response.
        Returns a JSON string containing the encodedSession from the start endpoint's response.
      operationId: complete_oauth2_device_flow
      requestBody:
        content:
          application/json; charset=utf-8:
            schema:
              type: string
        required: true
      responses:
        '200':
          description: ''
          content:
            application/json; charset=utf-8:
              schema:
                $ref: '#/components/schemas/TokenWithSecret'
        '400':
          description: Invalid request, returning with a list of issues detected in the request
          content:
            application/json; charset=utf-8:
              schema:
                $ref: '#/components/schemas/ErrorsBody'
        '401':
          description: Unauthorized request
          content:
            application/json; charset=utf-8:
              schema:
                $ref: '#/components/schemas/ErrorBody'
        '403':
          description: Forbidden Request
          content:
            application/json; charset=utf-8:
              schema:
                $ref: '#/components/schemas/ErrorBody'
        '404':
          description: Entity not found
          content:
            application/json; charset=utf-8:
              schema:
                $ref: '#/components/schemas/ErrorBody'
        '409':
          description: ''
          content:
            application/json; charset=utf-8:
              schema:
                $ref: '#/components/schemas/ErrorBody'
        '422':
          description: Limits of the plan exceeded
          content:
            application/json; charset=utf-8:
              schema:
                $ref: '#/components/schemas/ErrorBody'
        '500':
          description: Internal server error
          content:
            application/json; charset=utf-8:
              schema:
                $ref: '#/components/schemas/ErrorBody'
  /v1/login/oauth2/web/authorize:
    get:
      tags:
      - RegistryService
      - Login
      summary: Initiate OAuth2 Web Flow
      description: Starts the OAuth2 web flow authorization process by returning the authorization URL for the given provider.
      operationId: start_oauth2_webflow
      parameters:
      - in: query
        name: provider
        description: Currently only `github` is supported.
        required: true
        deprecated: false
        schema:
          $ref: '#/components/schemas/OAuth2Provider'
        explode: true
        style: form
      - in: query
        name: redirect
        description: The redirect URL to redirect to after the user has authorized the application
        deprecated: false
        schema:
          type: string
        explode: true
        style: form
      responses:
        '200':
          description: ''
          content:
            application/json; charset=utf-8:
              schema:
                $ref: '#/components/schemas/OAuth2WebflowData'
        '400':
          description: Invalid request, returning with a list of issues detected in the request
          content:
            application/json; charset=utf-8:
              schema:
                $ref: '#/components/schemas/ErrorsBody'
        '401':
          description: Unauthorized request
          content:
            application/json; charset=utf-8:
              schema:
                $ref: '#/components/schemas/ErrorBody'
        '403':
          description: Forbidden Request
          content:
            application/json; charset=utf-8:
              schema:
                $ref: '#/components/schemas/ErrorBody'
        '404':
          description: Entity not found
          content:
            application/json; charset=utf-8:
              schema:
                $ref: '#/components/schemas/ErrorBody'
        '409':
          description: ''
          content:
            application/json; charset=utf-8:
              schema:
                $ref: '#/components/schemas/ErrorBody'
        '422':
          description: Limits of the plan exceeded
          content:
            application/json; charset=utf-8:
              schema:
                $ref: '#/components/schemas/ErrorBody'
        '500':
          description: Internal server error
          content:
            application/json; charset=utf-8:
              schema:
                $ref: '#/components/schemas/ErrorBody'
  /v1/login/oauth2/web/callback:
    get:
      tags:
      - RegistryService
      - Login
      summary: OAuth2 Web Flow callback
      description: |-
        This endpoint handles the callback from the provider after the user has authorized the application.
        It exchanges the code for an access token and then uses that to log the user in.
      operationId: submit_oauth2_webflow_callback
      parameters:
      - in: query
        name: code
        description: The authorization code returned by GitHub
        required: true
        deprecated: false
        schema:
          type: string
        explode: true
        style: form
      - in: query
        name: state
        description: The state parameter for CSRF protection
        required: true
        deprecated: false
        schema:
          type: string
          format: uuid
        explode: true
        style: form
      responses:
        '302':
          description: Redirect to the given URL specified in the web flow start
          headers:
            LOCATION:
              style: simple
              required: true
              deprecated: false
              schema:
                type: string
          content:
            application/json; charset=utf-8:
              schema:
                $ref: '#/components/schemas/Empty'
        '200':
          description: OAuth flow has completed
          content:
            application/json; charset=utf-8:
              schema:
                $ref: '#/components/schemas/Empty'
        '400':
          description: Invalid request, returning with a list of issues detected in the request
          content:
            application/json; charset=utf-8:
              schema:
                $ref: '#/components/schemas/ErrorsBody'
        '401':
          description: Unauthorized request
          content:
            application/json; charset=utf-8:
              schema:
                $ref: '#/components/schemas/ErrorBody'
        '403':
          description: Forbidden Request
          content:
            application/json; charset=utf-8:
              schema:
                $ref: '#/components/schemas/ErrorBody'
        '404':
          description: Entity not found
          content:
            application/json; charset=utf-8:
              schema:
                $ref: '#/components/schemas/ErrorBody'
        '409':
          description: ''
          content:
            application/json; charset=utf-8:
              schema:
                $ref: '#/components/schemas/ErrorBody'
        '422':
          description: Limits of the plan exceeded
          content:
            application/json; charset=utf-8:
              schema:
                $ref: '#/components/schemas/ErrorBody'
        '500':
          description: Internal server error
          content:
            application/json; charset=utf-8:
              schema:
                $ref: '#/components/schemas/ErrorBody'
  /v1/login/oauth2/web/poll:
    get:
      tags:
      - RegistryService
      - Login
      summary: Poll for OAuth2 Web Flow token
      description: |-
        This endpoint is used by clients to poll for the token after the user has authorized the application via the web flow.
        A given state might only be exchanged for a token once. Any further attempts to exchange the state will fail.
      operationId: poll_oauth2_webflow
      parameters:
      - in: query
        name: state
        description: The state parameter for identifying the session
        required: true
        deprecated: false
        schema:
          type: string
          format: uuid
        explode: true
        style: form
      responses:
        '200':
          description: OAuth flow has completed
          content:
            application/json; charset=utf-8:
              schema:
                $ref: '#/components/schemas/TokenWithSecret'
        '202':
          description: OAuth flow is pending
          content:
            application/json; charset=utf-8:
              schema:
                $ref: '#/components/schemas/Empty'
        '400':
          description: Invalid request, returning with a list of issues detected in the request
          content:
            application/json; charset=utf-8:
              schema:
                $ref: '#/components/schemas/ErrorsBody'
        '401':
          description: Unauthorized request
          content:
            application/json; charset=utf-8:
              schema:
                $ref: '#/components/schemas/ErrorBody'
        '403':
          description: Forbidden Request
          content:
            application/json; charset=utf-8:
              schema:
                $ref: '#/components/schemas/ErrorBody'
        '404':
          description: Entity not found
          content:
            application/json; charset=utf-8:
              schema:
                $ref: '#/components/schemas/ErrorBody'
        '409':
          description: ''
          content:
            application/json; charset=utf-8:
              schema:
                $ref: '#/components/schemas/ErrorBody'
        '422':
          description: Limits of the plan exceeded
          content:
            application/json; charset=utf-8:
              schema:
                $ref: '#/components/schemas/ErrorBody'
        '500':
          description: Internal server error
          content:
            application/json; charset=utf-8:
              schema:
                $ref: '#/components/schemas/ErrorBody'
  /v1/plugins/{plugin_id}:
    get:
      tags:
      - RegistryService
      - Plugin
      summary: Get a plugin by id
      operationId: get_plugin_by_id
      parameters:
      - in: path
        name: plugin_id
        required: true
        deprecated: false
        schema:
          type: string
          format: uuid
        explode: true
        style: simple
      responses:
        '200':
          description: ''
          content:
            application/json; charset=utf-8:
              schema:
                $ref: '#/components/schemas/PluginRegistrationDto'
        '400':
          description: Invalid request, returning with a list of issues detected in the request
          content:
            application/json; charset=utf-8:
              schema:
                $ref: '#/components/schemas/ErrorsBody'
        '401':
          description: Unauthorized request
          content:
            application/json; charset=utf-8:
              schema:
                $ref: '#/components/schemas/ErrorBody'
        '403':
          description: Forbidden Request
          content:
            application/json; charset=utf-8:
              schema:
                $ref: '#/components/schemas/ErrorBody'
        '404':
          description: Entity not found
          content:
            application/json; charset=utf-8:
              schema:
                $ref: '#/components/schemas/ErrorBody'
        '409':
          description: ''
          content:
            application/json; charset=utf-8:
              schema:
                $ref: '#/components/schemas/ErrorBody'
        '422':
          description: Limits of the plan exceeded
          content:
            application/json; charset=utf-8:
              schema:
                $ref: '#/components/schemas/ErrorBody'
        '500':
          description: Internal server error
          content:
            application/json; charset=utf-8:
              schema:
                $ref: '#/components/schemas/ErrorBody'
      security:
      - Cookie: []
      - Token: []
    delete:
      tags:
      - RegistryService
      - Plugin
      summary: Delete a plugin
      operationId: delete_plugin
      parameters:
      - in: path
        name: plugin_id
        required: true
        deprecated: false
        schema:
          type: string
          format: uuid
        explode: true
        style: simple
      responses:
        '200':
          description: ''
          content:
            application/json; charset=utf-8:
              schema:
                $ref: '#/components/schemas/PluginRegistrationDto'
        '400':
          description: Invalid request, returning with a list of issues detected in the request
          content:
            application/json; charset=utf-8:
              schema:
                $ref: '#/components/schemas/ErrorsBody'
        '401':
          description: Unauthorized request
          content:
            application/json; charset=utf-8:
              schema:
                $ref: '#/components/schemas/ErrorBody'
        '403':
          description: Forbidden Request
          content:
            application/json; charset=utf-8:
              schema:
                $ref: '#/components/schemas/ErrorBody'
        '404':
          description: Entity not found
          content:
            application/json; charset=utf-8:
              schema:
                $ref: '#/components/schemas/ErrorBody'
        '409':
          description: ''
          content:
            application/json; charset=utf-8:
              schema:
                $ref: '#/components/schemas/ErrorBody'
        '422':
          description: Limits of the plan exceeded
          content:
            application/json; charset=utf-8:
              schema:
                $ref: '#/components/schemas/ErrorBody'
        '500':
          description: Internal server error
          content:
            application/json; charset=utf-8:
              schema:
                $ref: '#/components/schemas/ErrorBody'
      security:
      - Cookie: []
      - Token: []
  /v1/reports/account_summaries:
    get:
      tags:
      - RegistryService
      - Account
      - Token
      operationId: get_account_summaries_report
      responses:
        '200':
          description: ''
          content:
            application/json; charset=utf-8:
              schema:
                $ref: '#/components/schemas/Page_AccountSummary'
        '400':
          description: Invalid request, returning with a list of issues detected in the request
          content:
            application/json; charset=utf-8:
              schema:
                $ref: '#/components/schemas/ErrorsBody'
        '401':
          description: Unauthorized request
          content:
            application/json; charset=utf-8:
              schema:
                $ref: '#/components/schemas/ErrorBody'
        '403':
          description: Forbidden Request
          content:
            application/json; charset=utf-8:
              schema:
                $ref: '#/components/schemas/ErrorBody'
        '404':
          description: Entity not found
          content:
            application/json; charset=utf-8:
              schema:
                $ref: '#/components/schemas/ErrorBody'
        '409':
          description: ''
          content:
            application/json; charset=utf-8:
              schema:
                $ref: '#/components/schemas/ErrorBody'
        '422':
          description: Limits of the plan exceeded
          content:
            application/json; charset=utf-8:
              schema:
                $ref: '#/components/schemas/ErrorBody'
        '500':
          description: Internal server error
          content:
            application/json; charset=utf-8:
              schema:
                $ref: '#/components/schemas/ErrorBody'
      security:
      - Cookie: []
      - Token: []
  /v1/reports/account_count:
    get:
      tags:
      - RegistryService
      - Account
      - Token
      operationId: get_account_count_report
      responses:
        '200':
          description: ''
          content:
            application/json; charset=utf-8:
              schema:
                $ref: '#/components/schemas/AccountCounts'
        '400':
          description: Invalid request, returning with a list of issues detected in the request
          content:
            application/json; charset=utf-8:
              schema:
                $ref: '#/components/schemas/ErrorsBody'
        '401':
          description: Unauthorized request
          content:
            application/json; charset=utf-8:
              schema:
                $ref: '#/components/schemas/ErrorBody'
        '403':
          description: Forbidden Request
          content:
            application/json; charset=utf-8:
              schema:
                $ref: '#/components/schemas/ErrorBody'
        '404':
          description: Entity not found
          content:
            application/json; charset=utf-8:
              schema:
                $ref: '#/components/schemas/ErrorBody'
        '409':
          description: ''
          content:
            application/json; charset=utf-8:
              schema:
                $ref: '#/components/schemas/ErrorBody'
        '422':
          description: Limits of the plan exceeded
          content:
            application/json; charset=utf-8:
              schema:
                $ref: '#/components/schemas/ErrorBody'
        '500':
          description: Internal server error
          content:
            application/json; charset=utf-8:
              schema:
                $ref: '#/components/schemas/ErrorBody'
      security:
      - Cookie: []
      - Token: []
  /v1/security-schemes/{security_scheme_id}:
    get:
      tags:
      - RegistryService
      - ApiSecurity
      summary: Get api security scheme by id
      operationId: get_security_scheme
      parameters:
      - in: path
        name: security_scheme_id
        required: true
        deprecated: false
        schema:
          type: string
          format: uuid
        explode: true
        style: simple
      responses:
        '200':
          description: ''
          content:
            application/json; charset=utf-8:
              schema:
                $ref: '#/components/schemas/SecuritySchemeResponseView'
        '400':
          description: Invalid request, returning with a list of issues detected in the request
          content:
            application/json; charset=utf-8:
              schema:
                $ref: '#/components/schemas/ErrorsBody'
        '401':
          description: Unauthorized request
          content:
            application/json; charset=utf-8:
              schema:
                $ref: '#/components/schemas/ErrorBody'
        '403':
          description: Forbidden Request
          content:
            application/json; charset=utf-8:
              schema:
                $ref: '#/components/schemas/ErrorBody'
        '404':
          description: Entity not found
          content:
            application/json; charset=utf-8:
              schema:
                $ref: '#/components/schemas/ErrorBody'
        '409':
          description: ''
          content:
            application/json; charset=utf-8:
              schema:
                $ref: '#/components/schemas/ErrorBody'
        '422':
          description: Limits of the plan exceeded
          content:
            application/json; charset=utf-8:
              schema:
                $ref: '#/components/schemas/ErrorBody'
        '500':
          description: Internal server error
          content:
            application/json; charset=utf-8:
              schema:
                $ref: '#/components/schemas/ErrorBody'
      security:
      - Cookie: []
      - Token: []
  /v1/security-schemes/{security_scheme_id}/revisions:
    get:
      tags:
      - RegistryService
      - ApiSecurity
      summary: Get all revisions of the security scheme
      operationId: get_security_scheme_revisions
      parameters:
      - in: path
        name: security_scheme_id
        required: true
        deprecated: false
        schema:
          type: string
          format: uuid
        explode: true
        style: simple
      responses:
        '200':
          description: ''
          content:
            application/json; charset=utf-8:
              schema:
                $ref: '#/components/schemas/Page_SecuritySchemeResponseView'
        '400':
          description: Invalid request, returning with a list of issues detected in the request
          content:
            application/json; charset=utf-8:
              schema:
                $ref: '#/components/schemas/ErrorsBody'
        '401':
          description: Unauthorized request
          content:
            application/json; charset=utf-8:
              schema:
                $ref: '#/components/schemas/ErrorBody'
        '403':
          description: Forbidden Request
          content:
            application/json; charset=utf-8:
              schema:
                $ref: '#/components/schemas/ErrorBody'
        '404':
          description: Entity not found
          content:
            application/json; charset=utf-8:
              schema:
                $ref: '#/components/schemas/ErrorBody'
        '409':
          description: ''
          content:
            application/json; charset=utf-8:
              schema:
                $ref: '#/components/schemas/ErrorBody'
        '422':
          description: Limits of the plan exceeded
          content:
            application/json; charset=utf-8:
              schema:
                $ref: '#/components/schemas/ErrorBody'
        '500':
          description: Internal server error
          content:
            application/json; charset=utf-8:
              schema:
                $ref: '#/components/schemas/ErrorBody'
      security:
      - Cookie: []
      - Token: []
  /v1/tokens/{token_id}:
    get:
      tags:
      - RegistryService
      - Token
      summary: Get token by id
      operationId: get_token
      parameters:
      - in: path
        name: token_id
        required: true
        deprecated: false
        schema:
          type: string
          format: uuid
        explode: true
        style: simple
      responses:
        '200':
          description: ''
          content:
            application/json; charset=utf-8:
              schema:
                $ref: '#/components/schemas/Token'
        '400':
          description: Invalid request, returning with a list of issues detected in the request
          content:
            application/json; charset=utf-8:
              schema:
                $ref: '#/components/schemas/ErrorsBody'
        '401':
          description: Unauthorized request
          content:
            application/json; charset=utf-8:
              schema:
                $ref: '#/components/schemas/ErrorBody'
        '403':
          description: Forbidden Request
          content:
            application/json; charset=utf-8:
              schema:
                $ref: '#/components/schemas/ErrorBody'
        '404':
          description: Entity not found
          content:
            application/json; charset=utf-8:
              schema:
                $ref: '#/components/schemas/ErrorBody'
        '409':
          description: ''
          content:
            application/json; charset=utf-8:
              schema:
                $ref: '#/components/schemas/ErrorBody'
        '422':
          description: Limits of the plan exceeded
          content:
            application/json; charset=utf-8:
              schema:
                $ref: '#/components/schemas/ErrorBody'
        '500':
          description: Internal server error
          content:
            application/json; charset=utf-8:
              schema:
                $ref: '#/components/schemas/ErrorBody'
      security:
      - Cookie: []
      - Token: []
    delete:
      tags:
      - RegistryService
      - Token
      summary: Delete a token
      description: Deletes a previously created token given by its identifier.
      operationId: delete_token
      parameters:
      - in: path
        name: token_id
        required: true
        deprecated: false
        schema:
          type: string
          format: uuid
        explode: true
        style: simple
      responses:
        '200':
          description: ''
          content:
            application/json; charset=utf-8:
              schema:
                $ref: '#/components/schemas/Empty'
        '400':
          description: Invalid request, returning with a list of issues detected in the request
          content:
            application/json; charset=utf-8:
              schema:
                $ref: '#/components/schemas/ErrorsBody'
        '401':
          description: Unauthorized request
          content:
            application/json; charset=utf-8:
              schema:
                $ref: '#/components/schemas/ErrorBody'
        '403':
          description: Forbidden Request
          content:
            application/json; charset=utf-8:
              schema:
                $ref: '#/components/schemas/ErrorBody'
        '404':
          description: Entity not found
          content:
            application/json; charset=utf-8:
              schema:
                $ref: '#/components/schemas/ErrorBody'
        '409':
          description: ''
          content:
            application/json; charset=utf-8:
              schema:
                $ref: '#/components/schemas/ErrorBody'
        '422':
          description: Limits of the plan exceeded
          content:
            application/json; charset=utf-8:
              schema:
                $ref: '#/components/schemas/ErrorBody'
        '500':
          description: Internal server error
          content:
            application/json; charset=utf-8:
              schema:
                $ref: '#/components/schemas/ErrorBody'
      security:
      - Cookie: []
      - Token: []
components:
  schemas:
    ActivatePluginParameters:
      title: ActivatePluginParameters
      type: object
      properties:
        timestamp:
          type: string
          format: date-time
        plugin:
          $ref: '#/components/schemas/PluginInstallationDescription'
      required:
      - timestamp
      - plugin
    ActivatePluginResponse:
      title: ActivatePluginResponse
      type: object
    AgentInstanceDescription:
      title: AgentInstanceDescription
      type: object
      properties:
        createdAt:
          type: string
          format: date-time
        agentParameters:
          $ref: '#/components/schemas/DataValue'
      required:
      - createdAt
      - agentParameters
    AgentInstanceKey:
      title: AgentInstanceKey
      type: object
      properties:
        agentType:
          type: string
        agentId:
          type: string
      required:
      - agentType
      - agentId
    AgentInstanceMetadata:
      title: AgentInstanceMetadata
      type: object
      properties:
        key:
          $ref: '#/components/schemas/AgentInstanceKey'
        description:
          $ref: '#/components/schemas/AgentInstanceDescription'
      required:
      - key
      - description
    AnalysedResourceMode:
      type: string
      enum:
      - Owned
      - Borrowed
    AnalysedType:
      discriminator:
        propertyName: type
        mapping:
          Variant: '#/components/schemas/AnalysedType_TypeVariant'
          Result: '#/components/schemas/AnalysedType_TypeResult'
          Option: '#/components/schemas/AnalysedType_TypeOption'
          Enum: '#/components/schemas/AnalysedType_TypeEnum'
          Flags: '#/components/schemas/AnalysedType_TypeFlags'
          Record: '#/components/schemas/AnalysedType_TypeRecord'
          Tuple: '#/components/schemas/AnalysedType_TypeTuple'
          List: '#/components/schemas/AnalysedType_TypeList'
          Str: '#/components/schemas/AnalysedType_TypeStr'
          Chr: '#/components/schemas/AnalysedType_TypeChr'
          F64: '#/components/schemas/AnalysedType_TypeF64'
          F32: '#/components/schemas/AnalysedType_TypeF32'
          U64: '#/components/schemas/AnalysedType_TypeU64'
          S64: '#/components/schemas/AnalysedType_TypeS64'
          U32: '#/components/schemas/AnalysedType_TypeU32'
          S32: '#/components/schemas/AnalysedType_TypeS32'
          U16: '#/components/schemas/AnalysedType_TypeU16'
          S16: '#/components/schemas/AnalysedType_TypeS16'
          U8: '#/components/schemas/AnalysedType_TypeU8'
          S8: '#/components/schemas/AnalysedType_TypeS8'
          Bool: '#/components/schemas/AnalysedType_TypeBool'
          Handle: '#/components/schemas/AnalysedType_TypeHandle'
      type: object
      oneOf:
      - $ref: '#/components/schemas/AnalysedType_TypeVariant'
      - $ref: '#/components/schemas/AnalysedType_TypeResult'
      - $ref: '#/components/schemas/AnalysedType_TypeOption'
      - $ref: '#/components/schemas/AnalysedType_TypeEnum'
      - $ref: '#/components/schemas/AnalysedType_TypeFlags'
      - $ref: '#/components/schemas/AnalysedType_TypeRecord'
      - $ref: '#/components/schemas/AnalysedType_TypeTuple'
      - $ref: '#/components/schemas/AnalysedType_TypeList'
      - $ref: '#/components/schemas/AnalysedType_TypeStr'
      - $ref: '#/components/schemas/AnalysedType_TypeChr'
      - $ref: '#/components/schemas/AnalysedType_TypeF64'
      - $ref: '#/components/schemas/AnalysedType_TypeF32'
      - $ref: '#/components/schemas/AnalysedType_TypeU64'
      - $ref: '#/components/schemas/AnalysedType_TypeS64'
      - $ref: '#/components/schemas/AnalysedType_TypeU32'
      - $ref: '#/components/schemas/AnalysedType_TypeS32'
      - $ref: '#/components/schemas/AnalysedType_TypeU16'
      - $ref: '#/components/schemas/AnalysedType_TypeS16'
      - $ref: '#/components/schemas/AnalysedType_TypeU8'
      - $ref: '#/components/schemas/AnalysedType_TypeS8'
      - $ref: '#/components/schemas/AnalysedType_TypeBool'
      - $ref: '#/components/schemas/AnalysedType_TypeHandle'
    AnalysedType_TypeBool:
      allOf:
      - type: object
        properties:
          type:
            example: Bool
            type: string
            enum:
            - Bool
        required:
        - type
      - $ref: '#/components/schemas/TypeBool'
    AnalysedType_TypeChr:
      allOf:
      - type: object
        properties:
          type:
            example: Chr
            type: string
            enum:
            - Chr
        required:
        - type
      - $ref: '#/components/schemas/TypeChr'
    AnalysedType_TypeEnum:
      allOf:
      - type: object
        properties:
          type:
            example: Enum
            type: string
            enum:
            - Enum
        required:
        - type
      - $ref: '#/components/schemas/TypeEnum'
    AnalysedType_TypeF32:
      allOf:
      - type: object
        properties:
          type:
            example: F32
            type: string
            enum:
            - F32
        required:
        - type
      - $ref: '#/components/schemas/TypeF32'
    AnalysedType_TypeF64:
      allOf:
      - type: object
        properties:
          type:
            example: F64
            type: string
            enum:
            - F64
        required:
        - type
      - $ref: '#/components/schemas/TypeF64'
    AnalysedType_TypeFlags:
      allOf:
      - type: object
        properties:
          type:
            example: Flags
            type: string
            enum:
            - Flags
        required:
        - type
      - $ref: '#/components/schemas/TypeFlags'
    AnalysedType_TypeHandle:
      allOf:
      - type: object
        properties:
          type:
            example: Handle
            type: string
            enum:
            - Handle
        required:
        - type
      - $ref: '#/components/schemas/TypeHandle'
    AnalysedType_TypeList:
      allOf:
      - type: object
        properties:
          type:
            example: List
            type: string
            enum:
            - List
        required:
        - type
      - $ref: '#/components/schemas/TypeList'
    AnalysedType_TypeOption:
      allOf:
      - type: object
        properties:
          type:
            example: Option
            type: string
            enum:
            - Option
        required:
        - type
      - $ref: '#/components/schemas/TypeOption'
    AnalysedType_TypeRecord:
      allOf:
      - type: object
        properties:
          type:
            example: Record
            type: string
            enum:
            - Record
        required:
        - type
      - $ref: '#/components/schemas/TypeRecord'
    AnalysedType_TypeResult:
      allOf:
      - type: object
        properties:
          type:
            example: Result
            type: string
            enum:
            - Result
        required:
        - type
      - $ref: '#/components/schemas/TypeResult'
    AnalysedType_TypeS16:
      allOf:
      - type: object
        properties:
          type:
            example: S16
            type: string
            enum:
            - S16
        required:
        - type
      - $ref: '#/components/schemas/TypeS16'
    AnalysedType_TypeS32:
      allOf:
      - type: object
        properties:
          type:
            example: S32
            type: string
            enum:
            - S32
        required:
        - type
      - $ref: '#/components/schemas/TypeS32'
    AnalysedType_TypeS64:
      allOf:
      - type: object
        properties:
          type:
            example: S64
            type: string
            enum:
            - S64
        required:
        - type
      - $ref: '#/components/schemas/TypeS64'
    AnalysedType_TypeS8:
      allOf:
      - type: object
        properties:
          type:
            example: S8
            type: string
            enum:
            - S8
        required:
        - type
      - $ref: '#/components/schemas/TypeS8'
    AnalysedType_TypeStr:
      allOf:
      - type: object
        properties:
          type:
            example: Str
            type: string
            enum:
            - Str
        required:
        - type
      - $ref: '#/components/schemas/TypeStr'
    AnalysedType_TypeTuple:
      allOf:
      - type: object
        properties:
          type:
            example: Tuple
            type: string
            enum:
            - Tuple
        required:
        - type
      - $ref: '#/components/schemas/TypeTuple'
    AnalysedType_TypeU16:
      allOf:
      - type: object
        properties:
          type:
            example: U16
            type: string
            enum:
            - U16
        required:
        - type
      - $ref: '#/components/schemas/TypeU16'
    AnalysedType_TypeU32:
      allOf:
      - type: object
        properties:
          type:
            example: U32
            type: string
            enum:
            - U32
        required:
        - type
      - $ref: '#/components/schemas/TypeU32'
    AnalysedType_TypeU64:
      allOf:
      - type: object
        properties:
          type:
            example: U64
            type: string
            enum:
            - U64
        required:
        - type
      - $ref: '#/components/schemas/TypeU64'
    AnalysedType_TypeU8:
      allOf:
      - type: object
        properties:
          type:
            example: U8
            type: string
            enum:
            - U8
        required:
        - type
      - $ref: '#/components/schemas/TypeU8'
    AnalysedType_TypeVariant:
      allOf:
      - type: object
        properties:
          type:
            example: Variant
            type: string
            enum:
            - Variant
        required:
        - type
      - $ref: '#/components/schemas/TypeVariant'
    ApiDefinitionInfo:
      title: ApiDefinitionInfo
      type: object
      properties:
        id:
          type: string
        version:
          type: string
      required:
      - id
      - version
    BinaryReference:
      discriminator:
        propertyName: type
        mapping:
          Url: '#/components/schemas/BinaryReference_Url'
          Inline: '#/components/schemas/BinaryReference_BinarySource'
      type: object
      oneOf:
      - $ref: '#/components/schemas/BinaryReference_Url'
      - $ref: '#/components/schemas/BinaryReference_BinarySource'
    BinaryReference_BinarySource:
      allOf:
      - type: object
        properties:
          type:
            example: Inline
            type: string
            enum:
            - Inline
        required:
        - type
      - $ref: '#/components/schemas/BinarySource'
    BinaryReference_Url:
      allOf:
      - type: object
        properties:
          type:
            example: Url
            type: string
            enum:
            - Url
        required:
        - type
      - $ref: '#/components/schemas/Url'
    BinarySource:
      title: BinarySource
      type: object
      properties:
        data:
          type: array
          items:
            type: integer
            format: uint8
        binaryType:
          $ref: '#/components/schemas/BinaryType'
      required:
      - data
      - binaryType
    BinaryType:
      title: BinaryType
      type: object
      properties:
        mimeType:
          type: string
      required:
      - mimeType
    CancelInvocationParameters:
      title: CancelInvocationParameters
      type: object
      properties:
        timestamp:
          type: string
          format: date-time
        idempotencyKey:
          type: string
      required:
      - timestamp
      - idempotencyKey
    CancelInvocationResponse:
      title: CancelInvocationResponse
      type: object
      properties:
        canceled:
          type: boolean
      required:
      - canceled
    Certificate:
      title: Certificate
      type: object
      properties:
        id:
          type: string
          format: uuid
        projectId:
          type: string
          format: uuid
        domainName:
          type: string
        createdAt:
          type: string
          format: date-time
      required:
      - id
      - projectId
      - domainName
    CertificateRequest:
      title: CertificateRequest
      type: object
      properties:
        projectId:
          type: string
          format: uuid
        domainName:
          type: string
        certificateBody:
          type: string
        certificatePrivateKey:
          type: string
      required:
      - projectId
      - domainName
      - certificateBody
      - certificatePrivateKey
    ChangePersistenceLevelParameters:
      title: ChangePersistenceLevelParameters
      type: object
      properties:
        timestamp:
          type: string
          format: date-time
        persistenceLevel:
          $ref: '#/components/schemas/PersistenceLevel'
      required:
      - timestamp
      - persistenceLevel
    ChangeRetryPolicyParameters:
      title: ChangeRetryPolicyParameters
      type: object
      properties:
        timestamp:
          type: string
          format: date-time
        newPolicy:
          $ref: '#/components/schemas/PublicRetryConfig'
      required:
      - timestamp
      - newPolicy
    CompleteParameters:
      title: CompleteParameters
      type: object
      properties:
        oplogIdx:
          type: integer
          format: uint64
        data:
          type: array
          items:
            type: integer
            format: uint8
      required:
      - oplogIdx
      - data
    ComponentFilePermissions:
      type: string
      enum:
      - read-only
      - read-write
    CreateAgentInstanceParameters:
      title: CreateAgentInstanceParameters
      type: object
      properties:
        timestamp:
          type: string
          format: date-time
        key:
          $ref: '#/components/schemas/AgentInstanceKey'
        parameters:
          $ref: '#/components/schemas/DataValue'
      required:
      - timestamp
      - key
      - parameters
    CreateParameters:
      title: CreateParameters
      type: object
      properties:
        timestamp:
          type: string
          format: date-time
        workerId:
          $ref: '#/components/schemas/WorkerId'
        componentVersion:
          type: integer
          format: uint64
        args:
          type: array
          items:
            type: string
        env:
          type: object
          additionalProperties:
            type: string
        projectId:
          type: string
          format: uuid
        createdBy:
          type: string
        wasiConfigVars:
          type: array
          items:
            $ref: '#/components/schemas/WasiConfigVarsEntry'
        parent:
          $ref: '#/components/schemas/WorkerId'
        componentSize:
          type: integer
          format: uint64
        initialTotalLinearMemorySize:
          type: integer
          format: uint64
        initialActivePlugins:
          type: array
          items:
            $ref: '#/components/schemas/PluginInstallationDescription'
      required:
      - timestamp
      - workerId
      - componentVersion
      - args
      - env
      - projectId
      - createdBy
      - wasiConfigVars
      - componentSize
      - initialTotalLinearMemorySize
      - initialActivePlugins
    DataValue:
      discriminator:
        propertyName: type
        mapping:
          Tuple: '#/components/schemas/DataValue_ElementValues'
          Multimodal: '#/components/schemas/DataValue_NamedElementValues'
      type: object
      oneOf:
      - $ref: '#/components/schemas/DataValue_ElementValues'
      - $ref: '#/components/schemas/DataValue_NamedElementValues'
    DataValue_ElementValues:
      allOf:
      - type: object
        properties:
          type:
            example: Tuple
            type: string
            enum:
            - Tuple
        required:
        - type
      - $ref: '#/components/schemas/ElementValues'
    DataValue_NamedElementValues:
      allOf:
      - type: object
        properties:
          type:
            example: Multimodal
            type: string
            enum:
            - Multimodal
        required:
        - type
      - $ref: '#/components/schemas/NamedElementValues'
    DeactivatePluginParameters:
      title: DeactivatePluginParameters
      type: object
      properties:
        timestamp:
          type: string
          format: date-time
        plugin:
          $ref: '#/components/schemas/PluginInstallationDescription'
      required:
      - timestamp
      - plugin
    DeactivatePluginResponse:
      title: DeactivatePluginResponse
      type: object
    DeleteWorkerResponse:
      title: DeleteWorkerResponse
      type: object
    DescribeResourceParameters:
      title: DescribeResourceParameters
      type: object
      properties:
        timestamp:
          type: string
          format: date-time
        id:
          type: integer
          format: uint64
        resourceOwner:
          type: string
        resourceName:
          type: string
        resourceParams:
          type: array
          items:
            $ref: '#/components/schemas/ValueAndType'
      required:
      - timestamp
      - id
      - resourceOwner
      - resourceName
      - resourceParams
    DomainRequest:
      title: DomainRequest
      type: object
      properties:
        projectId:
          type: string
          format: uuid
        domainName:
          type: string
      required:
      - projectId
      - domainName
    DropAgentInstanceParameters:
      title: DropAgentInstanceParameters
      type: object
      properties:
        timestamp:
          type: string
          format: date-time
        key:
          $ref: '#/components/schemas/AgentInstanceKey'
      required:
      - timestamp
      - key
    ElementValue:
      discriminator:
        propertyName: type
        mapping:
          ComponentModel: '#/components/schemas/ElementValue_ValueAndType'
          UnstructuredText: '#/components/schemas/ElementValue_TextReference'
          UnstructuredBinary: '#/components/schemas/ElementValue_BinaryReference'
      type: object
      oneOf:
      - $ref: '#/components/schemas/ElementValue_ValueAndType'
      - $ref: '#/components/schemas/ElementValue_TextReference'
      - $ref: '#/components/schemas/ElementValue_BinaryReference'
    ElementValue_BinaryReference:
      allOf:
      - type: object
        properties:
          type:
            example: UnstructuredBinary
            type: string
            enum:
            - UnstructuredBinary
        required:
        - type
      - $ref: '#/components/schemas/BinaryReference'
    ElementValue_TextReference:
      allOf:
      - type: object
        properties:
          type:
            example: UnstructuredText
            type: string
            enum:
            - UnstructuredText
        required:
        - type
      - $ref: '#/components/schemas/TextReference'
    ElementValue_ValueAndType:
      allOf:
      - type: object
        properties:
          type:
            example: ComponentModel
            type: string
            enum:
            - ComponentModel
        required:
        - type
      - $ref: '#/components/schemas/ValueAndType'
    ElementValues:
      title: ElementValues
      type: object
      properties:
        elements:
          type: array
          items:
            $ref: '#/components/schemas/ElementValue'
      required:
      - elements
    Empty:
      title: Empty
      type: object
    EndRegionParameters:
      title: EndRegionParameters
      type: object
      properties:
        timestamp:
          type: string
          format: date-time
        beginIndex:
          type: integer
          format: uint64
      required:
      - timestamp
      - beginIndex
    ErrorBody:
      title: ErrorBody
      type: object
      properties:
        error:
          type: string
      required:
      - error
    ErrorBodyWithOptionalWorkerError:
      title: ErrorBodyWithOptionalWorkerError
      type: object
      properties:
        error:
          type: string
        workerError:
          $ref: '#/components/schemas/WorkerErrorDetails'
      required:
      - error
    ErrorParameters:
      title: ErrorParameters
      type: object
      properties:
        timestamp:
          type: string
          format: date-time
        error:
          type: string
      required:
      - timestamp
      - error
    ErrorsBody:
      title: ErrorsBody
      type: object
      properties:
        errors:
          type: array
          items:
            type: string
      required:
      - errors
    ExportedFunctionCompletedParameters:
      title: ExportedFunctionCompletedParameters
      type: object
      properties:
        timestamp:
          type: string
          format: date-time
        response:
          $ref: '#/components/schemas/ValueAndType'
        consumedFuel:
          type: integer
          format: int64
      required:
      - timestamp
      - consumedFuel
    ExportedFunctionInvokedParameters:
      title: ExportedFunctionInvokedParameters
      type: object
      properties:
        timestamp:
          type: string
          format: date-time
        functionName:
          type: string
        request:
          type: array
          items:
            $ref: '#/components/schemas/ValueAndType'
        idempotencyKey:
          type: string
        traceId:
          type: string
        traceStates:
          type: array
          items:
            type: string
        invocationContext:
          type: array
          items:
            type: array
            items:
              $ref: '#/components/schemas/PublicSpanData'
      required:
      - timestamp
      - functionName
      - request
      - idempotencyKey
      - traceId
      - traceStates
      - invocationContext
    ExportedFunctionParameters:
      title: ExportedFunctionParameters
      type: object
      properties:
        idempotencyKey:
          type: string
        fullFunctionName:
          type: string
        functionInput:
          type: array
          items:
            $ref: '#/components/schemas/ValueAndType'
        traceId:
          type: string
        traceStates:
          type: array
          items:
            type: string
        invocationContext:
          type: array
          items:
            type: array
            items:
              $ref: '#/components/schemas/PublicSpanData'
      required:
      - idempotencyKey
      - fullFunctionName
      - traceId
      - traceStates
      - invocationContext
    ExportedResourceInstanceDescription:
      title: ExportedResourceInstanceDescription
      type: object
      properties:
        createdAt:
          type: string
          format: date-time
        resourceOwner:
          type: string
        resourceName:
          type: string
        resourceParams:
          type: array
          items:
            type: string
      required:
      - createdAt
      - resourceOwner
      - resourceName
    ExportedResourceInstanceKey:
      title: ExportedResourceInstanceKey
      type: object
      properties:
        resourceId:
          type: integer
          format: uint64
      required:
      - resourceId
    ExportedResourceMetadata:
      title: ExportedResourceMetadata
      type: object
      properties:
        key:
          $ref: '#/components/schemas/ExportedResourceInstanceKey'
        description:
          $ref: '#/components/schemas/ExportedResourceInstanceDescription'
      required:
      - key
      - description
    FailedUpdate:
      title: FailedUpdate
      type: object
      properties:
        timestamp:
          type: string
          format: date-time
        targetVersion:
          type: integer
          format: uint64
        details:
          type: string
      required:
      - timestamp
      - targetVersion
    FailedUpdateParameters:
      title: FailedUpdateParameters
      type: object
      properties:
        timestamp:
          type: string
          format: date-time
        targetVersion:
          type: integer
          format: uint64
        details:
          type: string
      required:
      - timestamp
      - targetVersion
    FilterComparator:
      type: string
      enum:
      - Equal
      - NotEqual
      - GreaterEqual
      - Greater
      - LessEqual
      - Less
    FinishSpanParameters:
      title: FinishSpanParameters
      type: object
      properties:
        timestamp:
          type: string
          format: date-time
        spanId:
          type: string
      required:
      - timestamp
      - spanId
    FlatComponentFileSystemNode:
      title: FlatComponentFileSystemNode
      type: object
      properties:
        name:
          type: string
        lastModified:
          type: integer
          format: uint64
        kind:
          $ref: '#/components/schemas/FlatComponentFileSystemNodeKind'
        permissions:
          $ref: '#/components/schemas/ComponentFilePermissions'
        size:
          type: integer
          format: uint64
      required:
      - name
      - lastModified
      - kind
    FlatComponentFileSystemNodeKind:
      type: string
      enum:
      - directory
      - file
    GatewayBindingComponent:
      title: GatewayBindingComponent
      type: object
      properties:
        name:
          type: string
        version:
          description: |-
            Version of the component. If not provided the latest version is used.
            Note that the version is only used to typecheck the various rib scripts and prevent component updates.
            During runtime, the actual version of the worker or the latest version (in case no worker was found) is used.
          type: integer
          format: uint64
      required:
      - name
    GatewayBindingData:
      title: GatewayBindingData
      type: object
      properties:
        bindingType:
          $ref: '#/components/schemas/GatewayBindingType'
        component:
          $ref: '#/components/schemas/GatewayBindingComponent'
        workerName:
          type: string
        idempotencyKey:
          type: string
        response:
          type: string
        invocationContext:
          type: string
    GatewayBindingResponseData:
      title: GatewayBindingResponseData
      type: object
      properties:
        component:
          $ref: '#/components/schemas/ResolvedGatewayBindingComponent'
        workerName:
          type: string
        idempotencyKey:
          type: string
        invocationContext:
          type: string
        response:
          type: string
        bindingType:
          $ref: '#/components/schemas/GatewayBindingType'
        responseMappingInput:
          $ref: '#/components/schemas/RibInputTypeInfo'
        workerNameInput:
          $ref: '#/components/schemas/RibInputTypeInfo'
        idempotencyKeyInput:
          $ref: '#/components/schemas/RibInputTypeInfo'
        corsPreflight:
          $ref: '#/components/schemas/HttpCors'
        responseMappingOutput:
          $ref: '#/components/schemas/RibOutputTypeInfo'
    GatewayBindingType:
      type: string
      enum:
      - default
      - file-server
      - http-handler
      - cors-preflight
      - swagger-ui
    GetFilesResponse:
      title: GetFilesResponse
      type: object
      properties:
        nodes:
          type: array
          items:
            $ref: '#/components/schemas/FlatComponentFileSystemNode'
      required:
      - nodes
    GetOplogResponse:
      title: GetOplogResponse
      type: object
      properties:
        entries:
          type: array
          items:
            $ref: '#/components/schemas/PublicOplogEntryWithIndex'
        next:
          $ref: '#/components/schemas/OplogCursor'
        firstIndexInChunk:
          type: integer
          format: uint64
        lastIndex:
          type: integer
          format: uint64
      required:
      - entries
      - firstIndexInChunk
      - lastIndex
    GrowMemoryParameters:
      title: GrowMemoryParameters
      type: object
      properties:
        timestamp:
          type: string
          format: date-time
        delta:
          type: integer
          format: uint64
      required:
      - timestamp
      - delta
    HealthcheckResponse:
      title: HealthcheckResponse
      type: object
    HttpApiDefinitionRequest:
      title: HttpApiDefinitionRequest
      type: object
      properties:
        id:
          type: string
        version:
          type: string
        security:
          type: array
          items:
            type: string
        routes:
          type: array
          items:
            $ref: '#/components/schemas/RouteRequestData'
        draft:
          type: boolean
      required:
      - id
      - version
      - routes
      - draft
    HttpApiDefinitionResponseData:
      title: HttpApiDefinitionResponseData
      type: object
      properties:
        id:
          type: string
        version:
          type: string
        routes:
          type: array
          items:
            $ref: '#/components/schemas/RouteResponseData'
        draft:
          type: boolean
        createdAt:
          type: string
          format: date-time
      required:
      - id
      - version
      - routes
      - draft
    HttpCors:
      title: HttpCors
      type: object
      properties:
        allowOrigin:
          type: string
        allowMethods:
          type: string
        allowHeaders:
          type: string
        exposeHeaders:
          type: string
        allowCredentials:
          type: boolean
        maxAge:
          type: integer
          format: uint64
      required:
      - allowOrigin
      - allowMethods
      - allowHeaders
    ImportedFunctionInvokedParameters:
      title: ImportedFunctionInvokedParameters
      type: object
      properties:
        timestamp:
          type: string
          format: date-time
        functionName:
          type: string
        request:
          $ref: '#/components/schemas/ValueAndType'
        response:
          $ref: '#/components/schemas/ValueAndType'
        durableFunctionType:
          $ref: '#/components/schemas/PublicDurableFunctionType'
      required:
      - timestamp
      - functionName
      - request
      - response
      - durableFunctionType
    InterruptResponse:
      title: InterruptResponse
      type: object
    InvokeParameters:
      title: InvokeParameters
      type: object
      properties:
        params:
          type: array
          items:
            $ref: '#/components/schemas/ValueAndOptionalType'
      required:
      - params
    InvokeResponse:
      title: InvokeResponse
      type: object
    InvokeResult:
      title: InvokeResult
      type: object
      properties:
        result:
          $ref: '#/components/schemas/ValueAndType'
    JumpParameters:
      title: JumpParameters
      type: object
      properties:
        timestamp:
          type: string
          format: date-time
        jump:
          $ref: '#/components/schemas/OplogRegion'
      required:
      - timestamp
      - jump
    LogLevel:
      description: Worker log levels including the special stdout and stderr channels
      type: string
      enum:
      - Stdout
      - Stderr
      - Trace
      - Debug
      - Info
      - Warn
      - Error
      - Critical
    LogParameters:
      title: LogParameters
      type: object
      properties:
        timestamp:
          type: string
          format: date-time
        level:
          $ref: '#/components/schemas/LogLevel'
        context:
          type: string
        message:
          type: string
      required:
      - timestamp
      - level
      - context
      - message
    ManualUpdateParameters:
      title: ManualUpdateParameters
      type: object
      properties:
        targetVersion:
          type: integer
          format: uint64
      required:
      - targetVersion
    MethodPattern:
      type: string
      enum:
      - Get
      - Connect
      - Post
      - Delete
      - Put
      - Patch
      - Options
      - Trace
      - Head
    NameOptionTypePair:
      title: NameOptionTypePair
      type: object
      properties:
        name:
          type: string
        typ:
          $ref: '#/components/schemas/AnalysedType'
      required:
      - name
    NameTypePair:
      title: NameTypePair
      type: object
      properties:
        name:
          type: string
        typ:
          $ref: '#/components/schemas/AnalysedType'
      required:
      - name
      - typ
    NamedElementValue:
      title: NamedElementValue
      type: object
      properties:
        name:
          type: string
        value:
          $ref: '#/components/schemas/ElementValue'
      required:
      - name
      - value
    NamedElementValues:
      title: NamedElementValues
      type: object
      properties:
        elements:
          type: array
          items:
            $ref: '#/components/schemas/NamedElementValue'
      required:
      - elements
    OpenApiHttpApiDefinitionResponse:
      title: OpenApiHttpApiDefinitionResponse
      type: object
      properties:
        id:
          type: string
        version:
          type: string
        openapi_yaml:
          type: string
      required:
      - id
      - version
      - openapi_yaml
    OplogCursor:
      title: OplogCursor
      type: object
      properties:
        nextOplogIndex:
          type: integer
          format: uint64
        currentComponentVersion:
          type: integer
          format: uint64
      required:
      - nextOplogIndex
      - currentComponentVersion
    OplogRegion:
      title: OplogRegion
      type: object
      properties:
        start:
          type: integer
          format: uint64
        end:
          type: integer
          format: uint64
      required:
      - start
      - end
    PendingUpdate:
      title: PendingUpdate
      type: object
      properties:
        timestamp:
          type: string
          format: date-time
        targetVersion:
          type: integer
          format: uint64
      required:
      - timestamp
      - targetVersion
    PendingUpdateParameters:
      title: PendingUpdateParameters
      type: object
      properties:
        timestamp:
          type: string
          format: date-time
        target_version:
          type: integer
          format: uint64
        description:
          $ref: '#/components/schemas/PublicUpdateDescription'
      required:
      - timestamp
      - target_version
      - description
    PendingWorkerInvocationParameters:
      title: PendingWorkerInvocationParameters
      type: object
      properties:
        timestamp:
          type: string
          format: date-time
        invocation:
          $ref: '#/components/schemas/PublicWorkerInvocation'
      required:
      - timestamp
      - invocation
    PersistenceLevel:
      type: string
      enum:
      - PersistNothing
      - PersistRemoteSideEffects
      - Smart
    PluginInstallationDescription:
      title: PluginInstallationDescription
      type: object
      properties:
        installationId:
          type: string
          format: uuid
        pluginName:
          type: string
        pluginVersion:
          type: string
        registered:
          type: boolean
        parameters:
          type: object
          additionalProperties:
            type: string
      required:
      - installationId
      - pluginName
      - pluginVersion
      - registered
      - parameters
    Provider:
      type: string
      enum:
      - Google
      - Facebook
      - Microsoft
      - Gitlab
    PublicAttribute:
      title: PublicAttribute
      type: object
      properties:
        key:
          type: string
        value:
          $ref: '#/components/schemas/PublicAttributeValue'
      required:
      - key
      - value
    PublicAttributeValue:
      discriminator:
        propertyName: type
        mapping:
          String: '#/components/schemas/PublicAttributeValue_StringAttributeValue'
      type: object
      oneOf:
      - $ref: '#/components/schemas/PublicAttributeValue_StringAttributeValue'
    PublicAttributeValue_StringAttributeValue:
      allOf:
      - type: object
        properties:
          type:
            example: String
            type: string
            enum:
            - String
        required:
        - type
      - $ref: '#/components/schemas/StringAttributeValue'
    PublicDurableFunctionType:
      discriminator:
        propertyName: type
        mapping:
          ReadLocal: '#/components/schemas/PublicDurableFunctionType_Empty'
          WriteLocal: '#/components/schemas/PublicDurableFunctionType_Empty'
          ReadRemote: '#/components/schemas/PublicDurableFunctionType_Empty'
          WriteRemote: '#/components/schemas/PublicDurableFunctionType_Empty'
          WriteRemoteBatched: '#/components/schemas/PublicDurableFunctionType_WriteRemoteBatchedParameters'
      type: object
      oneOf:
      - $ref: '#/components/schemas/PublicDurableFunctionType_Empty'
      - $ref: '#/components/schemas/PublicDurableFunctionType_Empty'
      - $ref: '#/components/schemas/PublicDurableFunctionType_Empty'
      - $ref: '#/components/schemas/PublicDurableFunctionType_Empty'
      - $ref: '#/components/schemas/PublicDurableFunctionType_WriteRemoteBatchedParameters'
    PublicDurableFunctionType_Empty:
      allOf:
      - type: object
        properties:
          type:
            example: WriteRemote
            type: string
            enum:
            - WriteRemote
        required:
        - type
      - $ref: '#/components/schemas/Empty'
    PublicDurableFunctionType_WriteRemoteBatchedParameters:
      allOf:
      - type: object
        properties:
          type:
            example: WriteRemoteBatched
            type: string
            enum:
            - WriteRemoteBatched
        required:
        - type
      - $ref: '#/components/schemas/WriteRemoteBatchedParameters'
    PublicExternalSpanData:
      title: PublicExternalSpanData
      type: object
      properties:
        spanId:
          type: string
      required:
      - spanId
    PublicLocalSpanData:
      title: PublicLocalSpanData
      type: object
      properties:
        spanId:
          type: string
        start:
          type: string
          format: date-time
        parentId:
          type: string
        linkedContext:
          type: integer
          format: uint64
        attributes:
          type: array
          items:
            $ref: '#/components/schemas/PublicAttribute'
        inherited:
          type: boolean
      required:
      - spanId
      - start
      - attributes
      - inherited
    PublicOplogEntry:
      description: |-
        A mirror of the core `OplogEntry` type, without the undefined arbitrary payloads.

        Instead, it encodes all payloads with wasm-rpc `Value` types. This makes this the base type
        for exposing oplog entries through various APIs such as gRPC, REST and WIT.

        The rest of the system will always use `OplogEntry` internally - the only point where the
        oplog payloads are decoded and re-encoded as `Value` is in this module, and it should only be used
        before exposing an oplog entry through a public API.
      discriminator:
        propertyName: type
        mapping:
          Create: '#/components/schemas/PublicOplogEntry_CreateParameters'
          ImportedFunctionInvoked: '#/components/schemas/PublicOplogEntry_ImportedFunctionInvokedParameters'
          ExportedFunctionInvoked: '#/components/schemas/PublicOplogEntry_ExportedFunctionInvokedParameters'
          ExportedFunctionCompleted: '#/components/schemas/PublicOplogEntry_ExportedFunctionCompletedParameters'
          Suspend: '#/components/schemas/PublicOplogEntry_TimestampParameter'
          Error: '#/components/schemas/PublicOplogEntry_ErrorParameters'
          NoOp: '#/components/schemas/PublicOplogEntry_TimestampParameter'
          Jump: '#/components/schemas/PublicOplogEntry_JumpParameters'
          Interrupted: '#/components/schemas/PublicOplogEntry_TimestampParameter'
          Exited: '#/components/schemas/PublicOplogEntry_TimestampParameter'
          ChangeRetryPolicy: '#/components/schemas/PublicOplogEntry_ChangeRetryPolicyParameters'
          BeginAtomicRegion: '#/components/schemas/PublicOplogEntry_TimestampParameter'
          EndAtomicRegion: '#/components/schemas/PublicOplogEntry_EndRegionParameters'
          BeginRemoteWrite: '#/components/schemas/PublicOplogEntry_TimestampParameter'
          EndRemoteWrite: '#/components/schemas/PublicOplogEntry_EndRegionParameters'
          PendingWorkerInvocation: '#/components/schemas/PublicOplogEntry_PendingWorkerInvocationParameters'
          PendingUpdate: '#/components/schemas/PublicOplogEntry_PendingUpdateParameters'
          SuccessfulUpdate: '#/components/schemas/PublicOplogEntry_SuccessfulUpdateParameters'
          FailedUpdate: '#/components/schemas/PublicOplogEntry_FailedUpdateParameters'
          GrowMemory: '#/components/schemas/PublicOplogEntry_GrowMemoryParameters'
          CreateResource: '#/components/schemas/PublicOplogEntry_ResourceParameters'
          DropResource: '#/components/schemas/PublicOplogEntry_ResourceParameters'
          DescribeResource: '#/components/schemas/PublicOplogEntry_DescribeResourceParameters'
          Log: '#/components/schemas/PublicOplogEntry_LogParameters'
          Restart: '#/components/schemas/PublicOplogEntry_TimestampParameter'
          ActivatePlugin: '#/components/schemas/PublicOplogEntry_ActivatePluginParameters'
          DeactivatePlugin: '#/components/schemas/PublicOplogEntry_DeactivatePluginParameters'
          Revert: '#/components/schemas/PublicOplogEntry_RevertParameters'
          CancelInvocation: '#/components/schemas/PublicOplogEntry_CancelInvocationParameters'
          StartSpan: '#/components/schemas/PublicOplogEntry_StartSpanParameters'
          FinishSpan: '#/components/schemas/PublicOplogEntry_FinishSpanParameters'
          SetSpanAttribute: '#/components/schemas/PublicOplogEntry_SetSpanAttributeParameters'
          ChangePersistenceLevel: '#/components/schemas/PublicOplogEntry_ChangePersistenceLevelParameters'
          CreateAgentInstance: '#/components/schemas/PublicOplogEntry_CreateAgentInstanceParameters'
          DropAgentInstance: '#/components/schemas/PublicOplogEntry_DropAgentInstanceParameters'
      type: object
      oneOf:
      - $ref: '#/components/schemas/PublicOplogEntry_CreateParameters'
      - $ref: '#/components/schemas/PublicOplogEntry_ImportedFunctionInvokedParameters'
      - $ref: '#/components/schemas/PublicOplogEntry_ExportedFunctionInvokedParameters'
      - $ref: '#/components/schemas/PublicOplogEntry_ExportedFunctionCompletedParameters'
      - $ref: '#/components/schemas/PublicOplogEntry_TimestampParameter'
      - $ref: '#/components/schemas/PublicOplogEntry_ErrorParameters'
      - $ref: '#/components/schemas/PublicOplogEntry_TimestampParameter'
      - $ref: '#/components/schemas/PublicOplogEntry_JumpParameters'
      - $ref: '#/components/schemas/PublicOplogEntry_TimestampParameter'
      - $ref: '#/components/schemas/PublicOplogEntry_TimestampParameter'
      - $ref: '#/components/schemas/PublicOplogEntry_ChangeRetryPolicyParameters'
      - $ref: '#/components/schemas/PublicOplogEntry_TimestampParameter'
      - $ref: '#/components/schemas/PublicOplogEntry_EndRegionParameters'
      - $ref: '#/components/schemas/PublicOplogEntry_TimestampParameter'
      - $ref: '#/components/schemas/PublicOplogEntry_EndRegionParameters'
      - $ref: '#/components/schemas/PublicOplogEntry_PendingWorkerInvocationParameters'
      - $ref: '#/components/schemas/PublicOplogEntry_PendingUpdateParameters'
      - $ref: '#/components/schemas/PublicOplogEntry_SuccessfulUpdateParameters'
      - $ref: '#/components/schemas/PublicOplogEntry_FailedUpdateParameters'
      - $ref: '#/components/schemas/PublicOplogEntry_GrowMemoryParameters'
      - $ref: '#/components/schemas/PublicOplogEntry_ResourceParameters'
      - $ref: '#/components/schemas/PublicOplogEntry_ResourceParameters'
      - $ref: '#/components/schemas/PublicOplogEntry_DescribeResourceParameters'
      - $ref: '#/components/schemas/PublicOplogEntry_LogParameters'
      - $ref: '#/components/schemas/PublicOplogEntry_TimestampParameter'
      - $ref: '#/components/schemas/PublicOplogEntry_ActivatePluginParameters'
      - $ref: '#/components/schemas/PublicOplogEntry_DeactivatePluginParameters'
      - $ref: '#/components/schemas/PublicOplogEntry_RevertParameters'
      - $ref: '#/components/schemas/PublicOplogEntry_CancelInvocationParameters'
      - $ref: '#/components/schemas/PublicOplogEntry_StartSpanParameters'
      - $ref: '#/components/schemas/PublicOplogEntry_FinishSpanParameters'
      - $ref: '#/components/schemas/PublicOplogEntry_SetSpanAttributeParameters'
      - $ref: '#/components/schemas/PublicOplogEntry_ChangePersistenceLevelParameters'
      - $ref: '#/components/schemas/PublicOplogEntry_CreateAgentInstanceParameters'
      - $ref: '#/components/schemas/PublicOplogEntry_DropAgentInstanceParameters'
    PublicOplogEntryWithIndex:
      title: PublicOplogEntryWithIndex
      type: object
      properties:
        oplogIndex:
          type: integer
          format: uint64
        entry:
          $ref: '#/components/schemas/PublicOplogEntry'
      required:
      - oplogIndex
      - entry
    PublicOplogEntry_ActivatePluginParameters:
      description: |-
        A mirror of the core `OplogEntry` type, without the undefined arbitrary payloads.

        Instead, it encodes all payloads with wasm-rpc `Value` types. This makes this the base type
        for exposing oplog entries through various APIs such as gRPC, REST and WIT.

        The rest of the system will always use `OplogEntry` internally - the only point where the
        oplog payloads are decoded and re-encoded as `Value` is in this module, and it should only be used
        before exposing an oplog entry through a public API.
      allOf:
      - type: object
        properties:
          type:
            example: ActivatePlugin
            type: string
            enum:
            - ActivatePlugin
        required:
        - type
      - $ref: '#/components/schemas/ActivatePluginParameters'
    PublicOplogEntry_CancelInvocationParameters:
      description: |-
        A mirror of the core `OplogEntry` type, without the undefined arbitrary payloads.

        Instead, it encodes all payloads with wasm-rpc `Value` types. This makes this the base type
        for exposing oplog entries through various APIs such as gRPC, REST and WIT.

        The rest of the system will always use `OplogEntry` internally - the only point where the
        oplog payloads are decoded and re-encoded as `Value` is in this module, and it should only be used
        before exposing an oplog entry through a public API.
      allOf:
      - type: object
        properties:
          type:
            example: CancelInvocation
            type: string
            enum:
            - CancelInvocation
        required:
        - type
      - $ref: '#/components/schemas/CancelInvocationParameters'
    PublicOplogEntry_ChangePersistenceLevelParameters:
      description: |-
        A mirror of the core `OplogEntry` type, without the undefined arbitrary payloads.

        Instead, it encodes all payloads with wasm-rpc `Value` types. This makes this the base type
        for exposing oplog entries through various APIs such as gRPC, REST and WIT.

        The rest of the system will always use `OplogEntry` internally - the only point where the
        oplog payloads are decoded and re-encoded as `Value` is in this module, and it should only be used
        before exposing an oplog entry through a public API.
      allOf:
      - type: object
        properties:
          type:
            example: ChangePersistenceLevel
            type: string
            enum:
            - ChangePersistenceLevel
        required:
        - type
      - $ref: '#/components/schemas/ChangePersistenceLevelParameters'
    PublicOplogEntry_ChangeRetryPolicyParameters:
      description: |-
        A mirror of the core `OplogEntry` type, without the undefined arbitrary payloads.

        Instead, it encodes all payloads with wasm-rpc `Value` types. This makes this the base type
        for exposing oplog entries through various APIs such as gRPC, REST and WIT.

        The rest of the system will always use `OplogEntry` internally - the only point where the
        oplog payloads are decoded and re-encoded as `Value` is in this module, and it should only be used
        before exposing an oplog entry through a public API.
      allOf:
      - type: object
        properties:
          type:
            example: ChangeRetryPolicy
            type: string
            enum:
            - ChangeRetryPolicy
        required:
        - type
      - $ref: '#/components/schemas/ChangeRetryPolicyParameters'
    PublicOplogEntry_CreateAgentInstanceParameters:
      description: |-
        A mirror of the core `OplogEntry` type, without the undefined arbitrary payloads.

        Instead, it encodes all payloads with wasm-rpc `Value` types. This makes this the base type
        for exposing oplog entries through various APIs such as gRPC, REST and WIT.

        The rest of the system will always use `OplogEntry` internally - the only point where the
        oplog payloads are decoded and re-encoded as `Value` is in this module, and it should only be used
        before exposing an oplog entry through a public API.
      allOf:
      - type: object
        properties:
          type:
            example: CreateAgentInstance
            type: string
            enum:
            - CreateAgentInstance
        required:
        - type
      - $ref: '#/components/schemas/CreateAgentInstanceParameters'
    PublicOplogEntry_CreateParameters:
      description: |-
        A mirror of the core `OplogEntry` type, without the undefined arbitrary payloads.

        Instead, it encodes all payloads with wasm-rpc `Value` types. This makes this the base type
        for exposing oplog entries through various APIs such as gRPC, REST and WIT.

        The rest of the system will always use `OplogEntry` internally - the only point where the
        oplog payloads are decoded and re-encoded as `Value` is in this module, and it should only be used
        before exposing an oplog entry through a public API.
      allOf:
      - type: object
        properties:
          type:
            example: Create
            type: string
            enum:
            - Create
        required:
        - type
      - $ref: '#/components/schemas/CreateParameters'
    PublicOplogEntry_DeactivatePluginParameters:
      description: |-
        A mirror of the core `OplogEntry` type, without the undefined arbitrary payloads.

        Instead, it encodes all payloads with wasm-rpc `Value` types. This makes this the base type
        for exposing oplog entries through various APIs such as gRPC, REST and WIT.

        The rest of the system will always use `OplogEntry` internally - the only point where the
        oplog payloads are decoded and re-encoded as `Value` is in this module, and it should only be used
        before exposing an oplog entry through a public API.
      allOf:
      - type: object
        properties:
          type:
            example: DeactivatePlugin
            type: string
            enum:
            - DeactivatePlugin
        required:
        - type
      - $ref: '#/components/schemas/DeactivatePluginParameters'
    PublicOplogEntry_DescribeResourceParameters:
      description: |-
        A mirror of the core `OplogEntry` type, without the undefined arbitrary payloads.

        Instead, it encodes all payloads with wasm-rpc `Value` types. This makes this the base type
        for exposing oplog entries through various APIs such as gRPC, REST and WIT.

        The rest of the system will always use `OplogEntry` internally - the only point where the
        oplog payloads are decoded and re-encoded as `Value` is in this module, and it should only be used
        before exposing an oplog entry through a public API.
      allOf:
      - type: object
        properties:
          type:
            example: DescribeResource
            type: string
            enum:
            - DescribeResource
        required:
        - type
      - $ref: '#/components/schemas/DescribeResourceParameters'
    PublicOplogEntry_DropAgentInstanceParameters:
      description: |-
        A mirror of the core `OplogEntry` type, without the undefined arbitrary payloads.

        Instead, it encodes all payloads with wasm-rpc `Value` types. This makes this the base type
        for exposing oplog entries through various APIs such as gRPC, REST and WIT.

        The rest of the system will always use `OplogEntry` internally - the only point where the
        oplog payloads are decoded and re-encoded as `Value` is in this module, and it should only be used
        before exposing an oplog entry through a public API.
      allOf:
      - type: object
        properties:
          type:
            example: DropAgentInstance
            type: string
            enum:
            - DropAgentInstance
        required:
        - type
      - $ref: '#/components/schemas/DropAgentInstanceParameters'
    PublicOplogEntry_EndRegionParameters:
      description: |-
        A mirror of the core `OplogEntry` type, without the undefined arbitrary payloads.

        Instead, it encodes all payloads with wasm-rpc `Value` types. This makes this the base type
        for exposing oplog entries through various APIs such as gRPC, REST and WIT.

        The rest of the system will always use `OplogEntry` internally - the only point where the
        oplog payloads are decoded and re-encoded as `Value` is in this module, and it should only be used
        before exposing an oplog entry through a public API.
      allOf:
      - type: object
        properties:
          type:
            example: EndRemoteWrite
            type: string
            enum:
            - EndRemoteWrite
        required:
        - type
      - $ref: '#/components/schemas/EndRegionParameters'
    PublicOplogEntry_ErrorParameters:
      description: |-
        A mirror of the core `OplogEntry` type, without the undefined arbitrary payloads.

        Instead, it encodes all payloads with wasm-rpc `Value` types. This makes this the base type
        for exposing oplog entries through various APIs such as gRPC, REST and WIT.

        The rest of the system will always use `OplogEntry` internally - the only point where the
        oplog payloads are decoded and re-encoded as `Value` is in this module, and it should only be used
        before exposing an oplog entry through a public API.
      allOf:
      - type: object
        properties:
          type:
            example: Error
            type: string
            enum:
            - Error
        required:
        - type
      - $ref: '#/components/schemas/ErrorParameters'
    PublicOplogEntry_ExportedFunctionCompletedParameters:
      description: |-
        A mirror of the core `OplogEntry` type, without the undefined arbitrary payloads.

        Instead, it encodes all payloads with wasm-rpc `Value` types. This makes this the base type
        for exposing oplog entries through various APIs such as gRPC, REST and WIT.

        The rest of the system will always use `OplogEntry` internally - the only point where the
        oplog payloads are decoded and re-encoded as `Value` is in this module, and it should only be used
        before exposing an oplog entry through a public API.
      allOf:
      - type: object
        properties:
          type:
            example: ExportedFunctionCompleted
            type: string
            enum:
            - ExportedFunctionCompleted
        required:
        - type
      - $ref: '#/components/schemas/ExportedFunctionCompletedParameters'
    PublicOplogEntry_ExportedFunctionInvokedParameters:
      description: |-
        A mirror of the core `OplogEntry` type, without the undefined arbitrary payloads.

        Instead, it encodes all payloads with wasm-rpc `Value` types. This makes this the base type
        for exposing oplog entries through various APIs such as gRPC, REST and WIT.

        The rest of the system will always use `OplogEntry` internally - the only point where the
        oplog payloads are decoded and re-encoded as `Value` is in this module, and it should only be used
        before exposing an oplog entry through a public API.
      allOf:
      - type: object
        properties:
          type:
            example: ExportedFunctionInvoked
            type: string
            enum:
            - ExportedFunctionInvoked
        required:
        - type
      - $ref: '#/components/schemas/ExportedFunctionInvokedParameters'
    PublicOplogEntry_FailedUpdateParameters:
      description: |-
        A mirror of the core `OplogEntry` type, without the undefined arbitrary payloads.

        Instead, it encodes all payloads with wasm-rpc `Value` types. This makes this the base type
        for exposing oplog entries through various APIs such as gRPC, REST and WIT.

        The rest of the system will always use `OplogEntry` internally - the only point where the
        oplog payloads are decoded and re-encoded as `Value` is in this module, and it should only be used
        before exposing an oplog entry through a public API.
      allOf:
      - type: object
        properties:
          type:
            example: FailedUpdate
            type: string
            enum:
            - FailedUpdate
        required:
        - type
      - $ref: '#/components/schemas/FailedUpdateParameters'
    PublicOplogEntry_FinishSpanParameters:
      description: |-
        A mirror of the core `OplogEntry` type, without the undefined arbitrary payloads.

        Instead, it encodes all payloads with wasm-rpc `Value` types. This makes this the base type
        for exposing oplog entries through various APIs such as gRPC, REST and WIT.

        The rest of the system will always use `OplogEntry` internally - the only point where the
        oplog payloads are decoded and re-encoded as `Value` is in this module, and it should only be used
        before exposing an oplog entry through a public API.
      allOf:
      - type: object
        properties:
          type:
            example: FinishSpan
            type: string
            enum:
            - FinishSpan
        required:
        - type
      - $ref: '#/components/schemas/FinishSpanParameters'
    PublicOplogEntry_GrowMemoryParameters:
      description: |-
        A mirror of the core `OplogEntry` type, without the undefined arbitrary payloads.

        Instead, it encodes all payloads with wasm-rpc `Value` types. This makes this the base type
        for exposing oplog entries through various APIs such as gRPC, REST and WIT.

        The rest of the system will always use `OplogEntry` internally - the only point where the
        oplog payloads are decoded and re-encoded as `Value` is in this module, and it should only be used
        before exposing an oplog entry through a public API.
      allOf:
      - type: object
        properties:
          type:
            example: GrowMemory
            type: string
            enum:
            - GrowMemory
        required:
        - type
      - $ref: '#/components/schemas/GrowMemoryParameters'
    PublicOplogEntry_ImportedFunctionInvokedParameters:
      description: |-
        A mirror of the core `OplogEntry` type, without the undefined arbitrary payloads.

        Instead, it encodes all payloads with wasm-rpc `Value` types. This makes this the base type
        for exposing oplog entries through various APIs such as gRPC, REST and WIT.

        The rest of the system will always use `OplogEntry` internally - the only point where the
        oplog payloads are decoded and re-encoded as `Value` is in this module, and it should only be used
        before exposing an oplog entry through a public API.
      allOf:
      - type: object
        properties:
          type:
            example: ImportedFunctionInvoked
            type: string
            enum:
            - ImportedFunctionInvoked
        required:
        - type
      - $ref: '#/components/schemas/ImportedFunctionInvokedParameters'
    PublicOplogEntry_JumpParameters:
      description: |-
        A mirror of the core `OplogEntry` type, without the undefined arbitrary payloads.

        Instead, it encodes all payloads with wasm-rpc `Value` types. This makes this the base type
        for exposing oplog entries through various APIs such as gRPC, REST and WIT.

        The rest of the system will always use `OplogEntry` internally - the only point where the
        oplog payloads are decoded and re-encoded as `Value` is in this module, and it should only be used
        before exposing an oplog entry through a public API.
      allOf:
      - type: object
        properties:
          type:
            example: Jump
            type: string
            enum:
            - Jump
        required:
        - type
      - $ref: '#/components/schemas/JumpParameters'
    PublicOplogEntry_LogParameters:
      description: |-
        A mirror of the core `OplogEntry` type, without the undefined arbitrary payloads.

        Instead, it encodes all payloads with wasm-rpc `Value` types. This makes this the base type
        for exposing oplog entries through various APIs such as gRPC, REST and WIT.

        The rest of the system will always use `OplogEntry` internally - the only point where the
        oplog payloads are decoded and re-encoded as `Value` is in this module, and it should only be used
        before exposing an oplog entry through a public API.
      allOf:
      - type: object
        properties:
          type:
            example: Log
            type: string
            enum:
            - Log
        required:
        - type
      - $ref: '#/components/schemas/LogParameters'
    PublicOplogEntry_PendingUpdateParameters:
      description: |-
        A mirror of the core `OplogEntry` type, without the undefined arbitrary payloads.

        Instead, it encodes all payloads with wasm-rpc `Value` types. This makes this the base type
        for exposing oplog entries through various APIs such as gRPC, REST and WIT.

        The rest of the system will always use `OplogEntry` internally - the only point where the
        oplog payloads are decoded and re-encoded as `Value` is in this module, and it should only be used
        before exposing an oplog entry through a public API.
      allOf:
      - type: object
        properties:
          type:
            example: PendingUpdate
            type: string
            enum:
            - PendingUpdate
        required:
        - type
      - $ref: '#/components/schemas/PendingUpdateParameters'
    PublicOplogEntry_PendingWorkerInvocationParameters:
      description: |-
        A mirror of the core `OplogEntry` type, without the undefined arbitrary payloads.

        Instead, it encodes all payloads with wasm-rpc `Value` types. This makes this the base type
        for exposing oplog entries through various APIs such as gRPC, REST and WIT.

        The rest of the system will always use `OplogEntry` internally - the only point where the
        oplog payloads are decoded and re-encoded as `Value` is in this module, and it should only be used
        before exposing an oplog entry through a public API.
      allOf:
      - type: object
        properties:
          type:
            example: PendingWorkerInvocation
            type: string
            enum:
            - PendingWorkerInvocation
        required:
        - type
      - $ref: '#/components/schemas/PendingWorkerInvocationParameters'
    PublicOplogEntry_ResourceParameters:
      description: |-
        A mirror of the core `OplogEntry` type, without the undefined arbitrary payloads.

        Instead, it encodes all payloads with wasm-rpc `Value` types. This makes this the base type
        for exposing oplog entries through various APIs such as gRPC, REST and WIT.

        The rest of the system will always use `OplogEntry` internally - the only point where the
        oplog payloads are decoded and re-encoded as `Value` is in this module, and it should only be used
        before exposing an oplog entry through a public API.
      allOf:
      - type: object
        properties:
          type:
            example: DropResource
            type: string
            enum:
            - DropResource
        required:
        - type
      - $ref: '#/components/schemas/ResourceParameters'
    PublicOplogEntry_RevertParameters:
      description: |-
        A mirror of the core `OplogEntry` type, without the undefined arbitrary payloads.

        Instead, it encodes all payloads with wasm-rpc `Value` types. This makes this the base type
        for exposing oplog entries through various APIs such as gRPC, REST and WIT.

        The rest of the system will always use `OplogEntry` internally - the only point where the
        oplog payloads are decoded and re-encoded as `Value` is in this module, and it should only be used
        before exposing an oplog entry through a public API.
      allOf:
      - type: object
        properties:
          type:
            example: Revert
            type: string
            enum:
            - Revert
        required:
        - type
      - $ref: '#/components/schemas/RevertParameters'
    PublicOplogEntry_SetSpanAttributeParameters:
      description: |-
        A mirror of the core `OplogEntry` type, without the undefined arbitrary payloads.

        Instead, it encodes all payloads with wasm-rpc `Value` types. This makes this the base type
        for exposing oplog entries through various APIs such as gRPC, REST and WIT.

        The rest of the system will always use `OplogEntry` internally - the only point where the
        oplog payloads are decoded and re-encoded as `Value` is in this module, and it should only be used
        before exposing an oplog entry through a public API.
      allOf:
      - type: object
        properties:
          type:
            example: SetSpanAttribute
            type: string
            enum:
            - SetSpanAttribute
        required:
        - type
      - $ref: '#/components/schemas/SetSpanAttributeParameters'
    PublicOplogEntry_StartSpanParameters:
      description: |-
        A mirror of the core `OplogEntry` type, without the undefined arbitrary payloads.

        Instead, it encodes all payloads with wasm-rpc `Value` types. This makes this the base type
        for exposing oplog entries through various APIs such as gRPC, REST and WIT.

        The rest of the system will always use `OplogEntry` internally - the only point where the
        oplog payloads are decoded and re-encoded as `Value` is in this module, and it should only be used
        before exposing an oplog entry through a public API.
      allOf:
      - type: object
        properties:
          type:
            example: StartSpan
            type: string
            enum:
            - StartSpan
        required:
        - type
      - $ref: '#/components/schemas/StartSpanParameters'
    PublicOplogEntry_SuccessfulUpdateParameters:
      description: |-
        A mirror of the core `OplogEntry` type, without the undefined arbitrary payloads.

        Instead, it encodes all payloads with wasm-rpc `Value` types. This makes this the base type
        for exposing oplog entries through various APIs such as gRPC, REST and WIT.

        The rest of the system will always use `OplogEntry` internally - the only point where the
        oplog payloads are decoded and re-encoded as `Value` is in this module, and it should only be used
        before exposing an oplog entry through a public API.
      allOf:
      - type: object
        properties:
          type:
            example: SuccessfulUpdate
            type: string
            enum:
            - SuccessfulUpdate
        required:
        - type
      - $ref: '#/components/schemas/SuccessfulUpdateParameters'
    PublicOplogEntry_TimestampParameter:
      description: |-
        A mirror of the core `OplogEntry` type, without the undefined arbitrary payloads.

        Instead, it encodes all payloads with wasm-rpc `Value` types. This makes this the base type
        for exposing oplog entries through various APIs such as gRPC, REST and WIT.

        The rest of the system will always use `OplogEntry` internally - the only point where the
        oplog payloads are decoded and re-encoded as `Value` is in this module, and it should only be used
        before exposing an oplog entry through a public API.
      allOf:
      - type: object
        properties:
          type:
            example: Restart
            type: string
            enum:
            - Restart
        required:
        - type
      - $ref: '#/components/schemas/TimestampParameter'
    PublicRetryConfig:
      title: PublicRetryConfig
      type: object
      properties:
        maxAttempts:
          type: integer
          format: uint32
        minDelay:
          type: string
          format: duration
        maxDelay:
          type: string
          format: duration
        multiplier:
          type: number
          format: double
        maxJitterFactor:
          type: number
          format: double
      required:
      - maxAttempts
      - minDelay
      - maxDelay
      - multiplier
    PublicSpanData:
      discriminator:
        propertyName: type
        mapping:
          LocalSpan: '#/components/schemas/PublicSpanData_PublicLocalSpanData'
          ExternalSpan: '#/components/schemas/PublicSpanData_PublicExternalSpanData'
      type: object
      oneOf:
      - $ref: '#/components/schemas/PublicSpanData_PublicLocalSpanData'
      - $ref: '#/components/schemas/PublicSpanData_PublicExternalSpanData'
    PublicSpanData_PublicExternalSpanData:
      allOf:
      - type: object
        properties:
          type:
            example: ExternalSpan
            type: string
            enum:
            - ExternalSpan
        required:
        - type
      - $ref: '#/components/schemas/PublicExternalSpanData'
    PublicSpanData_PublicLocalSpanData:
      allOf:
      - type: object
        properties:
          type:
            example: LocalSpan
            type: string
            enum:
            - LocalSpan
        required:
        - type
      - $ref: '#/components/schemas/PublicLocalSpanData'
    PublicUpdateDescription:
      discriminator:
        propertyName: type
        mapping:
          Automatic: '#/components/schemas/PublicUpdateDescription_Empty'
          SnapshotBased: '#/components/schemas/PublicUpdateDescription_SnapshotBasedUpdateParameters'
      type: object
      oneOf:
      - $ref: '#/components/schemas/PublicUpdateDescription_Empty'
      - $ref: '#/components/schemas/PublicUpdateDescription_SnapshotBasedUpdateParameters'
    PublicUpdateDescription_Empty:
      allOf:
      - type: object
        properties:
          type:
            example: Automatic
            type: string
            enum:
            - Automatic
        required:
        - type
      - $ref: '#/components/schemas/Empty'
    PublicUpdateDescription_SnapshotBasedUpdateParameters:
      allOf:
      - type: object
        properties:
          type:
            example: SnapshotBased
            type: string
            enum:
            - SnapshotBased
        required:
        - type
      - $ref: '#/components/schemas/SnapshotBasedUpdateParameters'
    PublicWorkerInvocation:
      discriminator:
        propertyName: type
        mapping:
          ExportedFunction: '#/components/schemas/PublicWorkerInvocation_ExportedFunctionParameters'
          ManualUpdate: '#/components/schemas/PublicWorkerInvocation_ManualUpdateParameters'
      type: object
      oneOf:
      - $ref: '#/components/schemas/PublicWorkerInvocation_ExportedFunctionParameters'
      - $ref: '#/components/schemas/PublicWorkerInvocation_ManualUpdateParameters'
    PublicWorkerInvocation_ExportedFunctionParameters:
      allOf:
      - type: object
        properties:
          type:
            example: ExportedFunction
            type: string
            enum:
            - ExportedFunction
        required:
        - type
      - $ref: '#/components/schemas/ExportedFunctionParameters'
    PublicWorkerInvocation_ManualUpdateParameters:
      allOf:
      - type: object
        properties:
          type:
            example: ManualUpdate
            type: string
            enum:
            - ManualUpdate
        required:
        - type
      - $ref: '#/components/schemas/ManualUpdateParameters'
    ResolvedGatewayBindingComponent:
      title: ResolvedGatewayBindingComponent
      type: object
      properties:
        name:
          type: string
        version:
          type: integer
          format: uint64
      required:
      - name
      - version
    ResourceParameters:
      title: ResourceParameters
      type: object
      properties:
        timestamp:
          type: string
          format: date-time
        id:
          type: integer
          format: uint64
        name:
          type: string
        owner:
          type: string
      required:
      - timestamp
      - id
      - name
      - owner
    ResumeResponse:
      title: ResumeResponse
      type: object
    RevertLastInvocations:
      title: RevertLastInvocations
      type: object
      properties:
        numberOfInvocations:
          type: integer
          format: uint64
      required:
      - numberOfInvocations
    RevertParameters:
      title: RevertParameters
      type: object
      properties:
        timestamp:
          type: string
          format: date-time
        droppedRegion:
          $ref: '#/components/schemas/OplogRegion'
      required:
      - timestamp
      - droppedRegion
    RevertToOplogIndex:
      title: RevertToOplogIndex
      type: object
      properties:
        lastOplogIndex:
          type: integer
          format: uint64
      required:
      - lastOplogIndex
    RevertWorkerResponse:
      title: RevertWorkerResponse
      type: object
    RevertWorkerTarget:
      discriminator:
        propertyName: type
        mapping:
          revertToOplogIndex: '#/components/schemas/RevertWorkerTarget_RevertToOplogIndex'
          revertLastInvocations: '#/components/schemas/RevertWorkerTarget_RevertLastInvocations'
      type: object
      oneOf:
      - $ref: '#/components/schemas/RevertWorkerTarget_RevertToOplogIndex'
      - $ref: '#/components/schemas/RevertWorkerTarget_RevertLastInvocations'
    RevertWorkerTarget_RevertLastInvocations:
      allOf:
      - type: object
        properties:
          type:
            example: revertLastInvocations
            type: string
            enum:
            - revertLastInvocations
        required:
        - type
      - $ref: '#/components/schemas/RevertLastInvocations'
    RevertWorkerTarget_RevertToOplogIndex:
      allOf:
      - type: object
        properties:
          type:
            example: revertToOplogIndex
            type: string
            enum:
            - revertToOplogIndex
        required:
        - type
      - $ref: '#/components/schemas/RevertToOplogIndex'
    RibInputTypeInfo:
      title: RibInputTypeInfo
      type: object
      properties:
        types:
          type: object
          additionalProperties:
            $ref: '#/components/schemas/AnalysedType'
      required:
      - types
    RibOutputTypeInfo:
      title: RibOutputTypeInfo
      type: object
      properties:
        analysedType:
          $ref: '#/components/schemas/AnalysedType'
      required:
      - analysedType
    RouteRequestData:
      title: RouteRequestData
      type: object
      properties:
        method:
          $ref: '#/components/schemas/MethodPattern'
        path:
          type: string
        binding:
          $ref: '#/components/schemas/GatewayBindingData'
        security:
          type: string
      required:
      - method
      - path
      - binding
    RouteResponseData:
      title: RouteResponseData
      type: object
      properties:
        method:
          $ref: '#/components/schemas/MethodPattern'
        path:
          type: string
        security:
          type: string
        binding:
          $ref: '#/components/schemas/GatewayBindingResponseData'
      required:
      - method
      - path
      - binding
    ScanCursor:
      title: ScanCursor
      type: object
      properties:
        cursor:
          type: integer
          format: uint64
        layer:
          type: integer
          format: uint64
      required:
      - cursor
      - layer
    SecuritySchemeData:
      title: SecuritySchemeData
      type: object
      properties:
        providerType:
          $ref: '#/components/schemas/Provider'
        schemeIdentifier:
          type: string
        clientId:
          type: string
        clientSecret:
          type: string
        redirectUrl:
          type: string
        scopes:
          type: array
          items:
            type: string
      required:
      - providerType
      - schemeIdentifier
      - clientId
      - clientSecret
      - redirectUrl
      - scopes
    SetSpanAttributeParameters:
      title: SetSpanAttributeParameters
      type: object
      properties:
        timestamp:
          type: string
          format: date-time
        spanId:
          type: string
        key:
          type: string
        value:
          $ref: '#/components/schemas/PublicAttributeValue'
      required:
      - timestamp
      - spanId
      - key
      - value
    SnapshotBasedUpdateParameters:
      title: SnapshotBasedUpdateParameters
      type: object
      properties:
        payload:
          type: array
          items:
            type: integer
            format: uint8
      required:
      - payload
    StartSpanParameters:
      title: StartSpanParameters
      type: object
      properties:
        timestamp:
          type: string
          format: date-time
        spanId:
          type: string
        parentId:
          type: string
        linkedContext:
          type: string
        attributes:
          type: array
          items:
            $ref: '#/components/schemas/PublicAttribute'
      required:
      - timestamp
      - spanId
      - attributes
    StringAttributeValue:
      title: StringAttributeValue
      type: object
      properties:
        value:
          type: string
      required:
      - value
    StringFilterComparator:
      type: string
      enum:
      - Equal
      - NotEqual
      - Like
      - NotLike
    SuccessfulUpdate:
      title: SuccessfulUpdate
      type: object
      properties:
        timestamp:
          type: string
          format: date-time
        targetVersion:
          type: integer
          format: uint64
      required:
      - timestamp
      - targetVersion
    SuccessfulUpdateParameters:
      title: SuccessfulUpdateParameters
      type: object
      properties:
        timestamp:
          type: string
          format: date-time
        target_version:
          type: integer
          format: uint64
        new_component_size:
          type: integer
          format: uint64
        new_active_plugins:
          type: array
          items:
            $ref: '#/components/schemas/PluginInstallationDescription'
      required:
      - timestamp
      - target_version
      - new_component_size
      - new_active_plugins
    TextReference:
      discriminator:
        propertyName: type
        mapping:
          Url: '#/components/schemas/TextReference_Url'
          Inline: '#/components/schemas/TextReference_TextSource'
      type: object
      oneOf:
      - $ref: '#/components/schemas/TextReference_Url'
      - $ref: '#/components/schemas/TextReference_TextSource'
    TextReference_TextSource:
      allOf:
      - type: object
        properties:
          type:
            example: Inline
            type: string
            enum:
            - Inline
        required:
        - type
      - $ref: '#/components/schemas/TextSource'
    TextReference_Url:
      allOf:
      - type: object
        properties:
          type:
            example: Url
            type: string
            enum:
            - Url
        required:
        - type
      - $ref: '#/components/schemas/Url'
    TextSource:
      title: TextSource
      type: object
      properties:
        data:
          type: string
        textType:
          $ref: '#/components/schemas/TextType'
      required:
      - data
    TextType:
      title: TextType
      type: object
      properties:
        languageCode:
          type: string
      required:
      - languageCode
    TimestampParameter:
      title: TimestampParameter
      type: object
      properties:
        timestamp:
          type: string
          format: date-time
      required:
      - timestamp
    TypeBool:
      title: TypeBool
      type: object
    TypeChr:
      title: TypeChr
      type: object
    TypeEnum:
      title: TypeEnum
      type: object
      properties:
        name:
          type: string
        owner:
          type: string
        cases:
          type: array
          items:
            type: string
      required:
      - cases
    TypeF32:
      title: TypeF32
      type: object
    TypeF64:
      title: TypeF64
      type: object
    TypeFlags:
      title: TypeFlags
      type: object
      properties:
        name:
          type: string
        owner:
          type: string
        names:
          type: array
          items:
            type: string
      required:
      - names
    TypeHandle:
      title: TypeHandle
      type: object
      properties:
        name:
          type: string
        owner:
          type: string
        resource_id:
          type: integer
          format: uint64
        mode:
          $ref: '#/components/schemas/AnalysedResourceMode'
      required:
      - resource_id
      - mode
    TypeList:
      title: TypeList
      type: object
      properties:
        name:
          type: string
        owner:
          type: string
        inner:
          $ref: '#/components/schemas/AnalysedType'
      required:
      - inner
    TypeOption:
      title: TypeOption
      type: object
      properties:
        name:
          type: string
        owner:
          type: string
        inner:
          $ref: '#/components/schemas/AnalysedType'
      required:
      - inner
    TypeRecord:
      title: TypeRecord
      type: object
      properties:
        name:
          type: string
        owner:
          type: string
        fields:
          type: array
          items:
            $ref: '#/components/schemas/NameTypePair'
      required:
      - fields
    TypeResult:
      title: TypeResult
      type: object
      properties:
        name:
          type: string
        owner:
          type: string
        ok:
          $ref: '#/components/schemas/AnalysedType'
        err:
          $ref: '#/components/schemas/AnalysedType'
    TypeS16:
      title: TypeS16
      type: object
    TypeS32:
      title: TypeS32
      type: object
    TypeS64:
      title: TypeS64
      type: object
    TypeS8:
      title: TypeS8
      type: object
    TypeStr:
      title: TypeStr
      type: object
    TypeTuple:
      title: TypeTuple
      type: object
      properties:
        name:
          type: string
        owner:
          type: string
        items:
          type: array
          items:
            $ref: '#/components/schemas/AnalysedType'
      required:
      - items
    TypeU16:
      title: TypeU16
      type: object
    TypeU32:
      title: TypeU32
      type: object
    TypeU64:
      title: TypeU64
      type: object
    TypeU8:
      title: TypeU8
      type: object
    TypeVariant:
      title: TypeVariant
      type: object
      properties:
        name:
          type: string
        owner:
          type: string
        cases:
          type: array
          items:
            $ref: '#/components/schemas/NameOptionTypePair'
      required:
      - cases
    UpdateRecord:
      discriminator:
        propertyName: type
        mapping:
          pendingUpdate: '#/components/schemas/UpdateRecord_PendingUpdate'
          successfulUpdate: '#/components/schemas/UpdateRecord_SuccessfulUpdate'
          failedUpdate: '#/components/schemas/UpdateRecord_FailedUpdate'
      type: object
      oneOf:
      - $ref: '#/components/schemas/UpdateRecord_PendingUpdate'
      - $ref: '#/components/schemas/UpdateRecord_SuccessfulUpdate'
      - $ref: '#/components/schemas/UpdateRecord_FailedUpdate'
    UpdateRecord_FailedUpdate:
      allOf:
      - type: object
        properties:
          type:
            example: failedUpdate
            type: string
            enum:
            - failedUpdate
        required:
        - type
      - $ref: '#/components/schemas/FailedUpdate'
    UpdateRecord_PendingUpdate:
      allOf:
      - type: object
        properties:
          type:
            example: pendingUpdate
            type: string
            enum:
            - pendingUpdate
        required:
        - type
      - $ref: '#/components/schemas/PendingUpdate'
    UpdateRecord_SuccessfulUpdate:
      allOf:
      - type: object
        properties:
          type:
            example: successfulUpdate
            type: string
            enum:
            - successfulUpdate
        required:
        - type
      - $ref: '#/components/schemas/SuccessfulUpdate'
    UpdateWorkerRequest:
      title: UpdateWorkerRequest
      type: object
      properties:
        mode:
          $ref: '#/components/schemas/WorkerUpdateMode'
        targetVersion:
          type: integer
          format: uint64
      required:
      - mode
      - targetVersion
    UpdateWorkerResponse:
      title: UpdateWorkerResponse
      type: object
    Url:
      title: Url
      type: object
      properties:
        value:
          type: string
      required:
      - value
    ValueAndOptionalType:
      type: object
      properties:
        typ:
          $ref: '#/components/schemas/AnalysedType'
        value: {}
      required:
      - value
    ValueAndType:
      type: object
      properties:
        typ:
          $ref: '#/components/schemas/AnalysedType'
        value: {}
      required:
      - typ
      - value
    VersionInfo:
      title: VersionInfo
      type: object
      properties:
        version:
          type: string
      required:
      - version
    WasiConfigVarsEntry:
      title: WasiConfigVarsEntry
      type: object
      properties:
        key:
          type: string
        value:
          type: string
      required:
      - key
      - value
    WorkerAndFilter:
      title: WorkerAndFilter
      type: object
      properties:
        filters:
          type: array
          items:
            $ref: '#/components/schemas/WorkerFilter'
      required:
      - filters
    WorkerCreatedAtFilter:
      title: WorkerCreatedAtFilter
      type: object
      properties:
        comparator:
          $ref: '#/components/schemas/FilterComparator'
        value:
          type: string
          format: date-time
      required:
      - comparator
      - value
    WorkerCreationRequest:
      title: WorkerCreationRequest
      type: object
      properties:
        name:
          type: string
        args:
          type: array
          items:
            type: string
        env:
          type: object
          additionalProperties:
            type: string
        wasiConfigVars:
          default: []
          type: array
          items:
            $ref: '#/components/schemas/WasiConfigVarsEntry'
      required:
      - name
      - args
      - env
    WorkerCreationResponse:
      title: WorkerCreationResponse
      type: object
      properties:
        workerId:
          $ref: '#/components/schemas/WorkerId'
        componentVersion:
          type: integer
          format: uint64
      required:
      - workerId
      - componentVersion
    WorkerEnvFilter:
      title: WorkerEnvFilter
      type: object
      properties:
        name:
          type: string
        comparator:
          $ref: '#/components/schemas/StringFilterComparator'
        value:
          type: string
      required:
      - name
      - comparator
      - value
    WorkerErrorDetails:
      title: WorkerErrorDetails
      description: Detail in case the error was caused by the worker failing
      type: object
      properties:
        cause:
          description: Error that caused to worker to fail
          type: string
        stderr:
          description: Error log of the worker
          type: string
      required:
      - cause
      - stderr
    WorkerFilter:
      discriminator:
        propertyName: type
        mapping:
          Name: '#/components/schemas/WorkerFilter_WorkerNameFilter'
          Status: '#/components/schemas/WorkerFilter_WorkerStatusFilter'
          Version: '#/components/schemas/WorkerFilter_WorkerVersionFilter'
          CreatedAt: '#/components/schemas/WorkerFilter_WorkerCreatedAtFilter'
          Env: '#/components/schemas/WorkerFilter_WorkerEnvFilter'
          And: '#/components/schemas/WorkerFilter_WorkerAndFilter'
          Or: '#/components/schemas/WorkerFilter_WorkerOrFilter'
          Not: '#/components/schemas/WorkerFilter_WorkerNotFilter'
          WasiConfigVars: '#/components/schemas/WorkerFilter_WorkerWasiConfigVarsFilter'
      type: object
      oneOf:
      - $ref: '#/components/schemas/WorkerFilter_WorkerNameFilter'
      - $ref: '#/components/schemas/WorkerFilter_WorkerStatusFilter'
      - $ref: '#/components/schemas/WorkerFilter_WorkerVersionFilter'
      - $ref: '#/components/schemas/WorkerFilter_WorkerCreatedAtFilter'
      - $ref: '#/components/schemas/WorkerFilter_WorkerEnvFilter'
      - $ref: '#/components/schemas/WorkerFilter_WorkerAndFilter'
      - $ref: '#/components/schemas/WorkerFilter_WorkerOrFilter'
      - $ref: '#/components/schemas/WorkerFilter_WorkerNotFilter'
      - $ref: '#/components/schemas/WorkerFilter_WorkerWasiConfigVarsFilter'
    WorkerFilter_WorkerAndFilter:
      allOf:
      - type: object
        properties:
          type:
            example: And
            type: string
            enum:
            - And
        required:
        - type
      - $ref: '#/components/schemas/WorkerAndFilter'
    WorkerFilter_WorkerCreatedAtFilter:
      allOf:
      - type: object
        properties:
          type:
            example: CreatedAt
            type: string
            enum:
            - CreatedAt
        required:
        - type
      - $ref: '#/components/schemas/WorkerCreatedAtFilter'
    WorkerFilter_WorkerEnvFilter:
      allOf:
      - type: object
        properties:
          type:
            example: Env
            type: string
            enum:
            - Env
        required:
        - type
      - $ref: '#/components/schemas/WorkerEnvFilter'
    WorkerFilter_WorkerNameFilter:
      allOf:
      - type: object
        properties:
          type:
            example: Name
            type: string
            enum:
            - Name
        required:
        - type
      - $ref: '#/components/schemas/WorkerNameFilter'
    WorkerFilter_WorkerNotFilter:
      allOf:
      - type: object
        properties:
          type:
            example: Not
            type: string
            enum:
            - Not
        required:
        - type
      - $ref: '#/components/schemas/WorkerNotFilter'
    WorkerFilter_WorkerOrFilter:
      allOf:
      - type: object
        properties:
          type:
            example: Or
            type: string
            enum:
            - Or
        required:
        - type
      - $ref: '#/components/schemas/WorkerOrFilter'
    WorkerFilter_WorkerStatusFilter:
      allOf:
      - type: object
        properties:
          type:
            example: Status
            type: string
            enum:
            - Status
        required:
        - type
      - $ref: '#/components/schemas/WorkerStatusFilter'
    WorkerFilter_WorkerVersionFilter:
      allOf:
      - type: object
        properties:
          type:
            example: Version
            type: string
            enum:
            - Version
        required:
        - type
      - $ref: '#/components/schemas/WorkerVersionFilter'
    WorkerFilter_WorkerWasiConfigVarsFilter:
      allOf:
      - type: object
        properties:
          type:
            example: WasiConfigVars
            type: string
            enum:
            - WasiConfigVars
        required:
        - type
      - $ref: '#/components/schemas/WorkerWasiConfigVarsFilter'
    WorkerId:
      title: WorkerId
      type: object
      properties:
        componentId:
          type: string
          format: uuid
        workerName:
          type: string
      required:
      - componentId
      - workerName
    WorkerMetadata:
      title: WorkerMetadata
      type: object
      properties:
        workerId:
          $ref: '#/components/schemas/WorkerId'
        projectId:
          type: string
          format: uuid
        createdBy:
          type: string
        args:
          type: array
          items:
            type: string
        env:
          type: object
          additionalProperties:
            type: string
        wasiConfigVars:
          type: array
          items:
            $ref: '#/components/schemas/WasiConfigVarsEntry'
        status:
          $ref: '#/components/schemas/WorkerStatus'
        componentVersion:
          type: integer
          format: uint64
        retryCount:
          type: integer
          format: uint64
        pendingInvocationCount:
          type: integer
          format: uint64
        updates:
          type: array
          items:
            $ref: '#/components/schemas/UpdateRecord'
        createdAt:
          type: string
          format: date-time
        lastError:
          type: string
        componentSize:
          type: integer
          format: uint64
        totalLinearMemorySize:
          type: integer
          format: uint64
        exportedResourceInstances:
          type: array
          items:
            $ref: '#/components/schemas/ExportedResourceMetadata'
        agentInstances:
          type: array
          items:
            $ref: '#/components/schemas/AgentInstanceMetadata'
        activePlugins:
          type: array
          items:
            type: string
            format: uuid
        skippedRegions:
          description: |-
            Oplog regions that are skipped during the worker's state recovery, but describe
            the history of the worker. For example if an atomic region gets restarted, its partially
            recorded oplog entries will be skipped on retry.
          type: array
          items:
            $ref: '#/components/schemas/OplogRegion'
        deletedRegions:
          description: Oplog regions permanently deleted from the workers using the revert functionality.
          type: array
          items:
            $ref: '#/components/schemas/OplogRegion'
      required:
      - workerId
      - projectId
      - createdBy
      - args
      - env
      - wasiConfigVars
      - status
      - componentVersion
      - retryCount
      - pendingInvocationCount
      - updates
      - createdAt
      - componentSize
      - totalLinearMemorySize
      - exportedResourceInstances
      - agentInstances
      - activePlugins
      - skippedRegions
      - deletedRegions
    WorkerNameFilter:
      title: WorkerNameFilter
      type: object
      properties:
        comparator:
          $ref: '#/components/schemas/StringFilterComparator'
        value:
          type: string
      required:
      - comparator
      - value
    WorkerNotFilter:
      title: WorkerNotFilter
      type: object
      properties:
        filter:
          $ref: '#/components/schemas/WorkerFilter'
      required:
      - filter
    WorkerOrFilter:
      title: WorkerOrFilter
      type: object
      properties:
        filters:
          type: array
          items:
            $ref: '#/components/schemas/WorkerFilter'
      required:
      - filters
    WorkerStatus:
      description: |-
        Represents last known status of a worker

        This is always recorded together with the current oplog index, and it can only be used
        as a source of truth if there are no newer oplog entries since the record.
      type: string
      enum:
      - Running
      - Idle
      - Suspended
      - Interrupted
      - Retrying
      - Failed
      - Exited
    WorkerStatusFilter:
      title: WorkerStatusFilter
      type: object
      properties:
        comparator:
          $ref: '#/components/schemas/FilterComparator'
        value:
          $ref: '#/components/schemas/WorkerStatus'
      required:
      - comparator
      - value
    WorkerUpdateMode:
      type: string
      enum:
      - Automatic
      - Manual
    WorkerVersionFilter:
      title: WorkerVersionFilter
      type: object
      properties:
        comparator:
          $ref: '#/components/schemas/FilterComparator'
        value:
          type: integer
          format: uint64
      required:
      - comparator
      - value
    WorkerWasiConfigVarsFilter:
      title: WorkerWasiConfigVarsFilter
      type: object
      properties:
        name:
          type: string
        comparator:
          $ref: '#/components/schemas/StringFilterComparator'
        value:
          type: string
      required:
      - name
      - comparator
      - value
    WorkersMetadataRequest:
      title: WorkersMetadataRequest
      type: object
      properties:
        filter:
          $ref: '#/components/schemas/WorkerFilter'
        cursor:
          $ref: '#/components/schemas/ScanCursor'
        count:
          type: integer
          format: uint64
        precise:
          type: boolean
    WorkersMetadataResponse:
      title: WorkersMetadataResponse
      type: object
      properties:
        workers:
          type: array
          items:
            $ref: '#/components/schemas/WorkerMetadata'
        cursor:
          $ref: '#/components/schemas/ScanCursor'
      required:
      - workers
    WriteRemoteBatchedParameters:
      title: WriteRemoteBatchedParameters
      type: object
      properties:
        index:
          type: integer
          format: uint64
    Account:
      title: Account
      type: object
      properties:
        id:
          type: string
          format: uuid
        revision:
          type: integer
          format: uint64
        name:
          type: string
        email:
          type: string
        planId:
          type: string
          format: uuid
        roles:
          type: array
          items:
            $ref: '#/components/schemas/AccountRole'
      required:
      - id
      - revision
      - name
      - email
      - planId
      - roles
    AccountCounts:
      title: AccountCounts
      type: object
      properties:
        totalAccounts:
          type: integer
          format: int64
        totalActiveAccounts:
          type: integer
          format: int64
        totalDeletedAccounts:
          type: integer
          format: int64
      required:
      - totalAccounts
      - totalActiveAccounts
      - totalDeletedAccounts
    AccountRole:
      type: string
      enum:
      - admin
      - marketing-admin
    AccountSummary:
      title: AccountSummary
      type: object
      properties:
        id:
          type: string
          format: uuid
        name:
          type: string
        email:
          type: string
        componentsCount:
          type: integer
          format: int64
        workersCount:
          type: integer
          format: int64
        createdAt:
          type: string
          format: date-time
      required:
      - id
      - name
      - email
      - componentsCount
      - workersCount
      - createdAt
    AgentConstructor:
      title: AgentConstructor
      type: object
      properties:
        name:
          type: string
        description:
          type: string
        promptHint:
          type: string
        inputSchema:
          $ref: '#/components/schemas/DataSchema'
      required:
      - description
      - inputSchema
    AgentDependency:
      title: AgentDependency
      type: object
      properties:
        typeName:
          type: string
        description:
          type: string
        constructor:
          $ref: '#/components/schemas/AgentConstructor'
        methods:
          type: array
          items:
            $ref: '#/components/schemas/AgentMethod'
      required:
      - typeName
      - constructor
      - methods
    AgentMethod:
      title: AgentMethod
      type: object
      properties:
        name:
          type: string
        description:
          type: string
        promptHint:
          type: string
        inputSchema:
          $ref: '#/components/schemas/DataSchema'
        outputSchema:
          $ref: '#/components/schemas/DataSchema'
      required:
      - name
      - description
      - inputSchema
      - outputSchema
    AgentType:
      title: AgentType
      type: object
      properties:
        typeName:
          type: string
        description:
          type: string
        constructor:
          $ref: '#/components/schemas/AgentConstructor'
        methods:
          type: array
          items:
            $ref: '#/components/schemas/AgentMethod'
        dependencies:
          type: array
          items:
            $ref: '#/components/schemas/AgentDependency'
      required:
      - typeName
      - description
      - constructor
      - methods
      - dependencies
    AnalysedExport:
      discriminator:
        propertyName: type
        mapping:
          Function: '#/components/schemas/AnalysedExport_AnalysedFunction'
          Instance: '#/components/schemas/AnalysedExport_AnalysedInstance'
      type: object
      oneOf:
      - $ref: '#/components/schemas/AnalysedExport_AnalysedFunction'
      - $ref: '#/components/schemas/AnalysedExport_AnalysedInstance'
    AnalysedExport_AnalysedFunction:
      allOf:
      - type: object
        properties:
          type:
            example: Function
            type: string
            enum:
            - Function
        required:
        - type
      - $ref: '#/components/schemas/AnalysedFunction'
    AnalysedExport_AnalysedInstance:
      allOf:
      - type: object
        properties:
          type:
            example: Instance
            type: string
            enum:
            - Instance
        required:
        - type
      - $ref: '#/components/schemas/AnalysedInstance'
    AnalysedFunction:
      title: AnalysedFunction
      type: object
      properties:
        name:
          type: string
        parameters:
          type: array
          items:
            $ref: '#/components/schemas/AnalysedFunctionParameter'
        result:
          $ref: '#/components/schemas/AnalysedFunctionResult'
      required:
      - name
      - parameters
    AnalysedFunctionParameter:
      title: AnalysedFunctionParameter
      type: object
      properties:
        name:
          type: string
        typ:
          $ref: '#/components/schemas/AnalysedType'
      required:
      - name
      - typ
    AnalysedFunctionResult:
      title: AnalysedFunctionResult
      type: object
      properties:
        typ:
          $ref: '#/components/schemas/AnalysedType'
      required:
      - typ
    AnalysedInstance:
      title: AnalysedInstance
      type: object
      properties:
        name:
          type: string
        functions:
          type: array
          items:
            $ref: '#/components/schemas/AnalysedFunction'
      required:
      - name
      - functions
    ApiDeployment:
      title: ApiDeployment
      type: object
      properties:
        id:
          type: string
          format: uuid
        revision:
          type: integer
          format: uint64
        apiDefinitions:
          type: array
          items:
            type: string
            format: uuid
        environmentId:
          type: string
          format: uuid
        site:
          type: string
        createdAt:
          type: string
          format: date-time
      required:
      - id
      - revision
      - apiDefinitions
      - environmentId
      - site
      - createdAt
    ApiDomain:
      title: ApiDomain
      type: object
      properties:
        id:
          type: string
          format: uuid
        revision:
          type: integer
          format: uint64
        environmentId:
          type: string
          format: uuid
        domainName:
          type: string
        nameServers:
          type: array
          items:
            type: string
        createdAt:
          type: string
          format: date-time
      required:
      - id
      - revision
      - environmentId
      - domainName
      - nameServers
      - createdAt
    Application:
      title: Application
      type: object
      properties:
        id:
          type: string
          format: uuid
        revision:
          type: integer
          format: uint64
        accountId:
          type: string
          format: uuid
        name:
          type: string
      required:
      - id
      - revision
      - accountId
      - name
    BinaryDescriptor:
      title: BinaryDescriptor
      type: object
      properties:
        restrictions:
          type: array
          items:
            $ref: '#/components/schemas/BinaryType'
    CertificateResponseView:
      title: CertificateResponseView
      type: object
      properties:
        environmentId:
          type: string
          format: uuid
        name:
          type: string
        revision:
          type: integer
          format: uint64
        domainName:
          type: string
        createdAt:
          type: string
          format: date-time
      required:
      - environmentId
      - name
      - revision
      - domainName
      - createdAt
    Component:
      title: Component
      type: object
      properties:
        environmentId:
          type: string
          format: uuid
        versionedComponentId:
          $ref: '#/components/schemas/VersionedComponentId'
        componentName:
          type: string
        componentSize:
          type: integer
          format: uint64
        metadata:
          $ref: '#/components/schemas/ComponentMetadata'
        createdAt:
          type: string
          format: date-time
        componentType:
          $ref: '#/components/schemas/ComponentType'
        files:
          type: array
          items:
            $ref: '#/components/schemas/InitialComponentFile'
        installedPlugins:
          type: array
          items:
            $ref: '#/components/schemas/PluginInstallation'
        env:
          type: object
          additionalProperties:
            type: string
        wasmHash:
          type: string
          format: hash
      required:
      - environmentId
      - versionedComponentId
      - componentName
      - componentSize
      - metadata
      - createdAt
      - componentType
      - files
      - installedPlugins
      - env
      - wasmHash
    ComponentFileOptions:
      title: ComponentFileOptions
      type: object
      properties:
        permissions:
          description: Path of the file in the uploaded archive
          allOf:
          - $ref: '#/components/schemas/ComponentFilePermissions'
          - description: Path of the file in the uploaded archive
      required:
      - permissions
    ComponentMetadata:
      title: ComponentMetadata
      type: object
      properties:
        exports:
          type: array
          items:
            $ref: '#/components/schemas/AnalysedExport'
        producers:
          type: array
          items:
            $ref: '#/components/schemas/Producers'
        memories:
          type: array
          items:
            $ref: '#/components/schemas/LinearMemory'
        binaryWit:
          type: string
          format: bytes
        rootPackageName:
          type: string
        rootPackageVersion:
          type: string
        dynamicLinking:
          type: object
          additionalProperties:
            $ref: '#/components/schemas/DynamicLinkedInstance'
        agentTypes:
          type: array
          items:
            $ref: '#/components/schemas/AgentType'
      required:
      - exports
      - producers
      - memories
      - binaryWit
      - dynamicLinking
      - agentTypes
    ComponentModelElementSchema:
      title: ComponentModelElementSchema
      type: object
      properties:
        elementType:
          $ref: '#/components/schemas/AnalysedType'
      required:
      - elementType
    ComponentReference:
      title: ComponentReference
      type: object
      properties:
        name:
          type: string
        revision:
          type: integer
          format: uint64
        id:
          type: string
          format: uuid
      required:
      - name
      - revision
      - id
    ComponentTransformerPluginSpec:
      title: ComponentTransformerPluginSpec
      type: object
      properties:
        providedWitPackage:
          type: string
        jsonSchema: {}
        validateUrl:
          type: string
        transformUrl:
          type: string
      required:
      - validateUrl
      - transformUrl
    ComponentType:
      type: string
      enum:
      - Durable
      - Ephemeral
    CorsConfiguration:
      title: CorsConfiguration
      type: object
      properties:
        allowOrigin:
          type: string
        allowMethods:
          type: string
        allowHeaders:
          type: string
        exposeHeaders:
          type: string
        allowCredentials:
          type: boolean
        maxAge:
          type: integer
          format: uint64
      required:
      - allowOrigin
      - allowMethods
      - allowHeaders
    CreateApiDeploymentRequest:
      title: CreateApiDeploymentRequest
      type: object
      properties:
        apiDefinitions:
          type: array
          items:
            type: string
            format: uuid
      required:
      - apiDefinitions
    CreateApiDomainRequest:
      title: CreateApiDomainRequest
      type: object
      properties:
        domainName:
          type: string
      required:
      - domainName
    CreateCertificateRequest:
      title: CreateCertificateRequest
      type: object
      properties:
        name:
          type: string
        domainName:
          type: string
        certificateBody:
          type: string
        certificatePrivateKey:
          type: string
      required:
      - name
      - domainName
      - certificateBody
      - certificatePrivateKey
    CreateHttpApiDefinitionRequest:
      title: CreateHttpApiDefinitionRequest
      type: object
      properties:
        routes:
          type: array
          items:
            $ref: '#/components/schemas/RouteRequestView'
        version:
          type: string
      required:
      - routes
      - version
    CreateSecuritySchemeRequest:
      title: CreateSecuritySchemeRequest
      type: object
      properties:
        providerType:
          $ref: '#/components/schemas/Provider'
        schemeIdentifier:
          type: string
        clientId:
          type: string
        clientSecret:
          type: string
        redirectUrl:
          type: string
        scopes:
          type: array
          items:
            type: string
      required:
      - providerType
      - schemeIdentifier
      - clientId
      - clientSecret
      - redirectUrl
      - scopes
    CreateTokenRequest:
      title: CreateTokenRequest
      type: object
      properties:
        expiresAt:
          type: string
          format: date-time
      required:
      - expiresAt
    DataSchema:
      discriminator:
        propertyName: type
        mapping:
          Tuple: '#/components/schemas/DataSchema_NamedElementSchemas'
          Multimodal: '#/components/schemas/DataSchema_NamedElementSchemas'
      type: object
      oneOf:
      - $ref: '#/components/schemas/DataSchema_NamedElementSchemas'
      - $ref: '#/components/schemas/DataSchema_NamedElementSchemas'
    DataSchema_NamedElementSchemas:
      allOf:
      - type: object
        properties:
          type:
            example: Multimodal
            type: string
            enum:
            - Multimodal
        required:
        - type
      - $ref: '#/components/schemas/NamedElementSchemas'
    DeployEnvironmentRequest:
      title: DeployEnvironmentRequest
      type: object
    Deployment:
      title: Deployment
      type: object
      properties:
        environmentId:
          type: string
          format: uuid
        deploymentRevisionId:
          type: integer
          format: uint64
      required:
      - environmentId
      - deploymentRevisionId
    DynamicLinkedInstance:
      discriminator:
        propertyName: type
        mapping:
          WasmRpc: '#/components/schemas/DynamicLinkedInstance_DynamicLinkedWasmRpc'
      type: object
      oneOf:
      - $ref: '#/components/schemas/DynamicLinkedInstance_DynamicLinkedWasmRpc'
    DynamicLinkedInstance_DynamicLinkedWasmRpc:
      allOf:
      - type: object
        properties:
          type:
            example: WasmRpc
            type: string
            enum:
            - WasmRpc
        required:
        - type
      - $ref: '#/components/schemas/DynamicLinkedWasmRpc'
    DynamicLinkedWasmRpc:
      title: DynamicLinkedWasmRpc
      type: object
      properties:
        targets:
          description: Maps resource names within the dynamic linked interface to target information
          type: object
          additionalProperties:
            $ref: '#/components/schemas/WasmRpcTarget'
      required:
      - targets
    ElementSchema:
      discriminator:
        propertyName: type
        mapping:
          ComponentModel: '#/components/schemas/ElementSchema_ComponentModelElementSchema'
          UnstructuredText: '#/components/schemas/ElementSchema_TextDescriptor'
          UnstructuredBinary: '#/components/schemas/ElementSchema_BinaryDescriptor'
      type: object
      oneOf:
      - $ref: '#/components/schemas/ElementSchema_ComponentModelElementSchema'
      - $ref: '#/components/schemas/ElementSchema_TextDescriptor'
      - $ref: '#/components/schemas/ElementSchema_BinaryDescriptor'
    ElementSchema_BinaryDescriptor:
      allOf:
      - type: object
        properties:
          type:
            example: UnstructuredBinary
            type: string
            enum:
            - UnstructuredBinary
        required:
        - type
      - $ref: '#/components/schemas/BinaryDescriptor'
    ElementSchema_ComponentModelElementSchema:
      allOf:
      - type: object
        properties:
          type:
            example: ComponentModel
            type: string
            enum:
            - ComponentModel
        required:
        - type
      - $ref: '#/components/schemas/ComponentModelElementSchema'
    ElementSchema_TextDescriptor:
      allOf:
      - type: object
        properties:
          type:
            example: UnstructuredText
            type: string
            enum:
            - UnstructuredText
        required:
        - type
      - $ref: '#/components/schemas/TextDescriptor'
    Environment:
      title: Environment
      type: object
      properties:
        id:
          type: string
          format: uuid
        revision:
          type: integer
          format: uint64
        applicationId:
          type: string
          format: uuid
        name:
          type: string
        compatibilityCheck:
          type: boolean
        versionCheck:
          type: boolean
        securityOverrides:
          type: boolean
      required:
      - id
      - revision
      - applicationId
      - name
      - compatibilityCheck
      - versionCheck
      - securityOverrides
    EnvironmentHash:
      title: EnvironmentHash
      type: object
    EnvironmentPluginGrant:
      title: EnvironmentPluginGrant
      type: object
      properties:
        id:
          type: string
          format: uuid
        environmentId:
          type: string
          format: uuid
        pluginId:
          type: string
          format: uuid
      required:
      - id
      - environmentId
      - pluginId
    EnvironmentRole:
      type: string
      enum:
      - admin
      - viewer
      - deployer
    EnvironmentShare:
      title: EnvironmentShare
      type: object
      properties:
        id:
          type: string
          format: uuid
        revision:
          type: integer
          format: uint64
        environmentId:
          type: string
          format: uuid
        granteeAccountId:
          type: string
          format: uuid
        roles:
          type: array
          items:
            $ref: '#/components/schemas/EnvironmentRole'
      required:
      - id
      - revision
      - environmentId
      - granteeAccountId
      - roles
    EnvironmentSummary:
      title: EnvironmentSummary
      type: object
    GatewayBindingRequestView:
      title: GatewayBindingRequestView
      type: object
      properties:
        bindingType:
          $ref: '#/components/schemas/GatewayBindingType'
        component:
          $ref: '#/components/schemas/ComponentReference'
        idempotencyKey:
          type: string
        response:
          type: string
        invocationContext:
          type: string
    GatewayBindingResponseView:
      title: GatewayBindingResponseView
      type: object
      properties:
        component:
          $ref: '#/components/schemas/ComponentReference'
        workerName:
          type: string
        idempotencyKey:
          type: string
        invocationContext:
          type: string
        response:
          type: string
        bindingType:
          $ref: '#/components/schemas/GatewayBindingType'
        responseMappingInput:
          $ref: '#/components/schemas/RibInputTypeInfo'
        workerNameInput:
          $ref: '#/components/schemas/RibInputTypeInfo'
        idempotencyKeyInput:
          $ref: '#/components/schemas/RibInputTypeInfo'
        corsPreflight:
          $ref: '#/components/schemas/CorsConfiguration'
        responseMappingOutput:
          $ref: '#/components/schemas/RibOutputTypeInfo'
        openapiSpecJson:
          type: string
    HttpApiDefinitionResponseView:
      title: HttpApiDefinitionResponseView
      type: object
      properties:
        id:
          type: string
          format: uuid
        routes:
          type: array
          items:
            $ref: '#/components/schemas/RouteResponseView'
        version:
          type: string
        createdAt:
          type: string
          format: date-time
      required:
      - id
      - routes
      - version
      - createdAt
    InitialComponentFile:
      title: InitialComponentFile
      type: object
      properties:
        key:
          title: |-
            Key that can be used to identify a component file.
            All files with the same content will have the same key.
          type: string
        path:
          description: Path inside a component filesystem. Must be absolute.
          type: string
        permissions:
          $ref: '#/components/schemas/ComponentFilePermissions'
      required:
      - key
      - path
      - permissions
    LinearMemory:
      title: LinearMemory
      type: object
      properties:
        initial:
          description: Initial size of the linear memory in bytes
          type: integer
          format: uint64
        maximum:
          description: Optional maximal size of the linear memory in bytes
          type: integer
          format: uint64
      required:
      - initial
    NamedElementSchema:
      title: NamedElementSchema
      type: object
      properties:
        name:
          type: string
        schema:
          $ref: '#/components/schemas/ElementSchema'
      required:
      - name
      - schema
    NamedElementSchemas:
      title: NamedElementSchemas
      type: object
      properties:
        elements:
          type: array
          items:
            $ref: '#/components/schemas/NamedElementSchema'
      required:
      - elements
    NewAccountData:
      title: NewAccountData
      type: object
      properties:
        name:
          type: string
        email:
          type: string
      required:
      - name
      - email
    NewApplicationData:
      title: NewApplicationData
      type: object
      properties:
        name:
          type: string
      required:
      - name
    NewComponentData:
      title: NewComponentData
      type: object
      properties:
        componentName:
          type: string
        componentType:
          $ref: '#/components/schemas/ComponentType'
        fileOptions:
          type: object
          additionalProperties:
            $ref: '#/components/schemas/ComponentFileOptions'
        dynamicLinking:
          type: object
          additionalProperties:
            $ref: '#/components/schemas/DynamicLinkedInstance'
        env:
          type: object
          additionalProperties:
            type: string
        agentTypes:
          type: array
          items:
            $ref: '#/components/schemas/AgentType'
      required:
      - componentName
    NewEnvironmentData:
      title: NewEnvironmentData
      type: object
      properties:
        name:
          type: string
        compatibilityCheck:
          type: boolean
        versionCheck:
          type: boolean
        securityOverrides:
          type: boolean
      required:
      - name
      - compatibilityCheck
      - versionCheck
      - securityOverrides
    NewEnvironmentPluginGrantData:
      title: NewEnvironmentPluginGrantData
      type: object
      properties:
        pluginId:
          type: string
          format: uuid
      required:
      - pluginId
    NewEnvironmentShareData:
      title: NewEnvironmentShareData
      type: object
      properties:
        granteeAccountId:
          type: string
          format: uuid
        roles:
          type: array
          items:
            $ref: '#/components/schemas/EnvironmentRole'
      required:
      - granteeAccountId
      - roles
    NewPluginRegistrationData:
      title: NewPluginRegistrationData
      type: object
      properties:
        name:
          type: string
        version:
          type: string
        description:
          type: string
        icon:
          type: string
          format: bytes
        homepage:
          type: string
        spec:
          $ref: '#/components/schemas/PluginSpecDto'
      required:
      - name
      - version
      - description
      - icon
      - homepage
      - spec
    OAuth2DeviceFlowStartRequest:
      title: OAuth2DeviceFlowStartRequest
      type: object
      properties:
        provider:
          $ref: '#/components/schemas/OAuth2Provider'
      required:
      - provider
    OAuth2DeviceflowData:
      title: OAuth2DeviceflowData
      type: object
      properties:
        url:
          type: string
        userCode:
          type: string
        expires:
          type: string
          format: date-time
        encodedSession:
          type: string
      required:
      - url
      - userCode
      - expires
      - encodedSession
    OAuth2Provider:
      type: string
      enum:
      - github
    OAuth2WebflowData:
      title: OAuth2WebflowData
      type: object
      properties:
        url:
          type: string
        state:
          type: string
          format: uuid
      required:
      - url
      - state
    OplogProcessorPluginSpec:
      title: OplogProcessorPluginSpec
      type: object
      properties:
        componentId:
          type: string
          format: uuid
        componentRevision:
          type: integer
          format: uint64
      required:
      - componentId
      - componentRevision
    Page_AccountSummary:
      title: Page_AccountSummary
      type: object
      properties:
        values:
          type: array
          items:
            $ref: '#/components/schemas/AccountSummary'
      required:
      - values
    Page_ApiDeployment:
      title: Page_ApiDeployment
      type: object
      properties:
        values:
          type: array
          items:
            $ref: '#/components/schemas/ApiDeployment'
      required:
      - values
    Page_ApiDomain:
      title: Page_ApiDomain
      type: object
      properties:
        values:
          type: array
          items:
            $ref: '#/components/schemas/ApiDomain'
      required:
      - values
    Page_Application:
      title: Page_Application
      type: object
      properties:
        values:
          type: array
          items:
            $ref: '#/components/schemas/Application'
      required:
      - values
    Page_CertificateResponseView:
      title: Page_CertificateResponseView
      type: object
      properties:
        values:
          type: array
          items:
            $ref: '#/components/schemas/CertificateResponseView'
      required:
      - values
    Page_Component:
      title: Page_Component
      type: object
      properties:
        values:
          type: array
          items:
            $ref: '#/components/schemas/Component'
      required:
      - values
    Page_Deployment:
      title: Page_Deployment
      type: object
      properties:
        values:
          type: array
          items:
            $ref: '#/components/schemas/Deployment'
      required:
      - values
    Page_Environment:
      title: Page_Environment
      type: object
      properties:
        values:
          type: array
          items:
            $ref: '#/components/schemas/Environment'
      required:
      - values
    Page_EnvironmentPluginGrant:
      title: Page_EnvironmentPluginGrant
      type: object
      properties:
        values:
          type: array
          items:
            $ref: '#/components/schemas/EnvironmentPluginGrant'
      required:
      - values
    Page_EnvironmentShare:
      title: Page_EnvironmentShare
      type: object
      properties:
        values:
          type: array
          items:
            $ref: '#/components/schemas/EnvironmentShare'
      required:
      - values
    Page_HttpApiDefinitionResponseView:
      title: Page_HttpApiDefinitionResponseView
      type: object
      properties:
        values:
          type: array
          items:
            $ref: '#/components/schemas/HttpApiDefinitionResponseView'
      required:
      - values
    Page_PluginRegistrationDto:
      title: Page_PluginRegistrationDto
      type: object
      properties:
        values:
          type: array
          items:
            $ref: '#/components/schemas/PluginRegistrationDto'
      required:
      - values
    Page_SecuritySchemeResponseView:
      title: Page_SecuritySchemeResponseView
      type: object
      properties:
        values:
          type: array
          items:
            $ref: '#/components/schemas/SecuritySchemeResponseView'
      required:
      - values
    Page_Token:
      title: Page_Token
      type: object
      properties:
        values:
          type: array
          items:
            $ref: '#/components/schemas/Token'
      required:
      - values
    Plan:
      title: Plan
      type: object
      properties:
        planId:
          type: string
          format: uuid
        name:
          type: string
        appLimit:
          type: integer
          format: int64
        envLimit:
          type: integer
          format: int64
        componentLimit:
          type: integer
          format: int64
        workerLimit:
          type: integer
          format: int64
        storageLimit:
          type: integer
          format: int64
        monthlyGasLimit:
          type: integer
          format: int64
        monthlyUploadLimit:
          type: integer
          format: int64
      required:
      - planId
      - name
      - appLimit
      - envLimit
      - componentLimit
      - workerLimit
      - storageLimit
      - monthlyGasLimit
      - monthlyUploadLimit
    PluginInstallation:
      title: PluginInstallation
      type: object
      properties:
        id:
          type: string
          format: uuid
        name:
          type: string
        version:
          type: string
        registered:
          description: Whether the referenced plugin is still registered. If false, the installation will still work but the plugin will not show up when listing plugins.
          type: boolean
        priority:
          type: integer
          format: int32
        parameters:
          type: object
          additionalProperties:
            type: string
      required:
      - id
      - name
      - version
      - registered
      - priority
      - parameters
    PluginInstallationAction:
      discriminator:
        propertyName: type
        mapping:
          Install: '#/components/schemas/PluginInstallationAction_PluginInstallationCreation'
          Update: '#/components/schemas/PluginInstallationAction_PluginInstallationUpdateWithId'
          Uninstall: '#/components/schemas/PluginInstallationAction_PluginUninstallation'
      type: object
      oneOf:
      - $ref: '#/components/schemas/PluginInstallationAction_PluginInstallationCreation'
      - $ref: '#/components/schemas/PluginInstallationAction_PluginInstallationUpdateWithId'
      - $ref: '#/components/schemas/PluginInstallationAction_PluginUninstallation'
    PluginInstallationAction_PluginInstallationCreation:
      allOf:
      - type: object
        properties:
          type:
            example: Install
            type: string
            enum:
            - Install
        required:
        - type
      - $ref: '#/components/schemas/PluginInstallationCreation'
    PluginInstallationAction_PluginInstallationUpdateWithId:
      allOf:
      - type: object
        properties:
          type:
            example: Update
            type: string
            enum:
            - Update
        required:
        - type
      - $ref: '#/components/schemas/PluginInstallationUpdateWithId'
    PluginInstallationAction_PluginUninstallation:
      allOf:
      - type: object
        properties:
          type:
            example: Uninstall
            type: string
            enum:
            - Uninstall
        required:
        - type
      - $ref: '#/components/schemas/PluginUninstallation'
    PluginInstallationCreation:
      title: PluginInstallationCreation
      type: object
      properties:
        name:
          type: string
        version:
          type: string
        priority:
          description: Plugins will be applied in order of increasing priority
          type: integer
          format: int32
        parameters:
          type: object
          additionalProperties:
            type: string
      required:
      - name
      - version
      - priority
      - parameters
    PluginInstallationUpdateWithId:
      title: PluginInstallationUpdateWithId
      type: object
      properties:
        installationId:
          type: string
          format: uuid
        priority:
          type: integer
          format: int32
        parameters:
          type: object
          additionalProperties:
            type: string
      required:
      - installationId
      - priority
      - parameters
    PluginRegistrationDto:
      title: PluginRegistrationDto
      type: object
      properties:
        id:
          type: string
          format: uuid
        accountId:
          type: string
          format: uuid
        name:
          type: string
        version:
          type: string
        description:
          type: string
        icon:
          type: string
          format: bytes
        homepage:
          type: string
        spec:
          $ref: '#/components/schemas/PluginSpecDto'
      required:
      - id
      - accountId
      - name
      - version
      - description
      - icon
      - homepage
      - spec
    PluginSpecDto:
      discriminator:
        propertyName: type
        mapping:
          ComponentTransformer: '#/components/schemas/PluginSpecDto_ComponentTransformerPluginSpec'
          OplogProcessor: '#/components/schemas/PluginSpecDto_OplogProcessorPluginSpec'
          App: '#/components/schemas/PluginSpecDto_Empty'
          Library: '#/components/schemas/PluginSpecDto_Empty'
      type: object
      oneOf:
      - $ref: '#/components/schemas/PluginSpecDto_ComponentTransformerPluginSpec'
      - $ref: '#/components/schemas/PluginSpecDto_OplogProcessorPluginSpec'
      - $ref: '#/components/schemas/PluginSpecDto_Empty'
      - $ref: '#/components/schemas/PluginSpecDto_Empty'
    PluginSpecDto_ComponentTransformerPluginSpec:
      allOf:
      - type: object
        properties:
          type:
            example: ComponentTransformer
            type: string
            enum:
            - ComponentTransformer
        required:
        - type
      - $ref: '#/components/schemas/ComponentTransformerPluginSpec'
    PluginSpecDto_Empty:
      allOf:
      - type: object
        properties:
          type:
            example: Library
            type: string
            enum:
            - Library
        required:
        - type
      - $ref: '#/components/schemas/Empty'
    PluginSpecDto_OplogProcessorPluginSpec:
      allOf:
      - type: object
        properties:
          type:
            example: OplogProcessor
            type: string
            enum:
            - OplogProcessor
        required:
        - type
      - $ref: '#/components/schemas/OplogProcessorPluginSpec'
    PluginUninstallation:
      title: PluginUninstallation
      type: object
      properties:
        installationId:
          type: string
          format: uuid
      required:
      - installationId
    ProducerField:
      title: ProducerField
      type: object
      properties:
        name:
          type: string
        values:
          type: array
          items:
            $ref: '#/components/schemas/VersionedName'
      required:
      - name
      - values
    Producers:
      title: Producers
      type: object
      properties:
        fields:
          type: array
          items:
            $ref: '#/components/schemas/ProducerField'
      required:
      - fields
    RouteMethod:
      type: string
      enum:
      - get
      - connect
      - post
      - delete
      - put
      - patch
      - options
      - trace
      - head
    RouteRequestView:
      title: RouteRequestView
      type: object
      properties:
        method:
          $ref: '#/components/schemas/RouteMethod'
        path:
          type: string
        binding:
          $ref: '#/components/schemas/GatewayBindingRequestView'
        security:
          type: string
      required:
      - method
      - path
      - binding
    RouteResponseView:
      title: RouteResponseView
      type: object
      properties:
        method:
          $ref: '#/components/schemas/RouteMethod'
        path:
          type: string
        binding:
          $ref: '#/components/schemas/GatewayBindingResponseView'
        security:
          type: string
      required:
      - method
      - path
      - binding
    SecuritySchemeResponseView:
      title: SecuritySchemeResponseView
      type: object
      properties:
        providerType:
          $ref: '#/components/schemas/Provider'
        schemeIdentifier:
          type: string
        clientId:
          type: string
        clientSecret:
          type: string
        redirectUrl:
          type: string
        scopes:
          type: array
          items:
            type: string
        createdAt:
          type: string
          format: date-time
      required:
      - providerType
      - schemeIdentifier
      - clientId
      - clientSecret
      - redirectUrl
      - scopes
      - createdAt
    TextDescriptor:
      title: TextDescriptor
      type: object
      properties:
        restrictions:
          type: array
          items:
            $ref: '#/components/schemas/TextType'
    Token:
      title: Token
      type: object
      properties:
        id:
          type: string
          format: uuid
        accountId:
          type: string
          format: uuid
        createdAt:
          type: string
          format: date-time
        expiresAt:
          type: string
          format: date-time
      required:
      - id
      - accountId
      - createdAt
      - expiresAt
    TokenWithSecret:
      title: TokenWithSecret
      type: object
      properties:
        id:
          type: string
          format: uuid
        secret:
          type: string
          format: uuid
        accountId:
          type: string
          format: uuid
        createdAt:
          type: string
          format: date-time
        expiresAt:
          type: string
          format: date-time
      required:
      - id
      - secret
      - accountId
      - createdAt
      - expiresAt
    UpdateApiDeploymentRequest:
      title: UpdateApiDeploymentRequest
      type: object
      properties:
        apiDefinitions:
          type: array
          items:
            type: string
            format: uuid
      required:
      - apiDefinitions
    UpdateApiDomainRequest:
      title: UpdateApiDomainRequest
      type: object
    UpdateCertificateRequest:
      title: UpdateCertificateRequest
      type: object
      properties:
        certificateBody:
          type: string
        certificatePrivateKey:
          type: string
      required:
      - certificateBody
      - certificatePrivateKey
    UpdateHttpApiDefinitionRequest:
      title: UpdateHttpApiDefinitionRequest
      type: object
      properties:
        routes:
          type: array
          items:
            $ref: '#/components/schemas/RouteRequestView'
        version:
          type: string
      required:
      - routes
      - version
    UpdatedAccountData:
      title: UpdatedAccountData
      type: object
      properties:
        name:
          type: string
        email:
          type: string
      required:
      - name
      - email
    UpdatedApplicationData:
      title: UpdatedApplicationData
      type: object
      properties:
        newName:
          type: string
    UpdatedComponentData:
      title: UpdatedComponentData
      type: object
      properties:
        previousVersion:
          type: integer
          format: uint64
        componentType:
          $ref: '#/components/schemas/ComponentType'
        removedFiles:
          type: array
          items:
            description: Path inside a component filesystem. Must be absolute.
            type: string
        newFileOptions:
          type: object
          additionalProperties:
            $ref: '#/components/schemas/ComponentFileOptions'
        dynamicLinking:
          type: object
          additionalProperties:
            $ref: '#/components/schemas/DynamicLinkedInstance'
        env:
          type: object
          additionalProperties:
            type: string
        agentTypes:
          type: array
          items:
            $ref: '#/components/schemas/AgentType'
        pluginInstallationActions:
          type: array
          items:
            $ref: '#/components/schemas/PluginInstallationAction'
      required:
      - previousVersion
    UpdatedEnvironmentData:
      title: UpdatedEnvironmentData
      type: object
      properties:
        newName:
          type: string
    UpdatedEnvironmentShareData:
      title: UpdatedEnvironmentShareData
      type: object
      properties:
        newRoles:
          type: array
          items:
            $ref: '#/components/schemas/EnvironmentRole'
      required:
      - newRoles
    VersionedComponentId:
      title: VersionedComponentId
      type: object
      properties:
        componentId:
          type: string
          format: uuid
        version:
          type: integer
          format: uint64
      required:
      - componentId
      - version
    VersionedName:
      title: VersionedName
      type: object
      properties:
        name:
          type: string
        version:
          type: string
      required:
      - name
      - version
    WasmRpcTarget:
      title: WasmRpcTarget
      type: object
      properties:
        interfaceName:
          type: string
        componentName:
          type: string
        componentType:
          $ref: '#/components/schemas/ComponentType'
      required:
      - interfaceName
      - componentName
      - componentType
  securitySchemes:
    Cookie:
      type: apiKey
      in: cookie
      name: GOLEM_SESSION
    Token:
      type: http
      scheme: bearer
tags:
- name: Account
  description: The account API allows users to query and manipulate their own account data.
- name: AccountSummary
- name: ApiCertificate
- name: ApiDefinition
- name: ApiDeployment
- name: ApiDomain
- name: ApiSecurity
- name: Component
- name: Debugging
<<<<<<< HEAD
=======
- name: Deployment
- name: Environment
- name: EnvironmentPluginGrants
- name: EnvironmentShares
>>>>>>> 084162e7
- name: Grant
- name: HealthCheck
- name: Limits
  description: The limits API allows users to query their current resource limits.
- name: Login
  description: The login endpoints are implementing an OAuth2 flow.
- name: Plugin
- name: Project
  description: |-
    Projects are groups of components and their workers, providing both a separate namespace for these entities and allows sharing between accounts.

    Every account has a default project which is assumed when no specific project ID is passed in some component and worker related APIs.
- name: ProjectGrant
  description: |-
    Projects can have grants providing access to other accounts than the project's owner.

    The project grant API allows listing, creating and deleting such grants. What the grants allow exactly are defined by policies, covered by the Project policy API.
- name: ProjectPolicy
  description: Project policies describe a set of actions one account can perform when it was associated with a grant for a project.
- name: Token
  description: The token API allows creating custom access tokens for the Golem Cloud REST API to be used by tools and services.
- name: Worker
- name: AgentTypes
  description: API working on registered agent types
- name: Application
- name: Deployment
- name: Environment
- name: EnvironmentShares
- name: RegistryService<|MERGE_RESOLUTION|>--- conflicted
+++ resolved
@@ -5320,156 +5320,7 @@
       security:
       - Cookie: []
       - Token: []
-<<<<<<< HEAD
   /v1/envs/{environment_id}/domains:
-=======
-  /v1/envs/{environment_id}/plugins:
-    get:
-      tags:
-      - RegistryService
-      - Environment
-      - EnvironmentPluginGrants
-      summary: List all environment plugin grants in the environment
-      operationId: list_environment_plugin_grants
-      parameters:
-      - in: path
-        name: environment_id
-        required: true
-        deprecated: false
-        schema:
-          type: string
-          format: uuid
-        explode: true
-        style: simple
-      responses:
-        '200':
-          description: ''
-          content:
-            application/json; charset=utf-8:
-              schema:
-                $ref: '#/components/schemas/Page_EnvironmentPluginGrant'
-        '400':
-          description: Invalid request, returning with a list of issues detected in the request
-          content:
-            application/json; charset=utf-8:
-              schema:
-                $ref: '#/components/schemas/ErrorsBody'
-        '401':
-          description: Unauthorized request
-          content:
-            application/json; charset=utf-8:
-              schema:
-                $ref: '#/components/schemas/ErrorBody'
-        '403':
-          description: Forbidden Request
-          content:
-            application/json; charset=utf-8:
-              schema:
-                $ref: '#/components/schemas/ErrorBody'
-        '404':
-          description: Entity not found
-          content:
-            application/json; charset=utf-8:
-              schema:
-                $ref: '#/components/schemas/ErrorBody'
-        '409':
-          description: ''
-          content:
-            application/json; charset=utf-8:
-              schema:
-                $ref: '#/components/schemas/ErrorBody'
-        '422':
-          description: Limits of the plan exceeded
-          content:
-            application/json; charset=utf-8:
-              schema:
-                $ref: '#/components/schemas/ErrorBody'
-        '500':
-          description: Internal server error
-          content:
-            application/json; charset=utf-8:
-              schema:
-                $ref: '#/components/schemas/ErrorBody'
-      security:
-      - Cookie: []
-      - Token: []
-    post:
-      tags:
-      - RegistryService
-      - Environment
-      - EnvironmentPluginGrants
-      summary: Create a new environment plugin grant
-      operationId: create_environment_plugin_grant
-      parameters:
-      - in: path
-        name: environment_id
-        required: true
-        deprecated: false
-        schema:
-          type: string
-          format: uuid
-        explode: true
-        style: simple
-      requestBody:
-        content:
-          application/json; charset=utf-8:
-            schema:
-              $ref: '#/components/schemas/NewEnvironmentPluginGrantData'
-        required: true
-      responses:
-        '200':
-          description: ''
-          content:
-            application/json; charset=utf-8:
-              schema:
-                $ref: '#/components/schemas/EnvironmentPluginGrant'
-        '400':
-          description: Invalid request, returning with a list of issues detected in the request
-          content:
-            application/json; charset=utf-8:
-              schema:
-                $ref: '#/components/schemas/ErrorsBody'
-        '401':
-          description: Unauthorized request
-          content:
-            application/json; charset=utf-8:
-              schema:
-                $ref: '#/components/schemas/ErrorBody'
-        '403':
-          description: Forbidden Request
-          content:
-            application/json; charset=utf-8:
-              schema:
-                $ref: '#/components/schemas/ErrorBody'
-        '404':
-          description: Entity not found
-          content:
-            application/json; charset=utf-8:
-              schema:
-                $ref: '#/components/schemas/ErrorBody'
-        '409':
-          description: ''
-          content:
-            application/json; charset=utf-8:
-              schema:
-                $ref: '#/components/schemas/ErrorBody'
-        '422':
-          description: Limits of the plan exceeded
-          content:
-            application/json; charset=utf-8:
-              schema:
-                $ref: '#/components/schemas/ErrorBody'
-        '500':
-          description: Internal server error
-          content:
-            application/json; charset=utf-8:
-              schema:
-                $ref: '#/components/schemas/ErrorBody'
-      security:
-      - Cookie: []
-      - Token: []
-  /v1/envs/{environment_id}/security-schemes:
->>>>>>> 084162e7
     get:
       tags:
       - RegistryService
@@ -5692,146 +5543,7 @@
       security:
       - Cookie: []
       - Token: []
-<<<<<<< HEAD
   /v1/envs/{environment_id}/certificates:
-=======
-  /v1/environment-plugins/{environment_plugin_grant_id}:
-    get:
-      tags:
-      - RegistryService
-      - EnvironmentPluginGrants
-      - EnvironmentPluginGrants
-      summary: Get environment grant by id
-      operationId: get_environment_plugin_grant
-      parameters:
-      - in: path
-        name: environment_plugin_grant_id
-        required: true
-        deprecated: false
-        schema:
-          type: string
-          format: uuid
-        explode: true
-        style: simple
-      responses:
-        '200':
-          description: ''
-          content:
-            application/json; charset=utf-8:
-              schema:
-                $ref: '#/components/schemas/EnvironmentPluginGrant'
-        '400':
-          description: Invalid request, returning with a list of issues detected in the request
-          content:
-            application/json; charset=utf-8:
-              schema:
-                $ref: '#/components/schemas/ErrorsBody'
-        '401':
-          description: Unauthorized request
-          content:
-            application/json; charset=utf-8:
-              schema:
-                $ref: '#/components/schemas/ErrorBody'
-        '403':
-          description: Forbidden Request
-          content:
-            application/json; charset=utf-8:
-              schema:
-                $ref: '#/components/schemas/ErrorBody'
-        '404':
-          description: Entity not found
-          content:
-            application/json; charset=utf-8:
-              schema:
-                $ref: '#/components/schemas/ErrorBody'
-        '409':
-          description: ''
-          content:
-            application/json; charset=utf-8:
-              schema:
-                $ref: '#/components/schemas/ErrorBody'
-        '422':
-          description: Limits of the plan exceeded
-          content:
-            application/json; charset=utf-8:
-              schema:
-                $ref: '#/components/schemas/ErrorBody'
-        '500':
-          description: Internal server error
-          content:
-            application/json; charset=utf-8:
-              schema:
-                $ref: '#/components/schemas/ErrorBody'
-      security:
-      - Cookie: []
-      - Token: []
-    delete:
-      tags:
-      - RegistryService
-      - EnvironmentPluginGrants
-      - EnvironmentPluginGrants
-      summary: Get environment grant by id
-      operationId: delete_environment_plugin_grant
-      parameters:
-      - in: path
-        name: environment_plugin_grant_id
-        required: true
-        deprecated: false
-        schema:
-          type: string
-          format: uuid
-        explode: true
-        style: simple
-      responses:
-        '204':
-          description: ''
-        '400':
-          description: Invalid request, returning with a list of issues detected in the request
-          content:
-            application/json; charset=utf-8:
-              schema:
-                $ref: '#/components/schemas/ErrorsBody'
-        '401':
-          description: Unauthorized request
-          content:
-            application/json; charset=utf-8:
-              schema:
-                $ref: '#/components/schemas/ErrorBody'
-        '403':
-          description: Forbidden Request
-          content:
-            application/json; charset=utf-8:
-              schema:
-                $ref: '#/components/schemas/ErrorBody'
-        '404':
-          description: Entity not found
-          content:
-            application/json; charset=utf-8:
-              schema:
-                $ref: '#/components/schemas/ErrorBody'
-        '409':
-          description: ''
-          content:
-            application/json; charset=utf-8:
-              schema:
-                $ref: '#/components/schemas/ErrorBody'
-        '422':
-          description: Limits of the plan exceeded
-          content:
-            application/json; charset=utf-8:
-              schema:
-                $ref: '#/components/schemas/ErrorBody'
-        '500':
-          description: Internal server error
-          content:
-            application/json; charset=utf-8:
-              schema:
-                $ref: '#/components/schemas/ErrorBody'
-      security:
-      - Cookie: []
-      - Token: []
-  /v1/environment-shares/{environment_share_id}:
->>>>>>> 084162e7
     get:
       tags:
       - RegistryService
@@ -7167,6 +6879,151 @@
       security:
       - Cookie: []
       - Token: []
+  /v1/envs/{environment_id}/plugins:
+    get:
+      tags:
+      - RegistryService
+      - Environment
+      - EnvironmentPluginGrants
+      summary: List all environment plugin grants in the environment
+      operationId: list_environment_plugin_grants
+      parameters:
+      - in: path
+        name: environment_id
+        required: true
+        deprecated: false
+        schema:
+          type: string
+          format: uuid
+        explode: true
+        style: simple
+      responses:
+        '200':
+          description: ''
+          content:
+            application/json; charset=utf-8:
+              schema:
+                $ref: '#/components/schemas/Page_EnvironmentPluginGrant'
+        '400':
+          description: Invalid request, returning with a list of issues detected in the request
+          content:
+            application/json; charset=utf-8:
+              schema:
+                $ref: '#/components/schemas/ErrorsBody'
+        '401':
+          description: Unauthorized request
+          content:
+            application/json; charset=utf-8:
+              schema:
+                $ref: '#/components/schemas/ErrorBody'
+        '403':
+          description: Forbidden Request
+          content:
+            application/json; charset=utf-8:
+              schema:
+                $ref: '#/components/schemas/ErrorBody'
+        '404':
+          description: Entity not found
+          content:
+            application/json; charset=utf-8:
+              schema:
+                $ref: '#/components/schemas/ErrorBody'
+        '409':
+          description: ''
+          content:
+            application/json; charset=utf-8:
+              schema:
+                $ref: '#/components/schemas/ErrorBody'
+        '422':
+          description: Limits of the plan exceeded
+          content:
+            application/json; charset=utf-8:
+              schema:
+                $ref: '#/components/schemas/ErrorBody'
+        '500':
+          description: Internal server error
+          content:
+            application/json; charset=utf-8:
+              schema:
+                $ref: '#/components/schemas/ErrorBody'
+      security:
+      - Cookie: []
+      - Token: []
+    post:
+      tags:
+      - RegistryService
+      - Environment
+      - EnvironmentPluginGrants
+      summary: Create a new environment plugin grant
+      operationId: create_environment_plugin_grant
+      parameters:
+      - in: path
+        name: environment_id
+        required: true
+        deprecated: false
+        schema:
+          type: string
+          format: uuid
+        explode: true
+        style: simple
+      requestBody:
+        content:
+          application/json; charset=utf-8:
+            schema:
+              $ref: '#/components/schemas/NewEnvironmentPluginGrantData'
+        required: true
+      responses:
+        '200':
+          description: ''
+          content:
+            application/json; charset=utf-8:
+              schema:
+                $ref: '#/components/schemas/EnvironmentPluginGrant'
+        '400':
+          description: Invalid request, returning with a list of issues detected in the request
+          content:
+            application/json; charset=utf-8:
+              schema:
+                $ref: '#/components/schemas/ErrorsBody'
+        '401':
+          description: Unauthorized request
+          content:
+            application/json; charset=utf-8:
+              schema:
+                $ref: '#/components/schemas/ErrorBody'
+        '403':
+          description: Forbidden Request
+          content:
+            application/json; charset=utf-8:
+              schema:
+                $ref: '#/components/schemas/ErrorBody'
+        '404':
+          description: Entity not found
+          content:
+            application/json; charset=utf-8:
+              schema:
+                $ref: '#/components/schemas/ErrorBody'
+        '409':
+          description: ''
+          content:
+            application/json; charset=utf-8:
+              schema:
+                $ref: '#/components/schemas/ErrorBody'
+        '422':
+          description: Limits of the plan exceeded
+          content:
+            application/json; charset=utf-8:
+              schema:
+                $ref: '#/components/schemas/ErrorBody'
+        '500':
+          description: Internal server error
+          content:
+            application/json; charset=utf-8:
+              schema:
+                $ref: '#/components/schemas/ErrorBody'
+      security:
+      - Cookie: []
+      - Token: []
   /v1/envs/{environment_id}/security-schemes:
     get:
       tags:
@@ -7346,6 +7203,141 @@
             application/json; charset=utf-8:
               schema:
                 $ref: '#/components/schemas/SecuritySchemeResponseView'
+        '400':
+          description: Invalid request, returning with a list of issues detected in the request
+          content:
+            application/json; charset=utf-8:
+              schema:
+                $ref: '#/components/schemas/ErrorsBody'
+        '401':
+          description: Unauthorized request
+          content:
+            application/json; charset=utf-8:
+              schema:
+                $ref: '#/components/schemas/ErrorBody'
+        '403':
+          description: Forbidden Request
+          content:
+            application/json; charset=utf-8:
+              schema:
+                $ref: '#/components/schemas/ErrorBody'
+        '404':
+          description: Entity not found
+          content:
+            application/json; charset=utf-8:
+              schema:
+                $ref: '#/components/schemas/ErrorBody'
+        '409':
+          description: ''
+          content:
+            application/json; charset=utf-8:
+              schema:
+                $ref: '#/components/schemas/ErrorBody'
+        '422':
+          description: Limits of the plan exceeded
+          content:
+            application/json; charset=utf-8:
+              schema:
+                $ref: '#/components/schemas/ErrorBody'
+        '500':
+          description: Internal server error
+          content:
+            application/json; charset=utf-8:
+              schema:
+                $ref: '#/components/schemas/ErrorBody'
+      security:
+      - Cookie: []
+      - Token: []
+  /v1/environment-plugins/{environment_plugin_grant_id}:
+    get:
+      tags:
+      - RegistryService
+      - EnvironmentPluginGrants
+      - EnvironmentPluginGrants
+      summary: Get environment grant by id
+      operationId: get_environment_plugin_grant
+      parameters:
+      - in: path
+        name: environment_plugin_grant_id
+        required: true
+        deprecated: false
+        schema:
+          type: string
+          format: uuid
+        explode: true
+        style: simple
+      responses:
+        '200':
+          description: ''
+          content:
+            application/json; charset=utf-8:
+              schema:
+                $ref: '#/components/schemas/EnvironmentPluginGrant'
+        '400':
+          description: Invalid request, returning with a list of issues detected in the request
+          content:
+            application/json; charset=utf-8:
+              schema:
+                $ref: '#/components/schemas/ErrorsBody'
+        '401':
+          description: Unauthorized request
+          content:
+            application/json; charset=utf-8:
+              schema:
+                $ref: '#/components/schemas/ErrorBody'
+        '403':
+          description: Forbidden Request
+          content:
+            application/json; charset=utf-8:
+              schema:
+                $ref: '#/components/schemas/ErrorBody'
+        '404':
+          description: Entity not found
+          content:
+            application/json; charset=utf-8:
+              schema:
+                $ref: '#/components/schemas/ErrorBody'
+        '409':
+          description: ''
+          content:
+            application/json; charset=utf-8:
+              schema:
+                $ref: '#/components/schemas/ErrorBody'
+        '422':
+          description: Limits of the plan exceeded
+          content:
+            application/json; charset=utf-8:
+              schema:
+                $ref: '#/components/schemas/ErrorBody'
+        '500':
+          description: Internal server error
+          content:
+            application/json; charset=utf-8:
+              schema:
+                $ref: '#/components/schemas/ErrorBody'
+      security:
+      - Cookie: []
+      - Token: []
+    delete:
+      tags:
+      - RegistryService
+      - EnvironmentPluginGrants
+      - EnvironmentPluginGrants
+      summary: Get environment grant by id
+      operationId: delete_environment_plugin_grant
+      parameters:
+      - in: path
+        name: environment_plugin_grant_id
+        required: true
+        deprecated: false
+        schema:
+          type: string
+          format: uuid
+        explode: true
+        style: simple
+      responses:
+        '204':
+          description: ''
         '400':
           description: Invalid request, returning with a list of issues detected in the request
           content:
@@ -13831,13 +13823,6 @@
 - name: ApiSecurity
 - name: Component
 - name: Debugging
-<<<<<<< HEAD
-=======
-- name: Deployment
-- name: Environment
-- name: EnvironmentPluginGrants
-- name: EnvironmentShares
->>>>>>> 084162e7
 - name: Grant
 - name: HealthCheck
 - name: Limits
@@ -13865,5 +13850,6 @@
 - name: Application
 - name: Deployment
 - name: Environment
+- name: EnvironmentPluginGrants
 - name: EnvironmentShares
 - name: RegistryService
--- conflicted
+++ resolved
@@ -334,11 +334,7 @@
           content:
             application/json; charset=utf-8:
               schema:
-<<<<<<< HEAD
                 $ref: '#/components/schemas/DeleteWorkerResponse'
-=======
-                $ref: '#/components/schemas/Page_Token'
->>>>>>> fec4f70e
         '400':
           description: ''
           content:
@@ -2020,13 +2016,7 @@
           content:
             application/json; charset=utf-8:
               schema:
-<<<<<<< HEAD
-                type: array
-                items:
-                  $ref: '#/components/schemas/Token'
-=======
-                $ref: '#/components/schemas/Application'
->>>>>>> fec4f70e
+                $ref: '#/components/schemas/Page_Token'
         '400':
           description: Invalid request, returning with a list of issues detected in the request
           content:
@@ -2096,11 +2086,7 @@
         content:
           application/json; charset=utf-8:
             schema:
-<<<<<<< HEAD
               $ref: '#/components/schemas/CreateTokenRequest'
-=======
-              $ref: '#/components/schemas/UpdatedApplicationData'
->>>>>>> fec4f70e
         required: true
       responses:
         '200':
@@ -2108,11 +2094,7 @@
           content:
             application/json; charset=utf-8:
               schema:
-<<<<<<< HEAD
                 $ref: '#/components/schemas/TokenWithSecret'
-=======
-                $ref: '#/components/schemas/Application'
->>>>>>> fec4f70e
         '400':
           description: Invalid request, returning with a list of issues detected in the request
           content:
@@ -3470,7 +3452,7 @@
           content:
             application/json; charset=utf-8:
               schema:
-                $ref: '#/components/schemas/Page_Application'
+                $ref: '#/components/schemas/Application'
         '400':
           description: Invalid request, returning with a list of issues detected in the request
           content:
@@ -3536,7 +3518,7 @@
         content:
           application/json; charset=utf-8:
             schema:
-              $ref: '#/components/schemas/UpdateApplicationRequest'
+              $ref: '#/components/schemas/UpdatedApplicationData'
         required: true
       responses:
         '200':
@@ -3544,7 +3526,7 @@
           content:
             application/json; charset=utf-8:
               schema:
-                $ref: '#/components/schemas/Page_Application'
+                $ref: '#/components/schemas/Application'
         '400':
           description: Invalid request, returning with a list of issues detected in the request
           content:
@@ -4551,76 +4533,8 @@
       security:
       - Cookie: []
       - Token: []
-<<<<<<< HEAD
   /v1/envs/{environment_id}/api-definitions/{api_definition_name}:
     get:
-=======
-    delete:
-      tags:
-      - RegistryService
-      - Environment
-      summary: Delete environment by id.
-      operationId: delete_environment
-      parameters:
-      - in: path
-        name: environment_id
-        required: true
-        deprecated: false
-        schema:
-          type: string
-          format: uuid
-        explode: true
-        style: simple
-      responses:
-        '204':
-          description: ''
-        '400':
-          description: Invalid request, returning with a list of issues detected in the request
-          content:
-            application/json; charset=utf-8:
-              schema:
-                $ref: '#/components/schemas/ErrorsBody'
-        '401':
-          description: Unauthorized request
-          content:
-            application/json; charset=utf-8:
-              schema:
-                $ref: '#/components/schemas/ErrorBody'
-        '403':
-          description: Forbidden Request
-          content:
-            application/json; charset=utf-8:
-              schema:
-                $ref: '#/components/schemas/ErrorBody'
-        '404':
-          description: Entity not found
-          content:
-            application/json; charset=utf-8:
-              schema:
-                $ref: '#/components/schemas/ErrorBody'
-        '409':
-          description: ''
-          content:
-            application/json; charset=utf-8:
-              schema:
-                $ref: '#/components/schemas/ErrorBody'
-        '422':
-          description: Limits of the plan exceeded
-          content:
-            application/json; charset=utf-8:
-              schema:
-                $ref: '#/components/schemas/ErrorBody'
-        '500':
-          description: Internal server error
-          content:
-            application/json; charset=utf-8:
-              schema:
-                $ref: '#/components/schemas/ErrorBody'
-      security:
-      - Cookie: []
-      - Token: []
-    patch:
->>>>>>> fec4f70e
       tags:
       - RegistryService
       - Environment
@@ -4637,16 +4551,8 @@
           format: uuid
         explode: true
         style: simple
-<<<<<<< HEAD
       - in: path
         name: api_definition_name
-=======
-      requestBody:
-        content:
-          application/json; charset=utf-8:
-            schema:
-              $ref: '#/components/schemas/UpdatedEnvironmentData'
->>>>>>> fec4f70e
         required: true
         deprecated: false
         schema:
@@ -5195,7 +5101,6 @@
           format: uuid
         explode: true
         style: simple
-<<<<<<< HEAD
       - in: path
         name: deployment_revision_id
         required: true
@@ -5207,13 +5112,6 @@
         style: simple
       - in: path
         name: site
-=======
-      requestBody:
-        content:
-          application/json; charset=utf-8:
-            schema:
-              $ref: '#/components/schemas/NewEnvironmentShareData'
->>>>>>> fec4f70e
         required: true
         deprecated: false
         schema:
@@ -5663,16 +5561,8 @@
           format: uuid
         explode: true
         style: simple
-<<<<<<< HEAD
       - in: path
         name: certificate_name
-=======
-      requestBody:
-        content:
-          application/json; charset=utf-8:
-            schema:
-              $ref: '#/components/schemas/UpdatedEnvironmentShareData'
->>>>>>> fec4f70e
         required: true
         deprecated: false
         schema:
@@ -6204,6 +6094,70 @@
       security:
       - Cookie: []
       - Token: []
+    delete:
+      tags:
+      - RegistryService
+      - Environment
+      summary: Delete environment by id.
+      operationId: delete_environment
+      parameters:
+      - in: path
+        name: environment_id
+        required: true
+        deprecated: false
+        schema:
+          type: string
+          format: uuid
+        explode: true
+        style: simple
+      responses:
+        '204':
+          description: ''
+        '400':
+          description: Invalid request, returning with a list of issues detected in the request
+          content:
+            application/json; charset=utf-8:
+              schema:
+                $ref: '#/components/schemas/ErrorsBody'
+        '401':
+          description: Unauthorized request
+          content:
+            application/json; charset=utf-8:
+              schema:
+                $ref: '#/components/schemas/ErrorBody'
+        '403':
+          description: Forbidden Request
+          content:
+            application/json; charset=utf-8:
+              schema:
+                $ref: '#/components/schemas/ErrorBody'
+        '404':
+          description: Entity not found
+          content:
+            application/json; charset=utf-8:
+              schema:
+                $ref: '#/components/schemas/ErrorBody'
+        '409':
+          description: ''
+          content:
+            application/json; charset=utf-8:
+              schema:
+                $ref: '#/components/schemas/ErrorBody'
+        '422':
+          description: Limits of the plan exceeded
+          content:
+            application/json; charset=utf-8:
+              schema:
+                $ref: '#/components/schemas/ErrorBody'
+        '500':
+          description: Internal server error
+          content:
+            application/json; charset=utf-8:
+              schema:
+                $ref: '#/components/schemas/ErrorBody'
+      security:
+      - Cookie: []
+      - Token: []
     patch:
       tags:
       - RegistryService
@@ -6224,7 +6178,7 @@
         content:
           application/json; charset=utf-8:
             schema:
-              $ref: '#/components/schemas/UpdateEnvironmentRequest'
+              $ref: '#/components/schemas/UpdatedEnvironmentData'
         required: true
       responses:
         '200':
@@ -6721,7 +6675,7 @@
         content:
           application/json; charset=utf-8:
             schema:
-              $ref: '#/components/schemas/NewEnvironmentShare'
+              $ref: '#/components/schemas/NewEnvironmentShareData'
         required: true
       responses:
         '200':
@@ -7156,7 +7110,7 @@
         content:
           application/json; charset=utf-8:
             schema:
-              $ref: '#/components/schemas/UpdateEnvironmentShare'
+              $ref: '#/components/schemas/UpdatedEnvironmentShareData'
         required: true
       responses:
         '200':
@@ -13623,8 +13577,6 @@
       required:
       - name
       - email
-<<<<<<< HEAD
-=======
     UpdatedApplicationData:
       title: UpdatedApplicationData
       type: object
@@ -13647,15 +13599,6 @@
             $ref: '#/components/schemas/EnvironmentRole'
       required:
       - newRoles
-    VersionInfo:
-      title: VersionInfo
-      type: object
-      properties:
-        version:
-          type: string
-      required:
-      - version
->>>>>>> fec4f70e
     VersionedComponentId:
       title: VersionedComponentId
       type: object

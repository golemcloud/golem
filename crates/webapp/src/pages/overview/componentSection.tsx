import { Layers, PlusCircle } from "lucide-react";
import { useNavigate } from "react-router-dom";
import { Button } from "@/components/ui/button.tsx";
import { useEffect, useState } from "react";
import { formatRelativeTime } from "@/lib/utils";
import { SERVICE } from "@/service";
import { Component } from "@/types/component.ts";

export const ComponentsSection = () => {
  const navigate = useNavigate();
  const [components, setComponents] = useState<{ [key: string]: Component }>(
    {}
  );

  useEffect(() => {
    SERVICE.getComponents().then((response) => {
<<<<<<< HEAD
      console.log(response);
      const componentData = {} as any;
      response.forEach((data: any) => {
        componentData[data.versionedComponentId.componentId] = {
          componentName: data.componentName,
          componentId: data.versionedComponentId.componentId,
          createdAt: data.createdAt,
          exports: data.metadata.exports,
          componentSize: data.componentSize,
          componentType: data.componentType,
          versionId: [
            ...(componentData[data.versionedComponentId.componentId]
              ?.versionId || []),
            data.versionedComponentId.version,
          ],
        };
=======
      const componentData = {} as { [key: string]: Component };
      response.forEach((data: Component) => {
        if (data?.versionedComponentId?.componentId) {
          componentData[data.versionedComponentId.componentId] = {
            componentName: data.componentName,
            componentId: data.versionedComponentId.componentId,
            createdAt: data.createdAt,
            exports: data?.metadata?.exports,
            componentSize: data.componentSize,
            componentType: data.componentType,
            versionId: [
              ...(componentData[data.versionedComponentId.componentId]
                ?.versionId || []),
              data.versionedComponentId.version,
            ],
          };
        }
>>>>>>> ac209f88
      });
      setComponents(componentData);
    });
  }, []);

  return (
    <div className="rounded-lg border p-6 overflow-scroll max-h-[50vh] min-h-[50vh]">
      <div className="flex justify-between items-center mb-6">
        <h2 className="text-xl font-semibold">Components</h2>
        <Button
          variant="link"
          onClick={() => {
            navigate("/components");
          }}
        >
          View All
        </Button>
      </div>
      {Object.keys(components).length > 0 ? (
        <div className="p-4 pt-0 md:p-6 md:pt-0 flex-1 w-full">
          <div className="grid w-full grid-cols-1 gap-4 md:gap-6 md:grid-cols-2">
            {Object.values(components).map((data: Component) => (
              <div
                key={data.componentId}
                className="rounded-lg border bg-card text-card-foreground shadow transition-all hover:shadow-lg hover:shadow-border/75 duration-150 h-full flex-col gap-2 p-4"
                onClick={() => navigate(`/components/${data.componentId}`)}
              >
                <div className="flex h-12 flex-row items-start justify-between pb-2 text-base">
                  <div className="flex flex-col items-start">
                    <h3 className="font-medium">{data.componentName}</h3>
                    <span className="text-xs font-light text-muted-foreground">
                      {data.createdAt
                        ? formatRelativeTime(data.createdAt)
                        : "NA"}
                    </span>
                  </div>
                  <div className="inline-flex items-center rounded-md px-2.5 py-0.5 text-xs transition-colors focus:outline-none focus:ring-2 focus:ring-ring focus:ring-offset-2 bg-primary-background text-primary-soft hover:bg-primary/50 active:bg-primary/50 border border-primary-border font-mono font-normal">
                    v{data.versionId?.[0]}
                  </div>
                </div>
                <div className="mt-2 flex w-full items-center gap-2">
                  <div className="rounded-md border px-2.5 py-0.5 transition-colors focus:outline-none focus:ring-2 focus:ring-ring focus:ring-offset-2 hover:bg-accent hover:text-accent-foreground active:bg-accent/50 active:text-accent-foreground flex h-5 items-center gap-2 text-xs font-normal text-muted-foreground">
                    <span>{data?.exports?.[0]?.functions?.length}</span>
                    <span>Exports</span>
                  </div>
                  <div className="rounded-md border px-2.5 py-0.5 transition-colors focus:outline-none focus:ring-2 focus:ring-ring focus:ring-offset-2 hover:bg-accent hover:text-accent-foreground active:bg-accent/50 active:text-accent-foreground flex h-5 items-center gap-2 text-xs font-normal text-muted-foreground">
                    <span>
                      {Math.round((data?.componentSize || 0) / 1024)} KB
                    </span>
                  </div>
                  <div className="rounded-md border px-2.5 py-0.5 transition-colors focus:outline-none focus:ring-2 focus:ring-ring focus:ring-offset-2 hover:bg-accent hover:text-accent-foreground active:bg-accent/50 active:text-accent-foreground flex h-5 items-center gap-2 text-xs font-normal text-muted-foreground">
                    <span>{data.componentType}</span>
                  </div>
                </div>
              </div>
            ))}
          </div>
        </div>
      ) : (
        <div className="flex flex-col items-center justify-center py-8 border-2 border-dashed rounded-lg">
          <Layers className="h-12 w-12 mb-4" />
          <h3 className="text-lg font-medium mb-2">No Components</h3>
          <p className="text-gray-500 mb-4">
            Create your first component to get started
          </p>
          <Button
            onClick={() => {
              navigate("/components/create");
            }}
          >
            <PlusCircle className="mr-2 size-4" />
            Create Component
          </Button>
        </div>
      )}
    </div>
  );
};<|MERGE_RESOLUTION|>--- conflicted
+++ resolved
@@ -14,24 +14,6 @@
 
   useEffect(() => {
     SERVICE.getComponents().then((response) => {
-<<<<<<< HEAD
-      console.log(response);
-      const componentData = {} as any;
-      response.forEach((data: any) => {
-        componentData[data.versionedComponentId.componentId] = {
-          componentName: data.componentName,
-          componentId: data.versionedComponentId.componentId,
-          createdAt: data.createdAt,
-          exports: data.metadata.exports,
-          componentSize: data.componentSize,
-          componentType: data.componentType,
-          versionId: [
-            ...(componentData[data.versionedComponentId.componentId]
-              ?.versionId || []),
-            data.versionedComponentId.version,
-          ],
-        };
-=======
       const componentData = {} as { [key: string]: Component };
       response.forEach((data: Component) => {
         if (data?.versionedComponentId?.componentId) {
@@ -49,7 +31,6 @@
             ],
           };
         }
->>>>>>> ac209f88
       });
       setComponents(componentData);
     });

--- conflicted
+++ resolved
@@ -1,8 +1,3 @@
-<<<<<<< HEAD
-import { Plus, Search } from 'lucide-react';
-import { useNavigate } from 'react-router-dom';
-
-=======
 /* eslint-disable @typescript-eslint/no-explicit-any */
 import { useEffect, useState } from "react";
 import { Plus, Search, Layers } from "lucide-react";
@@ -26,7 +21,6 @@
   },
 ];
 
->>>>>>> 5848f9cc
 interface APICardProps {
   name: string;
   version: string;

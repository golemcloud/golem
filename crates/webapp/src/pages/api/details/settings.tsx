/* eslint-disable @typescript-eslint/no-unused-vars */
import { useEffect, useState } from "react";
import { useParams } from "react-router-dom";
import { useToast } from "@/hooks/use-toast";
import { Button } from "@/components/ui/button";
import {
  Dialog,
  DialogContent,
  DialogDescription,
  DialogFooter,
  DialogHeader,
  DialogTitle,
} from "@/components/ui/dialog";
import APILeftNav from "./APILeftNav";
import { invoke } from "@tauri-apps/api/core";

const ApiMockData = [
  {
    createdAt: "2024-12-31T15:55:12.838362+00:00",
    draft: true,
    id: "great",
    routes: [],
    version: "0.2.0",
  },
  {
    createdAt: "2024-12-31T05:34:20.197542+00:00",
    draft: false,
    id: "vvvvv",
    routes: [],
    version: "0.1.0",
  },
];

const ApiDetailsMock = ApiMockData[0];

export default function APISettings() {
<<<<<<< HEAD
  const { toast } = useToast()
  const [version, _setVersion] = React.useState("0.1.0")
  const [showConfirmDialog, setShowConfirmDialog] = React.useState(false)
  const [showConfirmAllDialog, setShowConfirmAllDialog] = React.useState(false)
  const [isDeleting, setIsDeleting] = React.useState(false);
=======
  const { toast } = useToast();
  const [showConfirmDialog, setShowConfirmDialog] = useState(false);
  const [showConfirmAllDialog, setShowConfirmAllDialog] = useState(false);
  const [isDeleting, setIsDeleting] = useState(false);
>>>>>>> 5848f9cc
  const { apiName } = useParams();
  const [apiDetails, setApiDetails] = useState(ApiDetailsMock);

  useEffect(() => {
    const fetchData = async () => {
      //check the api https://release.api.golem.cloud/v1/api/definitions/305e832c-f7c1-4da6-babc-cb2422e0f5aa
      // eslint-disable-next-line @typescript-eslint/no-explicit-any, @typescript-eslint/no-unused-vars
      const response: any = await invoke("get_api");
      const apiData = ApiMockData.find((api) => api.id === apiName);
      if (apiData) {
        setApiDetails(apiData);
      } else {
        setApiDetails(ApiDetailsMock); // or handle the undefined case as needed
      }
    };
    fetchData().then((r) => r);
  }, []);

  const handleDeleteVersion = async () => {
    setIsDeleting(true);
    try {
      // Simulate API call
      //https://release.api.golem.cloud/v1/api/definitions/305e832c-f7c1-4da6-babc-cb2422e0f5aa/vvvvv/0.1.0
      //Delete method
      await new Promise((resolve) => setTimeout(resolve, 1000));

      toast({
        title: "Version deleted",
        description: `API version ${apiDetails.version} has been deleted successfully.`,
      });
      setShowConfirmDialog(false);
    } catch (error) {
      // Simulate API call
      //https://release.api.golem.cloud/v1/api/definitions/305e832c-f7c1-4da6-babc-cb2422e0f5aa/vvvvv/0.1.0
      toast({
        variant: "destructive",
        title: "Error",
        description: "Failed to delete the API version. Please try again.",
      });
    } finally {
      setIsDeleting(false);
    }
  };

  const handleDeleteAll = async () => {
    setIsDeleting(true);
    try {
      // Simulate API call
      await new Promise((resolve) => setTimeout(resolve, 1000));

      toast({
        title: "All versions deleted",
        description: "All API versions have been deleted successfully.",
      });
      setShowConfirmAllDialog(false);
    } catch (error) {
      toast({
        variant: "destructive",
        title: "Error",
        description: "Failed to delete all API versions. Please try again.",
      });
    } finally {
      setIsDeleting(false);
    }
  };

  return (
    <div className="flex">
      <APILeftNav />
      <div className="flex-1">
        <div className="flex items-center justify-between">
          <header className="w-full border-b bg-background py-2">
            <div className="mx-auto max-w-7xl px-6 lg:px-8">
              <div className="mx-auto max-w-2xl lg:max-w-none">
                <div className="flex items-center justify-between">
                  <div className="flex items-center gap-2">
                    <h1 className="line-clamp-1 font-medium leading-tight sm:leading-normal">
                      {apiName}
                    </h1>
                    <div className="flex items-center gap-1">
                      <div className="inline-flex items-center rounded-md px-2.5 py-0.5 text-xs font-semibold focus:outline-none bg-primary-background text-primary-soft  border border-primary-border w-fit font-mono">
                        {apiDetails?.version}
                      </div>
                    </div>
                  </div>
                </div>
              </div>
            </div>
          </header>
        </div>
        <div className="max-w-4xl mx-auto p-8">
          <h1 className="text-3xl font-semibold mb-2">API Settings</h1>
          <p className="text-gray-500 text-lg mb-8">Manage your API settings</p>

          <div className="border border-red-100 rounded-lg bg-red-50/50 p-6">
            <h2 className="text-2xl font-semibold mb-4">Danger Zone</h2>
            <p className="text-gray-600 mb-8">Proceed with caution.</p>

            <div className="space-y-8">
              <div className="flex items-center justify-between">
                <div>
                  <h3 className="text-xl font-semibold mb-2">
                    Delete API Version {apiDetails.version}
                  </h3>
                  <p className="text-gray-600">
                    Once you delete an API, there is no going back. Please be
                    certain.
                  </p>
                </div>
                <Button
                  variant="outline"
                  className="border-red-200 text-red-700 hover:bg-red-50 hover:text-red-800"
                  onClick={() => setShowConfirmDialog(true)}
                >
                  Delete Version {apiDetails.version}
                </Button>
              </div>

              <div className="flex items-center justify-between">
                <div>
                  <h3 className="text-xl font-semibold mb-2">
                    Delete all API Versions
                  </h3>
                  <p className="text-gray-600">
                    Once you delete all API versions, there is no going back.
                    Please be certain.
                  </p>
                </div>
                <Button
                  variant="outline"
                  className="border-red-200 text-red-700 hover:bg-red-50 hover:text-red-800"
                  onClick={() => setShowConfirmAllDialog(true)}
                >
                  Delete All Versions
                </Button>
              </div>
            </div>
          </div>

          {/* Confirmation Dialog for Single Version Delete */}
          <Dialog open={showConfirmDialog} onOpenChange={setShowConfirmDialog}>
            <DialogContent>
              <DialogHeader>
                <DialogTitle>Are you sure you want to delete?</DialogTitle>
                <DialogDescription>
                  This action cannot be undone. This will permanently delete API
                  version {apiDetails.version}.
                </DialogDescription>
              </DialogHeader>
              <DialogFooter>
                <Button
                  variant="outline"
                  onClick={() => setShowConfirmDialog(false)}
                  disabled={isDeleting}
                >
                  Cancel
                </Button>
                <Button
                  variant="destructive"
                  onClick={handleDeleteVersion}
                  disabled={isDeleting}
                >
                  {isDeleting ? "Deleting..." : "Yes, delete"}
                </Button>
              </DialogFooter>
            </DialogContent>
          </Dialog>

          {/* Confirmation Dialog for Delete All */}
          <Dialog
            open={showConfirmAllDialog}
            onOpenChange={setShowConfirmAllDialog}
          >
            <DialogContent>
              <DialogHeader>
                <DialogTitle>
                  Are you sure you want to delete all versions?
                </DialogTitle>
                <DialogDescription>
                  This action cannot be undone. This will permanently delete all
                  API versions and remove all associated data.
                </DialogDescription>
              </DialogHeader>
              <DialogFooter>
                <Button
                  variant="outline"
                  onClick={() => setShowConfirmAllDialog(false)}
                  disabled={isDeleting}
                >
                  Cancel
                </Button>
                <Button
                  variant="destructive"
                  onClick={handleDeleteAll}
                  disabled={isDeleting}
                >
                  {isDeleting ? "Deleting..." : "Yes, delete all"}
                </Button>
              </DialogFooter>
            </DialogContent>
          </Dialog>
        </div>
      </div>
    </div>
  );
}<|MERGE_RESOLUTION|>--- conflicted
+++ resolved
@@ -34,18 +34,10 @@
 const ApiDetailsMock = ApiMockData[0];
 
 export default function APISettings() {
-<<<<<<< HEAD
-  const { toast } = useToast()
-  const [version, _setVersion] = React.useState("0.1.0")
-  const [showConfirmDialog, setShowConfirmDialog] = React.useState(false)
-  const [showConfirmAllDialog, setShowConfirmAllDialog] = React.useState(false)
-  const [isDeleting, setIsDeleting] = React.useState(false);
-=======
   const { toast } = useToast();
   const [showConfirmDialog, setShowConfirmDialog] = useState(false);
   const [showConfirmAllDialog, setShowConfirmAllDialog] = useState(false);
   const [isDeleting, setIsDeleting] = useState(false);
->>>>>>> 5848f9cc
   const { apiName } = useParams();
   const [apiDetails, setApiDetails] = useState(ApiDetailsMock);
 

--- conflicted
+++ resolved
@@ -1,7 +1,3 @@
-<<<<<<< HEAD
-import { useNavigate, useParams, useLocation } from 'react-router-dom';
-import { Home, Settings, Plus } from 'lucide-react';
-=======
 import React from "react";
 import { useNavigate, useParams, useLocation } from "react-router-dom";
 import {
@@ -11,7 +7,6 @@
   ArrowLeft,
   CircleFadingPlusIcon,
 } from "lucide-react";
->>>>>>> 6ab19a43
 
 const APILeftNav = () => {
   const navigate = useNavigate();

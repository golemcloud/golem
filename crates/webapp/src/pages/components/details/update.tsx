--- conflicted
+++ resolved
@@ -1,157 +1,145 @@
-import {useParams} from "react-router-dom";
+import { useParams } from "react-router-dom";
 
 import ComponentLeftNav from "./componentsLeftNav";
-<<<<<<< HEAD
-import WasmUpload from "../create/wasmUpload.tsx";
-import FileManager from "../create/fileManager.tsx";
-import ErrorBoundary from "@/components/errorBoundary.tsx";
-=======
-import {Card, CardContent, CardDescription, CardTitle} from "@/components/ui/card.tsx";
-import {Form, FormControl, FormField, FormItem, FormLabel} from "@/components/ui/form.tsx";
-import {Input} from "@/components/ui/input.tsx";
-import {FileUp} from "lucide-react";
-import {Button} from "@/components/ui/button.tsx";
-import {useForm} from "react-hook-form";
-import {z} from "zod";
-import {zodResolver} from "@hookform/resolvers/zod";
-import {API} from "@/service";
-import {useRef, useState} from "react";
-import {toast} from "@/hooks/use-toast.ts";
+import {
+  Card,
+  CardContent,
+  CardDescription,
+  CardTitle,
+} from "@/components/ui/card.tsx";
+import {
+  Form,
+  FormControl,
+  FormField,
+  FormItem,
+  FormLabel,
+} from "@/components/ui/form.tsx";
+import { Input } from "@/components/ui/input.tsx";
+import { FileUp } from "lucide-react";
+import { Button } from "@/components/ui/button.tsx";
+import { useForm } from "react-hook-form";
+import { z } from "zod";
+import { zodResolver } from "@hookform/resolvers/zod";
+import { API } from "@/service";
+import { useRef, useState } from "react";
+import { toast } from "@/hooks/use-toast.ts";
 import ErrorBoundary from "@/components/errorBoundary.tsx";
 
 const formSchema = z.object({
-    component: z.instanceof(File).refine((file) => file.size < 50000000, {
-        message: 'Your resume must be less than 50MB.',
-    }),
-})
->>>>>>> 81fd4c1a
+  component: z.instanceof(File).refine((file) => file.size < 50000000, {
+    message: "Your resume must be less than 50MB.",
+  }),
+});
 
 export default function ComponentUpdate() {
-    const {componentId} = useParams();
-    const [file, setFile] = useState<File | null>(null);
-    const fileInputRef = useRef<HTMLInputElement>(null);
-    const form = useForm<z.infer<typeof formSchema>>({
-        resolver: zodResolver(formSchema),
-        defaultValues: {
-            component: undefined,
-        },
+  const { componentId } = useParams();
+  const [file, setFile] = useState<File | null>(null);
+  const fileInputRef = useRef<HTMLInputElement>(null);
+  const form = useForm<z.infer<typeof formSchema>>({
+    resolver: zodResolver(formSchema),
+    defaultValues: {
+      component: undefined,
+    },
+  });
+
+  function onSubmit() {
+    const formData = new FormData();
+    formData.append("component", file!);
+    API.updateComponent(componentId!, formData).then((res) => {
+      console.log("res ", res);
+      form.reset();
+      setFile(null);
+      toast({
+        title: "New Component Added",
+        description: "New Component Added",
+      });
     });
+  }
 
-    function onSubmit() {
-        const formData = new FormData();
-        formData.append("component", file!);
-        API.updateComponent(componentId!, formData).then((res) => {
-            console.log("res ", res);
-            form.reset();
-            setFile(null);
-            toast({
-                title: "New Component Added",
-                description: "New Component Added",
-            });
-        });
-    }
-
-<<<<<<< HEAD
   return (
     <ErrorBoundary>
       <div className="flex">
         <ComponentLeftNav />
-        <div className="flex-1 flex flex-col">
-          <header className="w-full border-b bg-background py-4">
-            <div className="mx-auto px-6 lg:px-8">
-              <div className="flex items-center gap-4">
-                <h1 className="text-xl font-semibold text-foreground truncate">
-                  {componentId}
-                </h1>
-              </div>
-            </div>
-          </header>
-          <div className="flex-1 p-8">
-            <div className="max-w-4xl mx-auto p-6">
-              <h1 className="text-3xl font-semibold mb-2">Update Component</h1>
-              <p className="text-gray-500 text-lg mb-8">
-                Update component version
-              </p>
-              <WasmUpload />
-              <FileManager />
-              <div className="flex justify-end">
-                <button className="flex items-center space-x-2 bg-blue-600 text-white px-4 py-2 rounded hover:bg-blue-700">
-                  <span>Update</span>
-                </button>
+        <div className="flex-1 p-8">
+          <div className="flex items-center justify-between mb-8">
+            <div className="grid grid-cols-2 gap-4">
+              <h1 className="text-2xl font-semibold mb-2">{componentId}</h1>
+              <div className="flex items-center gap-2">
+                <span className="inline-flex items-center rounded-md px-2.5 py-0.5 text-xs font-semibold transition-colors focus:outline-none focus:ring-2 focus:ring-ring focus:ring-offset-2 bg-primary-background text-primary-soft hover:bg-primary/50 active:bg-primary/50 border border-primary-border w-fit font-mono">
+                  0.1.0
+                </span>
               </div>
             </div>
           </div>
+          <Card
+            className="max-w-4xl mx-auto border-0 shadow-none"
+            key={"component.componentName"}
+          >
+            <CardTitle>
+              <h1 className="text-2xl font-semibold mb-1">
+                Create a new Component
+              </h1>
+            </CardTitle>
+            <CardDescription>
+              <p className="text-sm text-gray-400">
+                Components are the building blocks
+              </p>
+            </CardDescription>
+            <CardContent className="p-6">
+              <Form {...form}>
+                <form
+                  onSubmit={form.handleSubmit(onSubmit)}
+                  className="space-y-8"
+                >
+                  <FormField
+                    control={form.control}
+                    name="component"
+                    render={({ field: { value, onChange, ...fieldProps } }) => (
+                      <FormItem>
+                        <FormLabel>Component</FormLabel>
+                        <FormControl>
+                          <div
+                            className="border-2 border-dashed border-gray-200 rounded-lg p-8 cursor-pointer hover:border-gray-400"
+                            onClick={() => fileInputRef?.current?.click()}
+                          >
+                            <div className="flex flex-col items-center justify-center text-center">
+                              <FileUp className="h-8 w-8 text-gray-400 mb-3" />
+                              <Input
+                                type="file"
+                                accept="application/wasm,.wasm"
+                                className="hidden"
+                                {...fieldProps}
+                                ref={fileInputRef}
+                                onChange={(event) => {
+                                  setFile(
+                                    event.target.files && event.target.files[0]
+                                  );
+                                  return onChange(
+                                    event.target.files && event.target.files[0]
+                                  );
+                                }}
+                              />
+                              <p className="text-sm text-gray-500 mb-4">
+                                File up to 50MB
+                              </p>
+                              <p className="font-medium mb-1">
+                                {file ? file.name : "Upload Component WASM"}
+                              </p>
+                            </div>
+                          </div>
+                        </FormControl>
+                      </FormItem>
+                    )}
+                  />
+                  <div className="flex justify-end">
+                    <Button type="submit">Update Component</Button>
+                  </div>
+                </form>
+              </Form>
+            </CardContent>
+          </Card>
         </div>
       </div>
     </ErrorBoundary>
   );
-=======
-    return (
-        <ErrorBoundary>
-            <div className="flex">
-                <ComponentLeftNav/>
-                <div className="flex-1 p-8">
-                    <div className="flex items-center justify-between mb-8">
-                        <div className="grid grid-cols-2 gap-4">
-                            <h1 className="text-2xl font-semibold mb-2">{componentId}</h1>
-                            <div className="flex items-center gap-2">
-              <span
-                  className="inline-flex items-center rounded-md px-2.5 py-0.5 text-xs font-semibold transition-colors focus:outline-none focus:ring-2 focus:ring-ring focus:ring-offset-2 bg-primary-background text-primary-soft hover:bg-primary/50 active:bg-primary/50 border border-primary-border w-fit font-mono">
-                0.1.0
-              </span>
-                            </div>
-                        </div>
-                    </div>
-                    <Card className="max-w-4xl mx-auto border-0 shadow-none" key={"component.componentName"}>
-                        <CardTitle><h1 className="text-2xl font-semibold mb-1">Create a new Component</h1></CardTitle>
-                        <CardDescription><p className="text-sm text-gray-400">Components are the building blocks</p>
-                        </CardDescription>
-                        <CardContent className="p-6">
-                            <Form {...form}>
-                                <form onSubmit={form.handleSubmit(onSubmit)} className="space-y-8">
-                                    <FormField
-                                        control={form.control}
-                                        name="component"
-                                        render={({field: {value, onChange, ...fieldProps}}) => (
-                                            <FormItem>
-                                                <FormLabel>Component</FormLabel>
-                                                <FormControl>
-                                                    <div
-                                                        className="border-2 border-dashed border-gray-200 rounded-lg p-8 cursor-pointer hover:border-gray-400"
-                                                        onClick={() => fileInputRef?.current?.click()}
-                                                    >
-                                                        <div
-                                                            className="flex flex-col items-center justify-center text-center">
-                                                            <FileUp className="h-8 w-8 text-gray-400 mb-3"/>
-                                                            <Input type="file" accept="application/wasm,.wasm"
-                                                                   className="hidden" {...fieldProps}
-                                                                   ref={fileInputRef}
-                                                                   onChange={(event) => {
-                                                                       setFile(event.target.files && event.target.files[0]);
-                                                                       return onChange(event.target.files && event.target.files[0]);
-                                                                   }}/>
-                                                            <p className="text-sm text-gray-500 mb-4">File up to
-                                                                50MB</p>
-                                                            <p className="font-medium mb-1">
-                                                                {file ? file.name : "Upload Component WASM"}
-                                                            </p>
-                                                        </div>
-                                                    </div>
-                                                </FormControl>
-                                            </FormItem>
-                                        )}
-                                    />
-                                    <div className="flex justify-end">
-                                        <Button type="submit">Update Component</Button>
-                                    </div>
-                                </form>
-                            </Form>
-                        </CardContent>
-                    </Card>
-
-                </div>
-            </div>
-        </ErrorBoundary>
-    );
->>>>>>> 81fd4c1a
 }
--- conflicted
+++ resolved
@@ -1,44 +1,13 @@
-<<<<<<< HEAD
-import {Search, LayoutGrid, Plus, PlusCircle} from 'lucide-react';
-import { useNavigate } from 'react-router-dom';
-import {Button} from "@/components/ui/button.tsx";
-=======
 /* eslint-disable @typescript-eslint/no-unused-vars */
 import React, {useState} from "react";
-import { Search, LayoutGrid, Plus } from "lucide-react";
+import {Search, LayoutGrid, Plus, PlusCircle} from "lucide-react";
 import { useNavigate } from "react-router-dom";
->>>>>>> 1a5eeaed
+import {Button} from "@/components/ui/button.tsx";
 const Components = () => {
   const navigate = useNavigate();
   const [componentList, setComponentList] = useState([{ name: "component1", version: "0.1.0", id: "component1" }]);
 
   return (
-<<<<<<< HEAD
-      <div className="container mx-auto px-4 py-8">
-        <div className="flex items-center justify-between gap-4 mb-8">
-          <div className="relative flex-1">
-            <Search className="absolute left-3 top-1/2 transform -translate-y-1/2 text-gray-400 h-5 w-5" />
-            <input
-              type="text"
-              placeholder="Search Components..."
-              className="w-full pl-10 pr-4 py-2 border border-gray-200 rounded-lg focus:outline-none focus:ring-2 focus:ring-blue-500"
-            />
-          </div>
-          <div className="flex items-center gap-2">
-            <button
-              onClick={() => navigate("/components/create")}
-              className="flex items-center gap-2 bg-blue-600 text-white px-4 py-2 rounded-lg hover:bg-blue-700"
-            >
-              <span>New</span>
-              <Plus className="h-5 w-5" />
-            </button>
-
-              <Button >
-                  <PlusCircle className="mr-2 size-4" />
-                  Create Component
-              </Button>
-          </div>
-=======
     <div className="container mx-auto px-4 py-8">
       <div className="flex items-center justify-between gap-4 mb-8">
         <div className="relative flex-1">
@@ -48,16 +17,20 @@
             placeholder="Search Components..."
             className="w-full pl-10 pr-4 py-2 border border-gray-200 rounded-lg focus:outline-none focus:ring-2 focus:ring-blue-500"
           />
->>>>>>> 1a5eeaed
         </div>
         <div className="flex items-center gap-2">
-          <button
-            onClick={() => navigate("/components/create")}
-            className="flex items-center gap-2 bg-blue-600 text-white px-4 py-2 rounded-lg hover:bg-blue-700"
-          >
-            <span>New</span>
-            <Plus className="h-5 w-5" />
-          </button>
+          {/*<button*/}
+          {/*  onClick={() => navigate("/components/create")}*/}
+          {/*  className="flex items-center gap-2 bg-blue-600 text-white px-4 py-2 rounded-lg hover:bg-blue-700"*/}
+          {/*>*/}
+          {/*  <span>New</span>*/}
+          {/*  <Plus className="h-5 w-5" />*/}
+          {/*</button>*/}
+            <Button
+                onClick={() => navigate("/components/create")}>
+                <PlusCircle className="mr-2 size-4" />
+                Create Component
+            </Button>
         </div>
       </div>
 
@@ -66,19 +39,14 @@
           <div className="h-16 w-16 bg-gray-100 rounded-lg flex items-center justify-center mb-4">
             <LayoutGrid className="h-8 w-8 text-gray-400" />
           </div>
-<<<<<<< HEAD
-          <h2 className="text-xl font-semibold mb-2">No Components</h2>
-          <p className="text-gray-500 mb-6">Create a new component to get started.</p>
-=======
           <h2 className="text-xl font-semibold mb-2">No Project Components</h2>
           <p className="text-gray-500 mb-6">
             Create a new component to get started.
           </p>
->>>>>>> 1a5eeaed
         </div>
       ) : (
         <div className="grid grid-cols-3 gap-6">
-        {componentList.map(({ name, id }: { name: string; id: string }) => ( 
+        {componentList.map(({ name, id }: { name: string; id: string }) => (
         <div
           key={id}
           className="bg-white rounded-lg border border-gray-200 p-6 hover:shadow-md transition-shadow cursor-pointer"

--- conflicted
+++ resolved
@@ -1,15 +1,10 @@
 /* eslint-disable @typescript-eslint/no-explicit-any */
 /* eslint-disable @typescript-eslint/no-unused-vars */
-<<<<<<< HEAD
-import {useState} from "react";
-import {Search, LayoutGrid, PlusCircle} from "lucide-react";
-=======
 import { useState, useEffect } from "react";
 import { Search, LayoutGrid, PlusCircle } from "lucide-react";
 import { Card, CardContent, CardHeader, CardTitle } from "@/components/ui/card";
 import { Badge } from "@/components/ui/badge";
 
->>>>>>> 6ab19a43
 import { useNavigate } from "react-router-dom";
 import { Button } from "@/components/ui/button.tsx";
 import { formatRelativeTime } from "@/lib/utils";
@@ -940,9 +935,6 @@
 
 const Components = () => {
   const navigate = useNavigate();
-<<<<<<< HEAD
-  const [componentList, _setComponentList] = useState([{ name: "component1", version: "0.1.0", id: "component1" }]);
-=======
   const [componentList, setComponentList] = useState({});
   const [componentApiList, setComponentApiList] = useState({});
   const [workerList, setWorkerList] = useState({} as any);
@@ -1031,7 +1023,6 @@
 
     setComponentList(filteredList);
   };
->>>>>>> 6ab19a43
 
   return (
     <div className="container mx-auto px-4 py-8">

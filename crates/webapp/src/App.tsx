--- conflicted
+++ resolved
@@ -8,7 +8,7 @@
 import CreateRoute from "@/pages/api/details/createRoute.tsx";
 import Deployments from "@/pages/Deployments";
 import { ComponentDetails } from "@/pages/components/details";
-import {PluginList} from "@/pages/plugin";
+import { PluginList } from "@/pages/plugin";
 import ComponentSettings from "@/pages/components/details/settings";
 import Exports from "@/pages/components/details/export";
 import ComponentUpdate from "@/pages/components/details/update";
@@ -20,13 +20,10 @@
 import CreateWorker from "@/pages/workers/create";
 import WorkerDetails from "@/pages/workers/details";
 import ErrorBoundary from "@/components/errorBoundary";
-<<<<<<< HEAD
 import WorkerEnvironments from "@/pages/workers/details/environments";
 import WorkerManage from "@/pages/workers/details/manage";
 import WorkerInvoke from "@/pages/workers/details/invoke";
-=======
 import CreatePlugin from "@/pages/plugin/create.tsx";
->>>>>>> 81fd4c1a
 
 function App() {
   return (
@@ -90,8 +87,8 @@
             />
             <Route path="/apis/:apiName/routes/new" element={<CreateRoute />} />
             <Route path="/deployments" element={<Deployments />} />
-              <Route path="/plugins" element={<PluginList/>}/>
-              <Route path="/plugins/create" element={<CreatePlugin/>}/>
+            <Route path="/plugins" element={<PluginList />} />
+            <Route path="/plugins/create" element={<CreatePlugin />} />
           </Routes>
         </div>
       </Router>

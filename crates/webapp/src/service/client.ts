import {GolemService} from "@/service/base.ts";
import {Component} from "@/types/component.ts";
import {ENDPOINT} from "@/service/endpoints.ts";
import axios from "axios";
import {Api} from "@/types/api.ts";
import {fetch} from '@tauri-apps/plugin-http'
import { toast } from "@/hooks/use-toast"


const api = axios.create({
    baseURL: "http://localhost:9881"
})


async function callApi(url: string, method: string = "GET", data: any = null): Promise<any> {
    // const r = await invoke("invoke_api", {url, method, data});
    console.log("callApi", url, method, data)
    const response = await fetch(`http://localhost:9881/${url}`, {
        method: method,
        body: data
    }).then(res => res.json())
    console.log("callApi", response)
    return response;
}


export async function callFormDataApi(formData: FormData) {


}

export const APIService: GolemService = {
    createComponent(): Promise<any> {
        return Promise.resolve(undefined);
    },
    getComponentById(): Promise<any> {
        return Promise.resolve(undefined);
    },
    // getComponents: Get the list of all components
    // https://release.api.golem.cloud/v1/components?project-id=305e832c-f7c1-4da6-babc-cb2422e0f5aa
    /**
     * Get the list of all components
     * @returns {Promise<Component[]>}
     */
    getComponents: async (): Promise<Component[]> => {
        return callApi(ENDPOINT.getComponents()).then((r) => r as Component[]);
        // return api.get(ENDPOINT.getComponents()).then((r) => JSON.parse(r.data) as Component[]);
    },
    getApiList: async (): Promise<Api[]> => {
        return api.get(ENDPOINT.getApiList()).then((r) => JSON.parse(r.data) as Api[]);
    },
    createApi: async (payload: Api) => {
        return api.post(ENDPOINT.createApi(), payload).then((r) => JSON.parse(r.data));
    },
    getApi: async (id: string): Promise<Api[]> => {
        return api.get(ENDPOINT.getApi(id)).then((r) => JSON.parse(r.data) as Api[]);
    },
    postApi: async (payload: Api) => {
        return api.post(ENDPOINT.postApi(), payload).then((r) => JSON.parse(r.data));
    },
    deleteApi: async (id: string, version: string) => {
        return api.delete(ENDPOINT.deleteApi(id, version));
    },
    putApi: async (id: string, version: string, payload: Api) => {
        return api.put(ENDPOINT.putApi(id, version), payload);
    },
    getWorkers: async (): Promise<{ cursor: string; workers: Worker[] }> => {
        return api.get(ENDPOINT.getWorkers()).then((r) => JSON.parse(r.data) as { cursor: string; workers: Worker[] });
    },
}

/// singleton service go call all the api
export class Service {
    private baseUrl: string;

    constructor(baseUrl: string = "http://localhost:9881") {
        this.baseUrl = baseUrl;
    }

    /**
     * getComponents: Get the list of all components
     * Note: Sample Endpoint https://release.api.golem.cloud/v1/components
     * @returns {Promise<Component[]>}
     */
    public getComponents = async (): Promise<Component[]> => {
        const r = await this.callApi(ENDPOINT.getComponents());
        return r as Component[];
    }

    public createComponent = async (form: FormData) => {
        // const headers = null
        const response = await fetch('http://localhost:9881/v1/components', {
            method: 'POST',
            body: form
        }).then(res => res.json())
        // const r = await this.callApi(ENDPOINT.createComponent(), 'POST', form, headers)
        //     .then(console.log).catch(console.log);
        return response;
    }

    public findWorker = async (componentId: string, param = {"count": 100, "precise": true}) => {
        const r = await this.callApi(ENDPOINT.findWorker(componentId), 'POST', JSON.stringify(param));
        return r;
    }

    public deleteWorker = async (componentId: string, workName: string) => {
        const r = await this.callApi(ENDPOINT.deleteWorker(componentId, workName), 'DELETE');
        return r;
    }

    public getComponentById = async (componentId: string) => {
        const r = await this.callApi(ENDPOINT.getComponentById(componentId));
        return r as Component;
    }

    public createWorker = async (componentID: string, params: any) => {
        const r = await this.callApi(ENDPOINT.createWorker(componentID), 'POST', JSON.stringify(params));
        return r;
    }

    public getApiList =  async (): Promise<Api[]> => {
      const r = await this.callApi(ENDPOINT.getApiList());
      return r
    } 

    public getApi = async (id: string): Promise<Api[]> => {
      const r = await this.callApi(ENDPOINT.getApi(id));
      return r
    }

    public createApi = async (payload: Api) => {
      const r = await this.callApi(ENDPOINT.createApi(), "POST", JSON.stringify(payload));
      return r
    }

    public deleteApi = async (id: string, version: string) => {
      const r = await this.callApi(ENDPOINT.deleteApi(id, version), "DELETE");
      return r
    }

    public putApi = async (id: string, version: string, payload: Api) => {
      const r = await this.callApi(ENDPOINT.putApi(id, version), "PUT", JSON.stringify(payload));
      return r
    }

    public postApi = async (payload: Api) => {
      const r = await this.callApi(ENDPOINT.postApi(), "POST", JSON.stringify(payload));
      return r
    }

    public getComponentByIdAsKey = async (): Promise<Record<string, Component>> => {
        const result: Record<string, Component> = {};
        const components = await this.getComponents();
        components.forEach((data: Component) => {
            if (data?.versionedComponentId?.componentId) {
                // TODO: Need to check version is Latest or not
                result[data.versionedComponentId.componentId] = {
                    componentName: data.componentName,
                    componentId: data.versionedComponentId.componentId,
                    createdAt: data.createdAt,
                    exports: data?.metadata?.exports,
                    componentSize: data.componentSize,
                    componentType: data.componentType,
                    versionId: [
                        ...(result[data.versionedComponentId.componentId]
                            ?.versionId || []),
                        data.versionedComponentId.version,
                    ],
                };
            }
        });
        return result;
    }


    private callApi =
<<<<<<< HEAD
        async (url: string, method: string = "GET", data: any = null): Promise<any> => {
=======
        async (url: string, method: string = "GET", data: FormData | string | null = null,
               headers = {'Content-Type': 'application/json'}): Promise<any> => {
>>>>>>> f0f21b6b
            const resp = await fetch(`${this.baseUrl}${url}`, {
                method: method,
                body: data,
                headers: headers
            }).then(res => {
                if (res.ok) {
                    return res.json()
<<<<<<< HEAD
                } else { 
                    let errorTitle = "Api is Failed check the api details"
                    res.json().then(err => {  
                        errorTitle = err?.golemError?.message || errorTitle
                    })    
                    toast({
                        title: errorTitle,
                        variant: "destructive",
                      });   
=======
                } else {
                    res.json().then(console.log)
                    // console.log("callApi",)
>>>>>>> f0f21b6b
                    throw res
                }

            }).catch(err => {
                toast({
                    title: err,
                    variant: "destructive",
                  });
                throw err
            })
            console.log("callApi", resp)
            return resp;
        }

}<|MERGE_RESOLUTION|>--- conflicted
+++ resolved
@@ -174,12 +174,8 @@
 
 
     private callApi =
-<<<<<<< HEAD
-        async (url: string, method: string = "GET", data: any = null): Promise<any> => {
-=======
         async (url: string, method: string = "GET", data: FormData | string | null = null,
                headers = {'Content-Type': 'application/json'}): Promise<any> => {
->>>>>>> f0f21b6b
             const resp = await fetch(`${this.baseUrl}${url}`, {
                 method: method,
                 body: data,
@@ -187,7 +183,6 @@
             }).then(res => {
                 if (res.ok) {
                     return res.json()
-<<<<<<< HEAD
                 } else { 
                     let errorTitle = "Api is Failed check the api details"
                     res.json().then(err => {  
@@ -197,11 +192,6 @@
                         title: errorTitle,
                         variant: "destructive",
                       });   
-=======
-                } else {
-                    res.json().then(console.log)
-                    // console.log("callApi",)
->>>>>>> f0f21b6b
                     throw res
                 }
 

import {Component} from "@/types/component.ts";
import {ENDPOINT} from "@/service/endpoints.ts";
import {Api} from "@/types/api.ts";
import {fetch} from '@tauri-apps/plugin-http'
import {toast} from "@/hooks/use-toast"
import {Plugin} from "@/types";


/// singleton service go call all the api
export class Service {
    private baseUrl: string;

    constructor(baseUrl: string = "http://localhost:9881") {
        this.baseUrl = baseUrl;
    }

    /**
     * getComponents: Get the list of all components
     * Note: Sample Endpoint https://release.api.golem.cloud/v1/components
     * @returns {Promise<Component[]>}
     */
    public getComponents = async (): Promise<Component[]> => {
        const r = await this.callApi(ENDPOINT.getComponents());
        return r as Component[];
    }

    public createComponent = async (form: FormData) => {
        // const headers = null
        const response = await fetch('http://localhost:9881/v1/components', {
            method: 'POST',
            body: form
        }).then(res => res.json())
        // const r = await this.callApi(ENDPOINT.createComponent(), 'POST', form, headers)
        //     .then(console.log).catch(console.log);
        return response;
    }

    public updateComponent = async (componenetId: string, form: FormData) => {
        // const headers = null
        const response = await fetch(`http://localhost:9881/v1/components/${componenetId}/updates`, {
            method: 'POST',
            body: form
        }).then(res => res.json())
        return response;
    }

    public findWorker = async (componentId: string, param = {"count": 100, "precise": true}) => {
        const r = await this.callApi(ENDPOINT.findWorker(componentId), 'POST', JSON.stringify(param));
        return r;
    }

    public deleteWorker = async (componentId: string, workName: string) => {
        const r = await this.callApi(ENDPOINT.deleteWorker(componentId, workName), 'DELETE');
        return r;
    }

    public getComponentById = async (componentId: string) => {
        const r = await this.callApi(ENDPOINT.getComponentById(componentId));
        return r as Component;
    }

    public createWorker = async (componentID: string, params: any) => {
        const r = await this.callApi(ENDPOINT.createWorker(componentID), 'POST', JSON.stringify(params));
        return r;
    }

    public getApiList = async (): Promise<Api[]> => {
        const r = await this.callApi(ENDPOINT.getApiList());
        return r
    }

    public getApi = async (id: string): Promise<Api[]> => {
        const r = await this.callApi(ENDPOINT.getApi(id));
        return r
    }

    public createApi = async (payload: Api) => {
        return await this.callApi(ENDPOINT.createApi(), "POST", JSON.stringify(payload));
    }

    public deleteApi = async (id: string, version: string) => {
        return await this.callApi(ENDPOINT.deleteApi(id, version), "DELETE");
    }

    public putApi = async (id: string, version: string, payload: Api) => {
        const r = await this.callApi(ENDPOINT.putApi(id, version), "PUT", JSON.stringify(payload));
        return r
    }

    public postApi = async (payload: Api) => {
        const r = await this.callApi(ENDPOINT.postApi(), "POST", JSON.stringify(payload));
        return r
    }

    public getParticularWorker = async (componentId: string, workerName: string) => {
        const r = await this.callApi(ENDPOINT.getParticularWorker(componentId, workerName));
        return r
    }

    public interruptWorker = async (componentId: string, workerName: string) => {
        const r = await this.callApi(ENDPOINT.interruptWorker(componentId, workerName), "POST", JSON.stringify({}));
        return r
    }

    public resumeWorker = async (componentId: string, workerName: string) => {
        const r = await this.callApi(ENDPOINT.resumeWorker(componentId, workerName), "POST", JSON.stringify({}));
        return r
    }

    public invokeWorkerAwait = async (componentId: string, workerName: string, functionName: string, payload: any) => {
        const r = await this.callApi(ENDPOINT.invokeWorker(componentId, workerName, functionName), "POST", JSON.stringify(payload));
        return r
    }

    public getComponentByIdAsKey = async (): Promise<Record<string, Component>> => {
        const result: Record<string, Component> = {};
        const components = await this.getComponents();
        components.forEach((data: Component) => {
            if (data?.versionedComponentId?.componentId) {
                // TODO: Need to check version is Latest or not
                result[data.versionedComponentId.componentId] = {
                    componentName: data.componentName,
                    componentId: data.versionedComponentId.componentId,
                    createdAt: data.createdAt,
                    exports: data?.metadata?.exports,
                    componentSize: data.componentSize,
                    componentType: data.componentType,
                    versionId: [
                        ...(result[data.versionedComponentId.componentId]
                            ?.versionId || []),
                        data.versionedComponentId.version,
                    ],
                };
            }
        });
        return result;
    }

    public getPlugins = async (): Promise<Plugin[]> => {
        return await this.callApi(ENDPOINT.getPlugins());
    }

    public getPluginByName = async (name: string): Promise<Plugin[]> => {
        return await this.callApi(ENDPOINT.getPluginName(name));
    }

<<<<<<< HEAD
    public downloadComponent = async (componentId: string, version: string): Promise<any> => {
        return await this.downloadApi(ENDPOINT.downloadComponent(componentId, version));
=======
    public createPlugin = async (payload: FormData) => {
        return await this.callApi(ENDPOINT.getPlugins(), 'POST', JSON.stringify(payload));
    }
    public deletePlugin = async (name: string, version: string) => {
        return await this.callApi(ENDPOINT.deletePlugin(name, version), 'DELETE');
>>>>>>> 9320bca3
    }

    private callApi =
        async (url: string, method: string = "GET", data: FormData | string | null = null,
               headers = {'Content-Type': 'application/json'}): Promise<any> => {
            const resp = await fetch(`${this.baseUrl}${url}`, {
                method: method,
                body: data,
                headers: headers
            }).then(res => {
                if (res.ok) {
                    console.log(res)
                    return res.json()
                } else {
                    let errorTitle = "Api is Failed check the api details"
                    console.log(res)
                    res.json().then(err => {
                        errorTitle = err?.golemError?.message || errorTitle
                    })
                    toast({
                        title: errorTitle,
                        variant: "destructive",
                    });
                    throw res;
                }

            }).catch(err => {
                toast({
                    title: "Api is Failed check the api details",
                    variant: "destructive",
                });
                throw err
            })
            console.log("callApi", resp)
            return resp;
        }


        private downloadApi =
        async (url: string, method: string = "GET", data: FormData | string | null = null,
               headers = {'Content-Type': 'application/json'}): Promise<any> => {
            const resp = await fetch(`${this.baseUrl}${url}`, {
                method: method,
                body: data,
                headers: headers
            }).then(res => {
                if (res.ok) {
                    console.log(res)
                    return res
                }
            }).catch(err => {
                toast({
                    title: "Api is Failed check the api details",
                    variant: "destructive",
                });
                throw err
            })
            console.log("callApi", resp)
            return resp;
        }

}<|MERGE_RESOLUTION|>--- conflicted
+++ resolved
@@ -144,16 +144,14 @@
         return await this.callApi(ENDPOINT.getPluginName(name));
     }
 
-<<<<<<< HEAD
     public downloadComponent = async (componentId: string, version: string): Promise<any> => {
         return await this.downloadApi(ENDPOINT.downloadComponent(componentId, version));
-=======
+    }
     public createPlugin = async (payload: FormData) => {
         return await this.callApi(ENDPOINT.getPlugins(), 'POST', JSON.stringify(payload));
     }
     public deletePlugin = async (name: string, version: string) => {
         return await this.callApi(ENDPOINT.deletePlugin(name, version), 'DELETE');
->>>>>>> 9320bca3
     }
 
     private callApi =

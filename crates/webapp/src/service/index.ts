import {GolemService} from "@/service/base.ts";
<<<<<<< HEAD
import {APIService} from "@/service/client.ts";
import {MockService} from "@/service/mock.ts";
=======
import {APIService, Service} from "@/service/client.ts";
// import {MockService} from "@/service/mock.ts";
>>>>>>> 0f97d6c0


// export const SERVICE: GolemService = APIService;

<<<<<<< HEAD
export const SERVICE: GolemService = MockService;
=======
export const API = new Service();


// export const SERVICE: GolemService = MockService;
>>>>>>> 0f97d6c0
<|MERGE_RESOLUTION|>--- conflicted
+++ resolved
@@ -1,20 +1,11 @@
 import {GolemService} from "@/service/base.ts";
-<<<<<<< HEAD
-import {APIService} from "@/service/client.ts";
+import {APIService, Service} from "@/service/client.ts";
 import {MockService} from "@/service/mock.ts";
-=======
-import {APIService, Service} from "@/service/client.ts";
-// import {MockService} from "@/service/mock.ts";
->>>>>>> 0f97d6c0
 
 
 // export const SERVICE: GolemService = APIService;
 
-<<<<<<< HEAD
-export const SERVICE: GolemService = MockService;
-=======
 export const API = new Service();
 
 
-// export const SERVICE: GolemService = MockService;
->>>>>>> 0f97d6c0
+export const SERVICE: GolemService = MockService;
{
  "compilerOptions": {
    "target": "ES2020",
    "useDefineForClassFields": true,
    "lib": ["ES2020", "DOM", "DOM.Iterable"],
    "module": "ESNext",
    "skipLibCheck": true,
    "moduleResolution": "bundler",
    "allowImportingTsExtensions": true,
    "resolveJsonModule": true,
    "isolatedModules": true,
    "noEmit": true,
    "jsx": "react-jsx",

    /* Linting */
    "strict": true,
    "noUnusedLocals": true,
    "noUnusedParameters": true,
    "noFallthroughCasesInSwitch": true,
<<<<<<< HEAD
    "baseUrl": ".",
    "paths": {
      "@/*": ["./src/*"]
=======

    /* Paths and Aliases */
    "baseUrl": ".",
    "paths": {
      "@/*": ["./src/*"],
      "@/components/*": ["./src/components/*"],
      "@/lib/*": ["./src/lib/*"]
>>>>>>> 88ea1bfb
    }
  },
  "include": ["src"],
  "references": [{ "path": "./tsconfig.node.json" }]
}<|MERGE_RESOLUTION|>--- conflicted
+++ resolved
@@ -17,19 +17,11 @@
     "noUnusedLocals": true,
     "noUnusedParameters": true,
     "noFallthroughCasesInSwitch": true,
-<<<<<<< HEAD
-    "baseUrl": ".",
-    "paths": {
-      "@/*": ["./src/*"]
-=======
 
     /* Paths and Aliases */
     "baseUrl": ".",
     "paths": {
-      "@/*": ["./src/*"],
-      "@/components/*": ["./src/components/*"],
-      "@/lib/*": ["./src/lib/*"]
->>>>>>> 88ea1bfb
+      "@/*": ["./src/*"]
     }
   },
   "include": ["src"],

--- conflicted
+++ resolved
@@ -22,15 +22,6 @@
 harness = false
 
 [dependencies]
-<<<<<<< HEAD
-golem-client = { path = "../golem-client", version = "0.0.0" }
-golem-common = { path = "../golem-common", version = "0.0.0", default-features = false }
-golem-rib = { path = "../golem-rib", version = "0.0.0", default-features = false }
-golem-wasm-ast = { path = "../wasm-ast", version = "0.0.0", default-features = false, features = ["analysis"] }
-golem-wasm-rpc = { path = "../wasm-rpc", version = "0.0.0", default-features = false }
-golem-wasm-rpc-stubgen = { path = "../wasm-rpc-stubgen", version = "0.0.0" }
-golem-ui-service  = { path = "../golem-ui-service", version = "0.0.0" }
-=======
 golem-client = { path = "../golem-client", version = "=0.0.0" }
 golem-common = { path = "../golem-common", version = "=0.0.0", default-features = false }
 golem-rib = { path = "../golem-rib", version = "=0.0.0", default-features = false }
@@ -39,8 +30,7 @@
 ] }
 golem-wasm-rpc = { path = "../wasm-rpc", version = "=0.0.0", default-features = false }
 golem-wasm-rpc-stubgen = { path = "../wasm-rpc-stubgen", version = "=0.0.0" }
->>>>>>> 91a5ce0b
-
+golem-ui-service  = { path = "../golem-ui-service", version = "0.0.0" }
 anyhow.workspace = true
 assert2 = { workspace = true }
 async-trait = { workspace = true }

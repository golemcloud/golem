--- conflicted
+++ resolved
@@ -45,11 +45,7 @@
 dirs = "5.0.1"
 futures-util = { workspace = true }
 glob = "0.3.1"
-<<<<<<< HEAD
-golem-examples = { git = "https://github.com/golemcloud/golem-examples.git", branch = "update_to_golem_main" }
-=======
 golem-examples = "1.1.1"
->>>>>>> 38374782
 h2 = "0.4.7"
 http = { workspace = true }
 humansize = { workspace = true }

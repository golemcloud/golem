// Copyright 2024-2025 Golem Cloud
//
// Licensed under the Apache License, Version 2.0 (the "License");
// you may not use this file except in compliance with the License.
// You may obtain a copy of the License at
//
//     http://www.apache.org/licenses/LICENSE-2.0
//
// Unless required by applicable law or agreed to in writing, software
// distributed under the License is distributed on an "AS IS" BASIS,
// WITHOUT WARRANTIES OR CONDITIONS OF ANY KIND, either express or implied.
// See the License for the specific language governing permissions and
// limitations under the License.

use crate::command::{ComponentRefSplit, ComponentRefsSplit};
use crate::model::app_ext::GolemComponentExtensions;
use crate::model::component::ComponentUpsertResult;
use crate::model::text::component::{ComponentAddView, ComponentUpdateView};
use crate::model::{
    ComponentName, Format, GolemError, GolemResult, PathBufOrStdin, PrintRes, WorkerUpdateMode,
};
use crate::parse_key_val;
use crate::service::component::ComponentService;
use crate::service::deploy::DeployService;
use crate::service::project::ProjectResolver;
use clap::Subcommand;
use futures_util::future::join_all;
use golem_client::model::{
    ComponentType, DynamicLinkedInstance, DynamicLinkedWasmRpc, DynamicLinking,
};
use golem_common::model::PluginInstallationId;
use golem_common::uri::oss::uri::ComponentUri;
use golem_common::uri::oss::url::ComponentUrl;
use golem_wasm_rpc_stubgen::commands::app::{
    ApplicationContext, ApplicationSourceMode, ComponentSelectMode, Config,
};
use golem_wasm_rpc_stubgen::log::Output;
use golem_wasm_rpc_stubgen::model::app;
use std::collections::{BTreeMap, BTreeSet, HashMap, HashSet};
use std::marker::PhantomData;
use std::path::PathBuf;
use std::sync::Arc;

#[derive(Subcommand, Debug)]
#[command()]
pub enum ComponentSubCommand<
    ProjectRef: clap::Args,
    ComponentRef: clap::Args,
    ComponentRefs: clap::Args,
> {
    /// Creates a new component by uploading the component WASM.
    ///
    /// If neither `component-file` nor `app` is specified, the command will look for the manifest in the current directory and all parent directories.
    /// It will then look for the component in the manifest and use the settings there.
    #[command(alias = "create", verbatim_doc_comment)]
    Add {
        /// The WASM file to be used as a Golem component
        ///
        /// Conflicts with `app` flag.
        #[arg(value_name = "component-file", value_hint = clap::ValueHint::FilePath)]
        component_file: Option<PathBufOrStdin>, // TODO: validate exists

        /// The newly created component's owner project
        #[command(flatten)]
        project_ref: ProjectRef,

        /// Name of the newly created component
        ///
        /// If 'component-file' is specified, this flag specifies the name for the component.
        /// If 'component-file' is not specified, or 'app' is specified,
        /// this flag is used to resolve the component from the app manifest,
        /// in this case multiple component can be defined
        #[arg(short, long, verbatim_doc_comment)]
        component_name: Vec<ComponentName>,

        /// The component type. If none specified, the command creates a Durable component.
        ///
        /// Conflicts with `app` flag.
        #[command(flatten, verbatim_doc_comment)]
        component_type: ComponentTypeArg,

        /// Application manifest to use. Can be specified multiple times.
        /// The component-name flag is used to resolve the component from the app manifest.
        /// Other settings are then taken from the app manifest.
        ///
        /// Conflicts with `component_file` flag.
        /// Conflicts with `ephemeral` flag.
        /// Conflicts with `durable` flag.
        #[arg(
            long,
            short,
            conflicts_with_all = vec!["component_file", "component-type-flag"],
            verbatim_doc_comment
        )]
        app: Vec<PathBuf>,

        /// Select build profile, only effective when application manifest is used
        #[arg(long, short)]
        build_profile: Option<String>,

        /// Do not ask for confirmation for performing an update in case the component already exists
        #[arg(short = 'y', long)]
        non_interactive: bool,
    },
    /// Updates an existing component by uploading a new version of its WASM
    ///
    /// If neither `component-file` nor `app` is specified, the command will look for the manifest in the current directory and all parent directories.
    /// It will then look for the component in the manifest and use the settings there.
    #[command()]
    Update {
        /// The WASM file to be used as a new version of the Golem component
        ///
        /// Conflics with `app` flag.
        #[arg(value_name = "component-file", value_hint = clap::ValueHint::FilePath, verbatim_doc_comment
        )]
        component_file: Option<PathBufOrStdin>, // TODO: validate exists

        /// Component(s) to update
        #[command(flatten)]
        component_names_or_uris: ComponentRefs,

        /// The updated component's type. If none specified, the previous version's type is used.
        ///
        /// Conflicts with `app` flag.
        #[command(flatten, verbatim_doc_comment)]
        component_type: UpdatedComponentTypeArg,

        /// Application manifest to use. Can be specified multiple times.
        /// The component-name flag can be used to select component(s) from the app manifest.
        /// Other settings are then taken from the app manifest.
        ///
        /// Conflicts with `component-file` flag.
        /// Conflicts with `ephemeral` flag.
        /// Conflicts with `durable` flag.
        #[arg(long, short)]
        app: Vec<PathBuf>,

        /// Select build profile, only effective when application manifest is used
        #[arg(long, short)]
        build_profile: Option<String>,

        /// Try to automatically update all existing workers to the new version
        #[arg(long, default_value_t = false)]
        try_update_workers: bool,

        /// Update mode - auto or manual
        #[arg(long, default_value = "auto", requires = "try_update_workers")]
        update_mode: WorkerUpdateMode,

        /// Do not ask for confirmation for creating a new component in case it does not exist
        #[arg(short = 'y', long)]
        non_interactive: bool,
    },
    /// Lists the existing components
    #[command()]
    List {
        /// The project to list components from
        #[command(flatten)]
        project_ref: ProjectRef,

        /// Optionally look for only components matching a given name
        #[arg(short, long)]
        component_name: Option<ComponentName>,
    },
    /// Get component
    #[command()]
    Get {
        /// The Golem component
        #[command(flatten)]
        component_name_or_uri: ComponentRef,

        /// The version of the component
        #[arg(short = 't', long)]
        version: Option<u64>,
    },
    /// Try to automatically update all existing workers to the latest version
    #[command()]
    TryUpdateWorkers {
        /// The component to redeploy
        #[command(flatten)]
        component_name_or_uri: ComponentRef,

        /// Update mode - auto or manual
        #[arg(long, default_value = "auto")]
        update_mode: WorkerUpdateMode,
    },
    /// Redeploy all workers of a component using the latest version
    #[command()]
    Redeploy {
        /// The component to redeploy
        #[command(flatten)]
        component_name_or_uri: ComponentRef,

        /// Do not ask for confirmation
        #[arg(short = 'y', long)]
        non_interactive: bool,
    },
    /// Install a plugin for this component
    #[command()]
    InstallPlugin {
        /// The component to install the plugin for
        #[command(flatten)]
        component_name_or_uri: ComponentRef,

        /// The plugin to install
        #[arg(long)]
        plugin_name: String,

        /// The version of the plugin to install
        #[arg(long)]
        plugin_version: String,

        /// Priority of the plugin - largest priority is applied first
        #[arg(long)]
        priority: i32,

        /// List of parameters (key-value pairs) passed to the plugin
        #[arg(short, long, value_parser = parse_key_val, value_name = "KEY=VAL")]
        parameter: Vec<(String, String)>,
    },
    /// Get the installed plugins of the component
    #[command()]
    GetInstallations {
        /// The component to list plugin installations for
        #[command(flatten)]
        component_name_or_uri: ComponentRef,

        /// The version of the component
        #[arg(short = 't', long)]
        version: Option<u64>,
    },
    /// Uninstall a plugin for this component
    #[command()]
    UninstallPlugin {
        /// The component to install the plugin for
        #[command(flatten)]
        component_name_or_uri: ComponentRef,

        /// The plugin to install
        #[arg(long)]
        installation_id: PluginInstallationId,
    },
}

#[derive(clap::Args, Debug, Clone)]
#[group(required = false, multiple = false)]
pub struct ComponentTypeArg {
    /// Create an Ephemeral component. If not specified, the command creates a Durable component.
    #[arg(long, group = "component-type-flag")]
    ephemeral: bool,

    /// Create a Durable component. This is the default.
    #[arg(long, group = "component-type-flag")]
    durable: bool,
}

impl ComponentTypeArg {
    pub fn component_type(&self) -> ComponentType {
        if self.ephemeral {
            ComponentType::Ephemeral
        } else {
            ComponentType::Durable
        }
    }
}

#[derive(clap::Args, Debug, Clone)]
#[group(required = false, multiple = false)]
pub struct UpdatedComponentTypeArg {
    /// Create an Ephemeral component. If not specified, the previous version's type will be used.
    #[arg(long, group = "component-type-flag")]
    ephemeral: bool,

    /// Create a Durable component. If not specified, the previous version's type will be used.
    #[arg(long, group = "component-type-flag")]
    durable: bool,
}

impl UpdatedComponentTypeArg {
    pub fn optional_component_type(&self) -> Option<ComponentType> {
        if self.ephemeral {
            Some(ComponentType::Ephemeral)
        } else if self.durable {
            Some(ComponentType::Durable)
        } else {
            None
        }
    }
}

impl<
        ProjectRef: clap::Args + Send + Sync + 'static,
        ComponentRef: ComponentRefSplit<ProjectRef> + clap::Args,
        ComponentRefs: ComponentRefsSplit<ProjectRef> + clap::Args,
    > ComponentSubCommand<ProjectRef, ComponentRef, ComponentRefs>
{
    pub async fn handle<ProjectContext: Clone + Send + Sync>(
        self,
        format: Format,
        component_service: Arc<dyn ComponentService<ProjectContext = ProjectContext> + Send + Sync>,
        deploy_service: Arc<dyn DeployService<ProjectContext = ProjectContext> + Send + Sync>,
        projects: &(dyn ProjectResolver<ProjectRef, ProjectContext> + Send + Sync),
    ) -> Result<GolemResult, GolemError> {
        match self {
            ComponentSubCommand::Add {
                project_ref,
                mut component_name,
                component_file: Some(component_file),
                component_type,
                app: _,
                build_profile: _,
                non_interactive,
            } => {
                if component_name.len() != 1 {
                    return errors::expected_one_component_name_with_component_file();
                }
                let component_name = component_name.swap_remove(0);

                let project_id = projects.resolve_id_or_default(project_ref).await?;
                Ok(component_service
                    .add(
                        component_name,
                        component_file,
                        component_type.component_type(),
                        Some(project_id),
                        non_interactive,
                        format,
                        vec![],
                        None,
                    )
                    .await?
                    .to_golem_result())
            }
            ComponentSubCommand::Add {
                project_ref,
                component_name: component_names,
                component_file: None,
                component_type: _,
                app,
                build_profile,
                non_interactive,
            } => {
                let project_id = projects.resolve_id_or_default(project_ref).await?;

                let mut ctx = ApplicationComponentContext::new(
                    format,
                    app,
                    build_profile.map(|profile| profile.into()),
                    component_names.into_iter().map(|name| name.0).collect(),
                )?;

                let component_names = ctx.selected_component_names().clone();
                if component_names.is_empty() {
                    return errors::no_components_found();
                }

                for component_name in &component_names {
                    let dynamic_linking = ctx.dynamic_linking(component_name)?;
                    let extensions = ctx.component_extensions(component_name);
                    component_service
                        .add(
                            ComponentName(component_name.to_string()),
                            PathBufOrStdin::Path(ctx.component_linked_wasm_rpc(component_name)),
                            extensions.component_type,
                            Some(project_id.clone()),
                            non_interactive,
                            format,
                            extensions.files.clone(),
                            dynamic_linking,
                        )
                        .await?
                        .to_golem_result()
                        .streaming_print(format);
                }

                Ok(GolemResult::Empty)
            }
            ComponentSubCommand::Update {
                component_names_or_uris,
                component_file: Some(component_file),
                component_type,
                app: _,
                build_profile: _,
                try_update_workers,
                update_mode,
                non_interactive,
            } => {
                let Some(split) = component_names_or_uris.split() else {
                    return errors::all_component_uris_must_use_the_same_project_id();
                };
                let (mut component_names_or_uris, project_ref) = split;

                if component_names_or_uris.len() != 1 {
                    return errors::expected_one_component_name_with_component_file();
                }

                let component_name_or_uri = component_names_or_uris.swap_remove(0);

                let project_id = projects.resolve_id_or_default_opt(project_ref).await?;
                component_service
                    .update(
                        component_name_or_uri.clone(),
                        component_file,
                        component_type.optional_component_type(),
                        project_id.clone(),
                        non_interactive,
                        format,
                        vec![],
                        None,
                    )
                    .await?
                    .to_golem_result()
                    .streaming_print(format);

                if try_update_workers {
                    deploy_service
                        .try_update_all_workers(component_name_or_uri, project_id, update_mode)
                        .await?
                        .streaming_print(format);
                }

                Ok(GolemResult::Empty)
            }
            ComponentSubCommand::Update {
                component_names_or_uris,
                non_interactive,
                component_file: None,
                component_type: _,
                app,
                build_profile,
                try_update_workers,
                update_mode,
            } => {
                let Some(split) = component_names_or_uris.split() else {
                    return errors::all_component_uris_must_use_the_same_project_id();
                };
                let (component_names_or_uris, project_ref) = split;

                let component_names_to_uris =
                    resolve_component_names(component_service.clone(), component_names_or_uris)
                        .await?;

                let project_id = projects.resolve_id_or_default_opt(project_ref).await?;

                let mut ctx = ApplicationComponentContext::new(
                    format,
                    app,
                    build_profile.map(|profile| profile.into()),
                    component_names_to_uris.keys().cloned().collect(),
                )?;

                let component_names = ctx.selected_component_names().clone();
                if component_names.is_empty() {
                    return errors::no_components_found();
                }

                let component_names_to_uris = {
                    let mut component_names_to_uris = component_names_to_uris;
                    component_names_to_uris.extend(
                        resolve_component_names(
                            component_service.clone(),
                            component_names
                                .iter()
                                .filter(|component_name| {
                                    !component_names_to_uris.contains_key(component_name.as_str())
                                })
                                .map(|component_name| {
                                    ComponentUri::URL(ComponentUrl {
                                        name: component_name.to_string(),
                                    })
                                })
                                .collect(),
                        )
                        .await?,
                    );
                    component_names_to_uris
                };

                for component_name in &component_names {
                    let dynamic_linking = ctx.dynamic_linking(component_name)?;
                    let extensions = ctx.component_extensions(component_name);
                    component_service
                        .update(
                            component_names_to_uris
                                .get(component_name.as_str())
                                .expect("Failed to get component uri by name")
                                .clone(),
                            PathBufOrStdin::Path(ctx.component_linked_wasm_rpc(component_name)),
                            Some(extensions.component_type),
                            project_id.clone(),
                            non_interactive,
                            format,
                            extensions.files.clone(),
                            dynamic_linking,
                        )
                        .await?
                        .to_golem_result()
                        .streaming_print(format);

                    if try_update_workers {
                        deploy_service
                            .try_update_all_workers(
                                component_names_to_uris
                                    .get(component_name.as_str())
                                    .expect("Failed to get component uri by name")
                                    .clone(),
                                project_id.clone(),
                                update_mode.clone(),
                            )
                            .await?
                            .streaming_print(format);
                    }
                }

                Ok(GolemResult::Empty)
            }
            ComponentSubCommand::List {
                project_ref,
                component_name,
            } => {
                let project_id = projects.resolve_id_or_default(project_ref).await?;
                component_service
                    .list(component_name, Some(project_id))
                    .await
            }
            ComponentSubCommand::Get {
                component_name_or_uri,
                version,
            } => {
                let (component_name_or_uri, project_ref) = component_name_or_uri.split();
                let project_id = projects.resolve_id_or_default_opt(project_ref).await?;
                component_service
                    .get(component_name_or_uri, version, project_id)
                    .await
            }
            ComponentSubCommand::TryUpdateWorkers {
                component_name_or_uri,
                update_mode,
            } => {
                let (component_name_or_uri, project_ref) = component_name_or_uri.split();
                let project_id = projects.resolve_id_or_default_opt(project_ref).await?;
                deploy_service
                    .try_update_all_workers(component_name_or_uri, project_id, update_mode)
                    .await
            }
            ComponentSubCommand::Redeploy {
                component_name_or_uri,
                non_interactive,
            } => {
                let (component_name_or_uri, project_ref) = component_name_or_uri.split();
                let project_id = projects.resolve_id_or_default_opt(project_ref).await?;
                deploy_service
                    .redeploy(component_name_or_uri, project_id, non_interactive, format)
                    .await
            }
            ComponentSubCommand::InstallPlugin {
                component_name_or_uri,
                plugin_name,
                plugin_version: version,
                priority,
                parameter,
            } => {
                let (component_name_or_uri, project_ref) = component_name_or_uri.split();
                let project_id = projects.resolve_id_or_default_opt(project_ref).await?;
                component_service
                    .install_plugin(
                        component_name_or_uri,
                        project_id,
                        &plugin_name,
                        &version,
                        priority,
                        HashMap::from_iter(parameter),
                    )
                    .await
            }
            ComponentSubCommand::GetInstallations {
                component_name_or_uri,
                version,
            } => {
                let (component_name_or_uri, project_ref) = component_name_or_uri.split();
                let project_id = projects.resolve_id_or_default_opt(project_ref).await?;
                component_service
                    .get_installations(component_name_or_uri, project_id, version)
                    .await
            }
            ComponentSubCommand::UninstallPlugin {
                component_name_or_uri,
                installation_id,
            } => {
                let (component_name_or_uri, project_ref) = component_name_or_uri.split();
                let project_id = projects.resolve_id_or_default_opt(project_ref).await?;
                component_service
                    .uninstall_plugin(component_name_or_uri, project_id, &installation_id)
                    .await
            }
        }
    }
}

trait ToGolemResult {
    fn to_golem_result(self) -> GolemResult;
}

impl ToGolemResult for ComponentUpsertResult {
    fn to_golem_result(self) -> GolemResult {
        match self {
            ComponentUpsertResult::Skipped => GolemResult::Empty,
            ComponentUpsertResult::Added(component) => {
                GolemResult::Ok(Box::new(ComponentAddView(component.into())))
            }
            ComponentUpsertResult::Updated(component) => {
                GolemResult::Ok(Box::new(ComponentUpdateView(component.into())))
            }
        }
    }
}

fn app_ctx(
    format: Format,
    sources: Vec<PathBuf>,
    component_names: Vec<String>,
    build_profile: Option<app::ProfileName>,
) -> Result<ApplicationContext<GolemComponentExtensions>, GolemError> {
    Ok(ApplicationContext::new(Config {
        app_source_mode: {
            if sources.is_empty() {
                ApplicationSourceMode::Automatic
            } else {
                ApplicationSourceMode::Explicit(sources)
            }
        },
        component_select_mode: {
            if component_names.is_empty() {
                ComponentSelectMode::CurrentDir
            } else {
                ComponentSelectMode::Explicit(
                    component_names
                        .into_iter()
                        .map(|component_name| component_name.to_string().into())
                        .collect(),
                )
            }
        },
        skip_up_to_date_checks: false,
        profile: build_profile,
        offline: false,
        extensions: PhantomData::<GolemComponentExtensions>,
        log_output: match format {
            Format::Json => Output::None,
            Format::Yaml => Output::None,
            Format::Text => Output::Stdout,
        },
        steps_filter: HashSet::new(),
    })?)
}

struct ApplicationComponentContext {
    application_context: ApplicationContext<GolemComponentExtensions>,
    build_profile: Option<app::ProfileName>,
}

impl ApplicationComponentContext {
    fn new(
        format: Format,
        sources: Vec<PathBuf>,
        build_profile: Option<app::ProfileName>,
        component_names: Vec<String>,
    ) -> Result<Self, GolemError> {
        Ok(ApplicationComponentContext {
            application_context: app_ctx(format, sources, component_names, build_profile.clone())?,
            build_profile,
        })
    }

    fn component_linked_wasm_rpc(&self, component_name: &app::ComponentName) -> PathBuf {
        self.application_context
            .application
            .component_linked_wasm(component_name, self.build_profile.as_ref())
    }

    fn component_extensions(
        &self,
        component_name: &app::ComponentName,
    ) -> &GolemComponentExtensions {
        &self
            .application_context
            .application
            .component_properties(component_name, self.build_profile.as_ref())
            .extensions
    }

    fn selected_component_names(&self) -> &BTreeSet<app::ComponentName> {
        self.application_context.selected_component_names()
    }

    fn dynamic_linking(
        &mut self,
        component_name: &app::ComponentName,
    ) -> Result<Option<DynamicLinking>, GolemError> {
        let mut mapping = Vec::new();

        let wasm_rpc_deps = self
            .application_context
            .application
            .component_wasm_rpc_dependencies(component_name)
            .clone();

        for wasm_rpc_dep in wasm_rpc_deps {
            let ifaces = self
<<<<<<< HEAD
                .application_context
                .component_stub_interfaces(&wasm_rpc_dep)
=======
                .app_ctx
                .component_stub_interfaces(&wasm_rpc_dep.name)
>>>>>>> 74946694
                .map_err(|err| GolemError(err.to_string()))?;

            mapping.push(ifaces);
        }

        if mapping.is_empty() {
            Ok(None)
        } else {
            Ok(Some(DynamicLinking {
                dynamic_linking: HashMap::from_iter(mapping.into_iter().map(|stub_interfaces| {
                    (
                        stub_interfaces.stub_interface_name,
                        DynamicLinkedInstance::WasmRpc(DynamicLinkedWasmRpc {
                            target_interface_name: HashMap::from_iter(
                                stub_interfaces.exported_interfaces_per_stub_resource,
                            ),
                        }),
                    )
                })),
            }))
        }
    }
}

async fn resolve_component_names<ProjectContext>(
    component_service: Arc<dyn ComponentService<ProjectContext = ProjectContext> + Send + Sync>,
    component_names_or_uris: Vec<ComponentUri>,
) -> Result<BTreeMap<String, ComponentUri>, GolemError>
where
    ProjectContext: Clone + Send + Sync,
{
    join_all(
        component_names_or_uris
            .into_iter()
            .map(|component_name_or_uri| async {
                (
                    component_service
                        .resolve_component_name(&component_name_or_uri)
                        .await,
                    component_name_or_uri,
                )
            }),
    )
    .await
    .into_iter()
    .map(|(component_name, component_name_or_uri)| {
        component_name.map(|component_name| (component_name, component_name_or_uri))
    })
    .collect::<Result<BTreeMap<_, _>, _>>()
}

mod errors {
    use crate::model::{GolemError, GolemResult};

    pub fn all_component_uris_must_use_the_same_project_id() -> Result<GolemResult, GolemError> {
        Err(GolemError(
            "All component URIs must use the same project id".to_string(),
        ))
    }

    pub fn expected_one_component_name_with_component_file() -> Result<GolemResult, GolemError> {
        Err(GolemError(
            "When component file is specified then exactly one component name is expected"
                .to_string(),
        ))
    }

    pub fn no_components_found() -> Result<GolemResult, GolemError> {
        Err(GolemError("No components found".to_string()))
    }
}<|MERGE_RESOLUTION|>--- conflicted
+++ resolved
@@ -707,13 +707,8 @@
 
         for wasm_rpc_dep in wasm_rpc_deps {
             let ifaces = self
-<<<<<<< HEAD
                 .application_context
-                .component_stub_interfaces(&wasm_rpc_dep)
-=======
-                .app_ctx
                 .component_stub_interfaces(&wasm_rpc_dep.name)
->>>>>>> 74946694
                 .map_err(|err| GolemError(err.to_string()))?;
 
             mapping.push(ifaces);

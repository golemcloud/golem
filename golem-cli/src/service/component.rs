// Copyright 2024 Golem Cloud
//
// Licensed under the Apache License, Version 2.0 (the "License");
// you may not use this file except in compliance with the License.
// You may obtain a copy of the License at
//
//     http://www.apache.org/licenses/LICENSE-2.0
//
// Unless required by applicable law or agreed to in writing, software
// distributed under the License is distributed on an "AS IS" BASIS,
// WITHOUT WARRANTIES OR CONDITIONS OF ANY KIND, either express or implied.
// See the License for the specific language governing permissions and
// limitations under the License.

use crate::clients::component::ComponentClient;
use crate::clients::file_download::FileDownloadClient;
use crate::model::application_manifest::InitialComponentFile;
use crate::model::component::{Component, ComponentView};
use crate::model::text::component::{ComponentAddView, ComponentGetView, ComponentUpdateView};
use crate::model::{ComponentName, Format, GolemError, GolemResult, PathBufOrStdin};
use async_trait::async_trait;
<<<<<<< HEAD
use golem_client::model::ComponentType;
use golem_common::model::{ComponentId, PluginInstallationId};
=======
use async_zip::base::write::ZipFileWriter;
use async_zip::{Compression, ZipEntryBuilder};
use golem_common::model::{
    ComponentFilePath, ComponentFilePathWithPermissions, ComponentFilePathWithPermissionsList,
    ComponentId, ComponentType,
};
>>>>>>> e6f4c8ec
use golem_common::uri::oss::uri::ComponentUri;
use golem_common::uri::oss::url::ComponentUrl;
use golem_common::uri::oss::urn::ComponentUrn;
use indoc::formatdoc;
use itertools::Itertools;
<<<<<<< HEAD
use std::collections::HashMap;
=======
use std::collections::{HashSet, VecDeque};
>>>>>>> e6f4c8ec
use std::fmt::Display;
use std::path::PathBuf;
use tempfile::TempDir;
use tokio::fs::File;
use tokio_stream::wrappers::ReadDirStream;
use tokio_stream::StreamExt;

#[async_trait]
pub trait ComponentService {
    type ProjectContext: Send + Sync;

    async fn add(
        &self,
        component_name: ComponentName,
        component_file: PathBufOrStdin,
        component_type: ComponentType,
        project: Option<Self::ProjectContext>,
        non_interactive: bool,
        format: Format,
<<<<<<< HEAD
    ) -> Result<Component, GolemError>;

=======
        files: Vec<InitialComponentFile>,
    ) -> Result<GolemResult, GolemError>;
>>>>>>> e6f4c8ec
    async fn update(
        &self,
        component_uri: ComponentUri,
        component_file: PathBufOrStdin,
        component_type: Option<ComponentType>,
        project: Option<Self::ProjectContext>,
        non_interactive: bool,
        format: Format,
        files: Vec<InitialComponentFile>,
    ) -> Result<GolemResult, GolemError>;

    async fn list(
        &self,
        component_name: Option<ComponentName>,
        project: Option<Self::ProjectContext>,
    ) -> Result<GolemResult, GolemError>;

    async fn get(
        &self,
        component_uri: ComponentUri,
        version: Option<u64>,
        project: Option<Self::ProjectContext>,
    ) -> Result<GolemResult, GolemError>;

    async fn resolve_uri(
        &self,
        uri: ComponentUri,
        project: &Option<Self::ProjectContext>,
    ) -> Result<ComponentUrn, GolemError>;

    async fn get_metadata(
        &self,
        component_urn: &ComponentUrn,
        version: u64,
    ) -> Result<Component, GolemError>;

    async fn get_latest_metadata(
        &self,
        component_urn: &ComponentUrn,
    ) -> Result<Component, GolemError>;
<<<<<<< HEAD

    async fn install_plugin(
        &self,
        component_uri: ComponentUri,
        project: Option<Self::ProjectContext>,
        plugin_name: &str,
        plugin_version: &str,
        priority: i16,
        parameters: HashMap<String, String>,
    ) -> Result<GolemResult, GolemError>;

    async fn get_installations(
        &self,
        component_uri: ComponentUri,
        project: Option<Self::ProjectContext>,
        version: Option<u64>,
    ) -> Result<GolemResult, GolemError>;

    async fn uninstall_plugin(
        &self,
        component_uri: ComponentUri,
        project: Option<Self::ProjectContext>,
        installation_id: &PluginInstallationId,
    ) -> Result<GolemResult, GolemError>;
=======
    async fn resolve_component_name(&self, uri: &ComponentUri) -> Result<String, GolemError> {
        match uri {
            ComponentUri::URN(urn) => {
                let component = self.get_metadata(urn, 0).await?;
                Ok(component.component_name)
            }
            ComponentUri::URL(ComponentUrl { name }) => Ok(name.clone()),
        }
    }
>>>>>>> e6f4c8ec
}

pub struct ComponentServiceLive<ProjectContext> {
    pub client: Box<dyn ComponentClient<ProjectContext = ProjectContext> + Send + Sync>,
    pub file_download_client: Box<dyn FileDownloadClient + Send + Sync>,
}

impl<ProjectContext> ComponentServiceLive<ProjectContext> {
    async fn load_file(
        &self,
        component_file: InitialComponentFile,
    ) -> Result<Vec<LoadedFile>, GolemError> {
        let scheme = component_file.source_path.as_url().scheme();
        match scheme {
            "file" | "" => self.load_local_file(component_file).await,
            "http" | "https" => self
                .download_remote_file(component_file)
                .await
                .map(|f| vec![f]),
            _ => Err(GolemError(format!("Unsupported scheme: {}", scheme))),
        }
    }

    async fn load_local_file(
        &self,
        component_file: InitialComponentFile,
    ) -> Result<Vec<LoadedFile>, GolemError> {
        // if it's a directory, we need to recursively load all files and combine them with their target paths and permissions.
        let source_path = PathBuf::from(component_file.source_path.as_url().path());

        let mut results: Vec<LoadedFile> = vec![];
        let mut queue: VecDeque<(PathBuf, ComponentFilePathWithPermissions)> =
            vec![(source_path, component_file.target)].into();

        while let Some((path, target)) = queue.pop_front() {
            if path.is_dir() {
                let read_dir = tokio::fs::read_dir(&path).await.map_err(|err| {
                    GolemError(format!("Error reading directory {}: {err}", path.display()))
                })?;
                let mut read_dir_stream = ReadDirStream::new(read_dir);

                while let Some(entry) = read_dir_stream.next().await {
                    let entry = entry.map_err(|err| {
                        GolemError(format!("Error reading directory entry: {}", err))
                    })?;
                    let next_path = entry.path();

                    let file_name = entry.file_name().into_string().map_err(|_| {
                        GolemError(
                            "Error converting file name to string: Contains non-unicode data"
                                .to_string(),
                        )
                    })?;

                    let mut new_target = target.clone();
                    new_target
                        .extend_path(file_name.as_str())
                        .map_err(|err| GolemError(format!("Error extending path: {err}")))?;

                    queue.push_back((next_path, new_target));
                }
            } else {
                let content = tokio::fs::read(&path).await.map_err(|err| {
                    GolemError(format!(
                        "Error reading component file {}: {err}",
                        path.display()
                    ))
                })?;
                results.push(LoadedFile { content, target });
            }
        }
        Ok(results)
    }

    async fn download_remote_file(
        &self,
        component_file: InitialComponentFile,
    ) -> Result<LoadedFile, GolemError> {
        let content = self
            .file_download_client
            .download_file(component_file.source_path.into_url())
            .await
            .expect("request failed");
        Ok(LoadedFile {
            content,
            target: component_file.target,
        })
    }

    async fn build_files_archive(
        &self,
        component_files: Vec<InitialComponentFile>,
    ) -> Result<ComponentFilesArchive, GolemError> {
        let temp_dir = tempfile::Builder::new()
            .prefix("golem-cli-zip")
            .tempdir()
            .map_err(|err| GolemError(format!("Error creating temporary dir: {}", err)))?;
        let zip_file_path = temp_dir.path().join("data.zip");
        let zip_file = File::create(&zip_file_path)
            .await
            .map_err(|err| GolemError(format!("Error creating temporary file: {}", err)))?;

        let mut zip_writer = ZipFileWriter::with_tokio(zip_file);

        let mut seen_paths: HashSet<ComponentFilePath> = HashSet::new();
        let mut successfully_added: Vec<ComponentFilePathWithPermissions> = vec![];

        for component_file in component_files {
            for LoadedFile { content, target } in self.load_file(component_file).await? {
                if !seen_paths.insert(target.path.clone()) {
                    return Err(GolemError(format!(
                        "Conflicting paths in component files: {}",
                        target.path
                    )));
                }

                // zip files do not like absolute paths. Convert the absolute component path to relative path from the root of the zip file
                let zip_entry_name = target.path.to_string();
                let builder = ZipEntryBuilder::new(zip_entry_name.into(), Compression::Deflate);

                zip_writer
                    .write_entry_whole(builder, &content)
                    .await
                    .map_err(|err| GolemError(format!("Error writing to archive: {}", err)))?;

                successfully_added.push(target);
            }
        }
        zip_writer
            .close()
            .await
            .map_err(|err| GolemError(format!("Error finishing archive: {}", err)))?;

        let properties = ComponentFilePathWithPermissionsList {
            values: successfully_added,
        };

        Ok(ComponentFilesArchive {
            _temp_dir: temp_dir,
            archive_path: zip_file_path,
            properties,
        })
    }
}

#[async_trait]
impl<ProjectContext: Display + Send + Sync> ComponentService
    for ComponentServiceLive<ProjectContext>
{
    type ProjectContext = ProjectContext;

    async fn add(
        &self,
        component_name: ComponentName,
        component_file: PathBufOrStdin,
        component_type: ComponentType,
        project: Option<Self::ProjectContext>,
        non_interactive: bool,
        format: Format,
<<<<<<< HEAD
    ) -> Result<Component, GolemError> {
=======
        files: Vec<InitialComponentFile>,
    ) -> Result<GolemResult, GolemError> {
        let files_archive = if !files.is_empty() {
            Some(self.build_files_archive(files).await?)
        } else {
            None
        };

        let files_archive_path = files_archive.as_ref().map(|fa| fa.archive_path.as_path());
        let files_archive_properties = files_archive.as_ref().map(|fa| &fa.properties);

>>>>>>> e6f4c8ec
        let result = self
            .client
            .add(
                component_name.clone(),
                component_file.clone(),
                &project,
                component_type,
                files_archive_path,
                files_archive_properties,
            )
            .await;

        let can_fallback = format == Format::Text;
        let result = match result {
            Err(GolemError(message))
                if message.starts_with("Component already exists") && can_fallback =>
            {
                let answer = {
                    if non_interactive {
                        Ok(true)
                    } else {
                        inquire::Confirm::new("Would you like to update the existing component?")
                            .with_default(false)
                            .with_help_message(&message)
                            .prompt()
                    }
                };

                match answer {
                    Ok(true) => {
                        let component_uri = ComponentUri::URL(ComponentUrl {
                            name: component_name.0.clone(),
                        });
                        let urn = self.resolve_uri(component_uri, &project).await?;
<<<<<<< HEAD
                        self.client.update(urn, component_file, Some(component_type)).await
=======
                        self.client.update(
                            urn,
                            component_file,
                            Some(component_type),
                            files_archive_path,
                            files_archive_properties
                        ).await.map(|component| GolemResult::Ok(Box::new(ComponentUpdateView(component.into()))))
>>>>>>> e6f4c8ec

                    }
                    Ok(false) => Err(GolemError(message)),
                    Err(error) => Err(GolemError(format!("Error while asking for confirmation: {}; Use the --non-interactive (-y) flag to bypass it.", error))),
                }
            }
            Err(other) => Err(other),
            Ok(component) => Ok(component),
        }?;

        // We need to keep the files archive open until the client is done uploading it
        drop(files_archive);

        Ok(result)
    }

    async fn update(
        &self,
        component_uri: ComponentUri,
        component_file: PathBufOrStdin,
        component_type: Option<ComponentType>,
        project: Option<Self::ProjectContext>,
        non_interactive: bool,
        format: Format,
        files: Vec<InitialComponentFile>,
    ) -> Result<GolemResult, GolemError> {
        let result = self.resolve_uri(component_uri.clone(), &project).await;

        let files_archive = if !files.is_empty() {
            Some(self.build_files_archive(files).await?)
        } else {
            None
        };

        let files_archive_path = files_archive.as_ref().map(|fa| fa.archive_path.as_path());
        let files_archive_properties = files_archive.as_ref().map(|fa| &fa.properties);

        let can_fallback =
            format == Format::Text && matches!(component_uri, ComponentUri::URL { .. });
        let result = match result {
            Err(GolemError(message))
                if message.starts_with("Can't find component") && can_fallback =>
            {
                let answer = {
                    if non_interactive {
                        Ok(true)
                    } else {
                        inquire::Confirm::new("Would you like to create a new component?")
                            .with_default(false)
                            .with_help_message(&message)
                            .prompt()
                    }
                };

                match answer {
                        Ok(true) => {
                            let component_name = match &component_uri {
                                ComponentUri::URL(ComponentUrl { name }) => ComponentName(name.clone()),
                                _ => unreachable!(),
                            };
                            self.client.add(component_name, component_file, &project, component_type.unwrap_or(ComponentType::Durable), files_archive_path, files_archive_properties).await.map(|component| {
                                GolemResult::Ok(Box::new(ComponentAddView(component.into())))
                            })

                        }
                        Ok(false) => Err(GolemError(message)),
                        Err(error) => Err(GolemError(format!("Error while asking for confirmation: {}; Use the --non-interactive (-y) flag to bypass it.", error))),
                    }
            }
            Err(other) => Err(other),
            Ok(urn) => self
                .client
                .update(
                    urn,
                    component_file.clone(),
                    component_type,
                    files_archive_path,
                    files_archive_properties,
                )
                .await
                .map(|component| GolemResult::Ok(Box::new(ComponentUpdateView(component.into())))),
        }?;

        // We need to keep the files archive open until the client is done uploading it
        drop(files_archive);

        Ok(result)
    }

    async fn list(
        &self,
        component_name: Option<ComponentName>,
        project: Option<Self::ProjectContext>,
    ) -> Result<GolemResult, GolemError> {
        let components = self.client.find(component_name, &project).await?;
        let views: Vec<ComponentView> = components.into_iter().map(|t| t.into()).collect();

        Ok(GolemResult::Ok(Box::new(views)))
    }

    async fn get(
        &self,
        component_uri: ComponentUri,
        version: Option<u64>,
        project: Option<Self::ProjectContext>,
    ) -> Result<GolemResult, GolemError> {
        let urn = self.resolve_uri(component_uri, &project).await?;
        let component = match version {
            Some(v) => self.get_metadata(&urn, v).await?,
            None => self.get_latest_metadata(&urn).await?,
        };
        let view: ComponentView = component.into();
        Ok(GolemResult::Ok(Box::new(ComponentGetView(view))))
    }

    async fn resolve_uri(
        &self,
        uri: ComponentUri,
        project_context: &Option<Self::ProjectContext>,
    ) -> Result<ComponentUrn, GolemError> {
        match uri {
            ComponentUri::URN(urn) => Ok(urn),
            ComponentUri::URL(ComponentUrl { name }) => {
                let components = self
                    .client
                    .find(Some(ComponentName(name.clone())), project_context)
                    .await?;
                let components: Vec<Component> = components
                    .into_iter()
                    .chunk_by(|c| c.versioned_component_id.component_id)
                    .into_iter()
                    .map(|(_, group)| {
                        group
                            .max_by_key(|c| c.versioned_component_id.version)
                            .unwrap()
                    })
                    .collect();

                if components.len() > 1 {
                    let project_msg = match project_context {
                        None => "".to_string(),
                        Some(project) => format!(" in project {project}"),
                    };
                    let ids: Vec<String> = components
                        .into_iter()
                        .map(|c| c.versioned_component_id.component_id.to_string())
                        .collect();
                    Err(GolemError(formatdoc!(
                        "
                        Multiple components found for name {name}{project_msg}:
                        {}
                        Use explicit --component-id
                    ",
                        ids.join(", ")
                    )))
                } else {
                    match components.first() {
                        None => Err(GolemError(format!("Can't find component {name}"))),
                        Some(component) => Ok(ComponentUrn {
                            id: ComponentId(component.versioned_component_id.component_id),
                        }),
                    }
                }
            }
        }
    }

    async fn get_metadata(
        &self,
        urn: &ComponentUrn,
        version: u64,
    ) -> Result<Component, GolemError> {
        self.client.get_metadata(urn, version).await
    }

    async fn get_latest_metadata(&self, urn: &ComponentUrn) -> Result<Component, GolemError> {
        self.client.get_latest_metadata(urn).await
    }
<<<<<<< HEAD

    async fn install_plugin(
        &self,
        component_uri: ComponentUri,
        project: Option<Self::ProjectContext>,
        plugin_name: &str,
        plugin_version: &str,
        priority: i16,
        parameters: HashMap<String, String>,
    ) -> Result<GolemResult, GolemError> {
        let urn = self.resolve_uri(component_uri, &project).await?;
        self.client
            .install_plugin(&urn, plugin_name, plugin_version, priority, parameters)
            .await
            .map(|installation| GolemResult::Ok(Box::new(installation)))
    }

    async fn get_installations(
        &self,
        component_uri: ComponentUri,
        project: Option<Self::ProjectContext>,
        version: Option<u64>,
    ) -> Result<GolemResult, GolemError> {
        let urn = self.resolve_uri(component_uri, &project).await?;

        let version = match version {
            Some(v) => v,
            None => {
                let component = self.get_latest_metadata(&urn).await?;
                component.versioned_component_id.version
            }
        };

        let installations = self.client.get_installations(&urn, version).await?;
        Ok(GolemResult::Ok(Box::new(installations)))
    }

    async fn uninstall_plugin(
        &self,
        component_uri: ComponentUri,
        project: Option<Self::ProjectContext>,
        installation_id: &PluginInstallationId,
    ) -> Result<GolemResult, GolemError> {
        let urn = self.resolve_uri(component_uri, &project).await?;
        self.client
            .uninstall_plugin(&urn, &installation_id.0)
            .await?;
        Ok(GolemResult::Str("Plugin uninstalled".to_string()))
    }
=======
}

#[derive(Debug, Clone)]
struct LoadedFile {
    content: Vec<u8>,
    target: ComponentFilePathWithPermissions,
}

#[derive(Debug)]
struct ComponentFilesArchive {
    pub archive_path: PathBuf,
    pub properties: ComponentFilePathWithPermissionsList,
    _temp_dir: TempDir, // archive_path is only valid as long as this is alive
>>>>>>> e6f4c8ec
}<|MERGE_RESOLUTION|>--- conflicted
+++ resolved
@@ -19,27 +19,20 @@
 use crate::model::text::component::{ComponentAddView, ComponentGetView, ComponentUpdateView};
 use crate::model::{ComponentName, Format, GolemError, GolemResult, PathBufOrStdin};
 use async_trait::async_trait;
-<<<<<<< HEAD
-use golem_client::model::ComponentType;
-use golem_common::model::{ComponentId, PluginInstallationId};
-=======
 use async_zip::base::write::ZipFileWriter;
 use async_zip::{Compression, ZipEntryBuilder};
+use golem_client::model::ComponentType;
 use golem_common::model::{
     ComponentFilePath, ComponentFilePathWithPermissions, ComponentFilePathWithPermissionsList,
-    ComponentId, ComponentType,
 };
->>>>>>> e6f4c8ec
+use golem_common::model::{ComponentId, PluginInstallationId};
 use golem_common::uri::oss::uri::ComponentUri;
 use golem_common::uri::oss::url::ComponentUrl;
 use golem_common::uri::oss::urn::ComponentUrn;
 use indoc::formatdoc;
 use itertools::Itertools;
-<<<<<<< HEAD
 use std::collections::HashMap;
-=======
 use std::collections::{HashSet, VecDeque};
->>>>>>> e6f4c8ec
 use std::fmt::Display;
 use std::path::PathBuf;
 use tempfile::TempDir;
@@ -59,13 +52,9 @@
         project: Option<Self::ProjectContext>,
         non_interactive: bool,
         format: Format,
-<<<<<<< HEAD
+        files: Vec<InitialComponentFile>,
     ) -> Result<Component, GolemError>;
 
-=======
-        files: Vec<InitialComponentFile>,
-    ) -> Result<GolemResult, GolemError>;
->>>>>>> e6f4c8ec
     async fn update(
         &self,
         component_uri: ComponentUri,
@@ -106,7 +95,16 @@
         &self,
         component_urn: &ComponentUrn,
     ) -> Result<Component, GolemError>;
-<<<<<<< HEAD
+
+    async fn resolve_component_name(&self, uri: &ComponentUri) -> Result<String, GolemError> {
+        match uri {
+            ComponentUri::URN(urn) => {
+                let component = self.get_metadata(urn, 0).await?;
+                Ok(component.component_name)
+            }
+            ComponentUri::URL(ComponentUrl { name }) => Ok(name.clone()),
+        }
+    }
 
     async fn install_plugin(
         &self,
@@ -131,17 +129,6 @@
         project: Option<Self::ProjectContext>,
         installation_id: &PluginInstallationId,
     ) -> Result<GolemResult, GolemError>;
-=======
-    async fn resolve_component_name(&self, uri: &ComponentUri) -> Result<String, GolemError> {
-        match uri {
-            ComponentUri::URN(urn) => {
-                let component = self.get_metadata(urn, 0).await?;
-                Ok(component.component_name)
-            }
-            ComponentUri::URL(ComponentUrl { name }) => Ok(name.clone()),
-        }
-    }
->>>>>>> e6f4c8ec
 }
 
 pub struct ComponentServiceLive<ProjectContext> {
@@ -301,11 +288,8 @@
         project: Option<Self::ProjectContext>,
         non_interactive: bool,
         format: Format,
-<<<<<<< HEAD
+        files: Vec<InitialComponentFile>,
     ) -> Result<Component, GolemError> {
-=======
-        files: Vec<InitialComponentFile>,
-    ) -> Result<GolemResult, GolemError> {
         let files_archive = if !files.is_empty() {
             Some(self.build_files_archive(files).await?)
         } else {
@@ -315,7 +299,6 @@
         let files_archive_path = files_archive.as_ref().map(|fa| fa.archive_path.as_path());
         let files_archive_properties = files_archive.as_ref().map(|fa| &fa.properties);
 
->>>>>>> e6f4c8ec
         let result = self
             .client
             .add(
@@ -350,17 +333,8 @@
                             name: component_name.0.clone(),
                         });
                         let urn = self.resolve_uri(component_uri, &project).await?;
-<<<<<<< HEAD
-                        self.client.update(urn, component_file, Some(component_type)).await
-=======
-                        self.client.update(
-                            urn,
-                            component_file,
-                            Some(component_type),
-                            files_archive_path,
-                            files_archive_properties
-                        ).await.map(|component| GolemResult::Ok(Box::new(ComponentUpdateView(component.into()))))
->>>>>>> e6f4c8ec
+                        self.client.update(urn, component_file, Some(component_type), files_archive_path,
+                                           files_archive_properties).await
 
                     }
                     Ok(false) => Err(GolemError(message)),
@@ -539,7 +513,6 @@
     async fn get_latest_metadata(&self, urn: &ComponentUrn) -> Result<Component, GolemError> {
         self.client.get_latest_metadata(urn).await
     }
-<<<<<<< HEAD
 
     async fn install_plugin(
         &self,
@@ -589,7 +562,6 @@
             .await?;
         Ok(GolemResult::Str("Plugin uninstalled".to_string()))
     }
-=======
 }
 
 #[derive(Debug, Clone)]
@@ -603,5 +575,4 @@
     pub archive_path: PathBuf,
     pub properties: ComponentFilePathWithPermissionsList,
     _temp_dir: TempDir, // archive_path is only valid as long as this is alive
->>>>>>> e6f4c8ec
 }
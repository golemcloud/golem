// Copyright 2024 Golem Cloud
//
// Licensed under the Apache License, Version 2.0 (the "License");
// you may not use this file except in compliance with the License.
// You may obtain a copy of the License at
//
//     http://www.apache.org/licenses/LICENSE-2.0
//
// Unless required by applicable law or agreed to in writing, software
// distributed under the License is distributed on an "AS IS" BASIS,
// WITHOUT WARRANTIES OR CONDITIONS OF ANY KIND, either express or implied.
// See the License for the specific language governing permissions and
// limitations under the License.

use std::path::PathBuf;

use crate::command;
use crate::command::profile::OssProfileAdd;
use crate::command::worker::OssWorkerUriArg;
use crate::command::{CliCommand, SharedCommand, StaticSharedCommand};
use crate::completion;
use crate::config::{OssProfile, ProfileName};
use crate::factory::ServiceFactory;
use crate::init::{init_profile, CliKind, DummyProfileAuth};
use crate::model::Format;
use crate::model::{ComponentUriArg, GolemError, GolemResult, OssPluginScopeArgs};
use crate::oss::factory::OssServiceFactory;
use crate::oss::resource;
use crate::{check_for_newer_server_version, VERSION};
use clap::Parser;
use clap::{Command, Subcommand};
use clap_verbosity_flag::Verbosity;
use golem_client::model::{
    PluginDefinitionDefaultPluginOwnerDefaultPluginScope,
    PluginDefinitionWithoutOwnerDefaultPluginScope,
};
use golem_client::DefaultComponentOwner;
use golem_common::model::plugin::DefaultPluginScope;
use golem_common::uri::oss::uri::ResourceUri;

use super::model::OssContext;

pub async fn run_with_profile<ExtraCommands: CliCommand<OssCommandContext>>(
    format: Format,
    config_dir: PathBuf,
    profile: OssProfile,
    command: Command,
    parsed: GolemOssCli<ExtraCommands>,
) -> Result<GolemResult, GolemError> {
    let factory = OssServiceFactory::from_profile(&profile)?;

    check_for_newer_server_version(factory.version_service().as_ref(), VERSION).await;

    let ctx = OssCommandContext {
        format,
        factory,
        config_dir,
        command,
    };

    parsed.command.run(ctx).await
}

pub async fn run_without_profile<ExtraCommands: CliCommand<UnintializedOssCommandContext>>(
    format: Format,
    config_dir: PathBuf,
    command: Command,
    parsed: GolemOssCli<ExtraCommands>,
) -> Result<GolemResult, GolemError> {
    let ctx = UnintializedOssCommandContext {
        format,
        config_dir,
        command,
    };

    parsed.command.run(ctx).await
}

/// Commands only available in OSS
#[derive(Subcommand, Debug)]
#[command()]
pub enum OssOnlyCommand {
    /// Get resource by URI
    ///
    /// Use resource URN or URL to get resource metadata.
    #[command()]
    Get {
        #[arg(value_name = "URI")]
        uri: ResourceUri,
    },
}

/// Shared command with oss-specific arguments.
type SpecializedSharedCommand =
    SharedCommand<OssContext, ComponentUriArg, OssWorkerUriArg, OssPluginScopeArgs, OssProfileAdd>;

#[derive(Parser, Debug)]
#[command(author, version = crate::VERSION, about, long_about, rename_all = "kebab-case")]
/// Command line interface for OSS version of Golem.
pub struct GolemOssCli<ExtraCommand: Subcommand> {
    #[command(flatten)]
    pub verbosity: Verbosity,

<<<<<<< HEAD
    #[arg(short = 'F', long, global = true, default_value = "text")]
    pub format: Option<Format>,

    #[command(subcommand)]
    pub command: command::Zip<
        command::Zip<StaticSharedCommand, SpecializedSharedCommand>,
        command::Zip<OssOnlyCommand, ExtraCommand>,
    >,
}

/// Full context after the user has initialized the profile.
pub struct OssCommandContext {
    pub format: Format,
    pub factory: OssServiceFactory,
    pub config_dir: PathBuf,
    pub command: Command,
}

impl CliCommand<OssCommandContext> for OssOnlyCommand {
    async fn run(self, ctx: OssCommandContext) -> Result<GolemResult, GolemError> {
        match self {
            OssOnlyCommand::Get { uri } => {
                let factory = ctx.factory;

                resource::get_resource_by_uri(uri, &factory).await
            }
=======
            subcommand
                .handle(
                    factory.api_deployment_service().as_ref(),
                    factory.project_resolver().as_ref(),
                )
                .await
        }

        OssCommand::ApiSecurityScheme { subcommand } => {
            let factory = factory().await?;

            subcommand
                .handle(
                    factory.api_security_scheme_service().as_ref(),
                    factory.project_resolver().as_ref(),
                )
                .await
        }
        OssCommand::Profile { subcommand } => {
            subcommand.handle(cli_kind, &config_dir, profile_auth).await
>>>>>>> 2258e832
        }
    }
}

impl CliCommand<OssCommandContext> for SpecializedSharedCommand {
    async fn run(self, ctx: OssCommandContext) -> Result<GolemResult, GolemError> {
        match self {
            SharedCommand::Component { subcommand } => {
                let factory = ctx.factory;

                subcommand
                    .handle(
                        ctx.format,
                        factory.component_service(),
                        factory.deploy_service(),
                        factory.project_resolver().as_ref(),
                    )
                    .await
            }
            SharedCommand::Worker { subcommand } => {
                let factory = ctx.factory;

                subcommand
                    .handle(
                        ctx.format,
                        factory.worker_service(),
                        factory.project_resolver(),
                    )
                    .await
            }
            SharedCommand::ApiDefinition { subcommand } => {
                let factory = ctx.factory;

                subcommand
                    .handle(
                        factory.api_definition_service().as_ref(),
                        factory.project_resolver().as_ref(),
                    )
                    .await
            }
            SharedCommand::ApiDeployment { subcommand } => {
                let factory = ctx.factory;

                subcommand
                    .handle(
                        factory.api_deployment_service().as_ref(),
                        factory.project_resolver().as_ref(),
                    )
                    .await
            }
            SharedCommand::Profile { subcommand } => {
                subcommand
                    .handle(CliKind::Oss, &ctx.config_dir, &DummyProfileAuth)
                    .await
            }
            SharedCommand::Init {} => {
                let profile_name = ProfileName::default(CliKind::Oss);

                init_profile(
                    CliKind::Oss,
                    profile_name,
                    &ctx.config_dir,
                    &DummyProfileAuth,
                )
                .await?;

                Ok(GolemResult::Str("Profile created".to_string()))
            }
            SharedCommand::Completion { generator } => {
                completion::print_completion(ctx.command, generator);
                Ok(GolemResult::Str("".to_string()))
            }
            SharedCommand::Plugin { subcommand } => {
                let factory = ctx.factory;

                subcommand
                    .handle::<PluginDefinitionDefaultPluginOwnerDefaultPluginScope, PluginDefinitionWithoutOwnerDefaultPluginScope, OssContext, DefaultPluginScope, DefaultComponentOwner, OssContext>(
                        ctx.format,
                        factory.plugin_client(),
                        factory.project_resolver(),
                        factory.component_service(),
                    )
                    .await
            }
        }
    }
}

/// Context before the user has initialized the profile.
pub struct UnintializedOssCommandContext {
    pub format: Format,
    pub config_dir: PathBuf,
    pub command: Command,
}

impl UnintializedOssCommandContext {
    // \! is an experimental type. Once stable, use in the return type.
    pub fn fail_uninitialized(&self) -> Result<GolemResult, GolemError> {
        Err(GolemError(
            "Your Golem CLI is not configured. Please run `golem-cli init`".to_owned(),
        ))
    }
}

impl CliCommand<UnintializedOssCommandContext> for OssOnlyCommand {
    async fn run(self, ctx: UnintializedOssCommandContext) -> Result<GolemResult, GolemError> {
        match self {
            OssOnlyCommand::Get { .. } => ctx.fail_uninitialized(),
        }
    }
}

impl CliCommand<UnintializedOssCommandContext> for SpecializedSharedCommand {
    async fn run(self, ctx: UnintializedOssCommandContext) -> Result<GolemResult, GolemError> {
        match self {
            SharedCommand::Init {} => {
                let profile_name = ProfileName::default(CliKind::Oss);

                init_profile(
                    CliKind::Oss,
                    profile_name,
                    &ctx.config_dir,
                    &DummyProfileAuth,
                )
                .await?;

                Ok(GolemResult::Str("Profile created".to_string()))
            }
            SharedCommand::Profile { subcommand } => {
                subcommand
                    .handle(CliKind::Oss, &ctx.config_dir, &DummyProfileAuth)
                    .await
            }
            SharedCommand::Completion { generator } => {
                completion::print_completion(ctx.command, generator);
                Ok(GolemResult::Str("".to_string()))
            }
            _ => ctx.fail_uninitialized(),
        }
    }
}<|MERGE_RESOLUTION|>--- conflicted
+++ resolved
@@ -101,7 +101,6 @@
     #[command(flatten)]
     pub verbosity: Verbosity,
 
-<<<<<<< HEAD
     #[arg(short = 'F', long, global = true, default_value = "text")]
     pub format: Option<Format>,
 
@@ -128,28 +127,6 @@
 
                 resource::get_resource_by_uri(uri, &factory).await
             }
-=======
-            subcommand
-                .handle(
-                    factory.api_deployment_service().as_ref(),
-                    factory.project_resolver().as_ref(),
-                )
-                .await
-        }
-
-        OssCommand::ApiSecurityScheme { subcommand } => {
-            let factory = factory().await?;
-
-            subcommand
-                .handle(
-                    factory.api_security_scheme_service().as_ref(),
-                    factory.project_resolver().as_ref(),
-                )
-                .await
-        }
-        OssCommand::Profile { subcommand } => {
-            subcommand.handle(cli_kind, &config_dir, profile_auth).await
->>>>>>> 2258e832
         }
     }
 }
@@ -196,6 +173,16 @@
                 subcommand
                     .handle(
                         factory.api_deployment_service().as_ref(),
+                        factory.project_resolver().as_ref(),
+                    )
+                    .await
+            }
+            SharedCommand::ApiSecurityScheme { subcommand } => {
+                let factory = ctx.factory;
+
+                subcommand
+                    .handle(
+                        factory.api_security_scheme_service().as_ref(),
                         factory.project_resolver().as_ref(),
                     )
                     .await

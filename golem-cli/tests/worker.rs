use crate::cli::{Cli, CliLive};
use golem_cli::clients::template::TemplateView;
use golem_cli::model::InvocationKey;
<<<<<<< HEAD
use golem_client::model::{VersionedWorkerId, WorkersMetadataResponse};
=======
use golem_client::model::VersionedWorkerId;
use golem_test_framework::config::TestDependencies;
>>>>>>> e2a46767
use libtest_mimic::{Failed, Trial};
use serde_json::json;
use std::io::{BufRead, BufReader};
use std::sync::Arc;
use std::time::Duration;

fn make(
    suffix: &str,
    name: &str,
    cli: CliLive,
    deps: Arc<dyn TestDependencies + Send + Sync + 'static>,
) -> Vec<Trial> {
    let ctx = (deps, name.to_string(), cli);
    vec![
        Trial::test_in_context(
            format!("worker_new_instance{suffix}"),
            ctx.clone(),
            worker_new_instance,
        ),
        Trial::test_in_context(
            format!("worker_get_invocation_key{suffix}"),
            ctx.clone(),
            worker_get_invocation_key,
        ),
        Trial::test_in_context(
            format!("worker_invoke_and_await{suffix}"),
            ctx.clone(),
            worker_invoke_and_await,
        ),
        Trial::test_in_context(format!("worker_invoke{suffix}"), ctx.clone(), worker_invoke),
        Trial::test_in_context(
            format!("worker_connect{suffix}"),
            ctx.clone(),
            worker_connect,
        ),
        Trial::test_in_context(
            format!("worker_connect_failed{suffix}"),
            ctx.clone(),
            worker_connect_failed,
        ),
        Trial::test_in_context(
            format!("worker_interrupt{suffix}"),
            ctx.clone(),
            worker_interrupt,
        ),
        Trial::test_in_context(
            format!("worker_simulated_crash{suffix}"),
            ctx.clone(),
            worker_simulated_crash,
        ),
        Trial::test_in_context(format!("worker_list{suffix}"), ctx.clone(), worker_list),
    ]
}

pub fn all(deps: Arc<dyn TestDependencies + Send + Sync + 'static>) -> Vec<Trial> {
    let short_cli = CliLive::make(deps.clone()).unwrap().with_short_args();
    let mut short_args = make("_short", "CLI_short", short_cli.clone(), deps.clone());

    let mut long_args = make(
        "_long",
        "CLI_long",
        CliLive::make(deps.clone()).unwrap().with_long_args(),
        deps.clone(),
    );

    short_args.append(&mut long_args);
    short_args
}

fn make_template(
    deps: Arc<dyn TestDependencies + Send + Sync + 'static>,
    template_name: &str,
    cli: &CliLive,
) -> Result<TemplateView, Failed> {
    let env_service = deps.template_directory().join("environment-service.wasm");
    let cfg = &cli.config;
    cli.run(&[
        "template",
        "add",
        &cfg.arg('t', "template-name"),
        &template_name,
        env_service.to_str().unwrap(),
    ])
}

fn worker_new_instance(
    (deps, name, cli): (
        Arc<dyn TestDependencies + Send + Sync + 'static>,
        String,
        CliLive,
    ),
) -> Result<(), Failed> {
    let template_id =
        make_template(deps, &format!("{name} worker new instance"), &cli)?.template_id;
    let worker_name = format!("{name}_worker_new_instance");
    let cfg = &cli.config;
    let worker_id: VersionedWorkerId = cli.run(&[
        "worker",
        "add",
        &cfg.arg('w', "worker-name"),
        &worker_name,
        &cfg.arg('T', "template-id"),
        &template_id,
    ])?;

    assert_eq!(worker_id.worker_id.template_id.to_string(), template_id);
    assert_eq!(worker_id.worker_id.worker_name, worker_name);
    Ok(())
}

fn worker_get_invocation_key(
    (deps, name, cli): (
        Arc<dyn TestDependencies + Send + Sync + 'static>,
        String,
        CliLive,
    ),
) -> Result<(), Failed> {
    let template_id =
        make_template(deps, &format!("{name} worker invocation key"), &cli)?.template_id;
    let worker_name = format!("{name}_worker_invocation_key");
    let cfg = &cli.config;
    let _: VersionedWorkerId = cli.run(&[
        "worker",
        "add",
        &cfg.arg('w', "worker-name"),
        &worker_name,
        &cfg.arg('T', "template-id"),
        &template_id,
    ])?;
    let _: InvocationKey = cli.run(&[
        "worker",
        "invocation-key",
        &cfg.arg('T', "template-id"),
        &template_id,
        &cfg.arg('w', "worker-name"),
        &worker_name,
    ])?;
    Ok(())
}

fn worker_invoke_and_await(
    (deps, name, cli): (
        Arc<dyn TestDependencies + Send + Sync + 'static>,
        String,
        CliLive,
    ),
) -> Result<(), Failed> {
    let template_id =
        make_template(deps, &format!("{name} worker_invoke_and_await"), &cli)?.template_id;
    let worker_name = format!("{name}_worker_invoke_and_await");
    let cfg = &cli.config;
    let _: VersionedWorkerId = cli.run(&[
        "worker",
        "add",
        &cfg.arg('w', "worker-name"),
        &worker_name,
        &cfg.arg('T', "template-id"),
        &template_id,
        &cfg.arg('e', "env"),
        "TEST_ENV=test-value",
        "test-arg",
    ])?;
    let args_key: InvocationKey = cli.run(&[
        "worker",
        "invocation-key",
        &cfg.arg('T', "template-id"),
        &template_id,
        &cfg.arg('w', "worker-name"),
        &worker_name,
    ])?;
    let args = cli.run_json(&[
        "worker",
        "invoke-and-await",
        &cfg.arg('T', "template-id"),
        &template_id,
        &cfg.arg('w', "worker-name"),
        &worker_name,
        &cfg.arg('f', "function"),
        "golem:it/api/get-arguments",
        &cfg.arg('j', "parameters"),
        "[]",
        &cfg.arg('k', "invocation-key"),
        &args_key.0,
    ])?;

    let expected_args = json!([{"ok": ["test-arg"]}]);

    assert_eq!(args, expected_args);

    let env_key: InvocationKey = cli.run(&[
        "worker",
        "invocation-key",
        &cfg.arg('T', "template-id"),
        &template_id,
        &cfg.arg('w', "worker-name"),
        &worker_name,
    ])?;

    let env = cli.run_json(&[
        "worker",
        "invoke-and-await",
        &cfg.arg('T', "template-id"),
        &template_id,
        &cfg.arg('w', "worker-name"),
        &worker_name,
        &cfg.arg('f', "function"),
        "golem:it/api/get-environment",
        &cfg.arg('j', "parameters"),
        "[]",
        &cfg.arg('k', "invocation-key"),
        &env_key.0,
    ])?;

    let path = serde_json_path::JsonPath::parse("$[0].ok")?;

    let node = path.query(&env).exactly_one()?;

    assert!(
        node.as_array()
            .expect("env.[0].ok is array")
            .contains(&json!(["TEST_ENV", "test-value"])),
        "Env contains TEST_ENV=test-value. Env: {env}"
    );

    Ok(())
}

fn worker_invoke(
    (deps, name, cli): (
        Arc<dyn TestDependencies + Send + Sync + 'static>,
        String,
        CliLive,
    ),
) -> Result<(), Failed> {
    let template_id = make_template(deps, &format!("{name} worker_invoke"), &cli)?.template_id;
    let worker_name = format!("{name}_worker_invoke");
    let cfg = &cli.config;
    let _: VersionedWorkerId = cli.run(&[
        "worker",
        "add",
        &cfg.arg('w', "worker-name"),
        &worker_name,
        &cfg.arg('T', "template-id"),
        &template_id,
    ])?;
    cli.run_unit(&[
        "worker",
        "invoke",
        &cfg.arg('T', "template-id"),
        &template_id,
        &cfg.arg('w', "worker-name"),
        &worker_name,
        &cfg.arg('f', "function"),
        "golem:it/api/get-arguments",
        &cfg.arg('j', "parameters"),
        "[]",
    ])?;

    Ok(())
}

fn worker_connect(
    (deps, name, cli): (
        Arc<dyn TestDependencies + Send + Sync + 'static>,
        String,
        CliLive,
    ),
) -> Result<(), Failed> {
    let cfg = &cli.config;

    let stdout_service = deps.template_directory().join("write-stdout.wasm");
    let template: TemplateView = cli.run(&[
        "template",
        "add",
        &cfg.arg('t', "template-name"),
        &format!("{name} worker_connect"),
        stdout_service.to_str().unwrap(),
    ])?;
    let template_id = template.template_id;
    let worker_name = format!("{name}_worker_connect");
    let _: VersionedWorkerId = cli.run(&[
        "worker",
        "add",
        &cfg.arg('w', "worker-name"),
        &worker_name,
        &cfg.arg('T', "template-id"),
        &template_id,
    ])?;

    let mut child = cli.run_stdout(&[
        "worker",
        "connect",
        &cfg.arg('T', "template-id"),
        &template_id,
        &cfg.arg('w', "worker-name"),
        &worker_name,
    ])?;

    let (tx, rx) = std::sync::mpsc::channel();

    let stdout = child
        .stdout
        .take()
        .ok_or::<Failed>("Can't get golem cli stdout".into())?;

    std::thread::spawn(move || {
        let reader = BufReader::new(stdout);
        for line in reader.lines() {
            tx.send(line.unwrap()).unwrap()
        }
    });

    let _ = cli.run_json(&[
        "worker",
        "invoke-and-await",
        &cfg.arg('T', "template-id"),
        &template_id,
        &cfg.arg('w', "worker-name"),
        &worker_name,
        &cfg.arg('f', "function"),
        "run",
        &cfg.arg('j', "parameters"),
        "[]",
    ])?;

    let line = rx.recv_timeout(Duration::from_secs(5))?;

    assert_eq!(line, "Sample text written to the output");

    child.kill()?;

    Ok(())
}

fn worker_connect_failed(
    (deps, name, cli): (
        Arc<dyn TestDependencies + Send + Sync + 'static>,
        String,
        CliLive,
    ),
) -> Result<(), Failed> {
    let cfg = &cli.config;

    let stdout_service = deps.template_directory().join("write-stdout.wasm");
    let template: TemplateView = cli.run(&[
        "template",
        "add",
        &cfg.arg('t', "template-name"),
        &format!("{name} worker_connect_failed"),
        stdout_service.to_str().unwrap(),
    ])?;
    let template_id = template.template_id;
    let worker_name = format!("{name}_worker_connect_failed");

    let mut child = cli.run_stdout(&[
        "worker",
        "connect",
        &cfg.arg('T', "template-id"),
        &template_id,
        &cfg.arg('w', "worker-name"),
        &worker_name,
    ])?;

    let exit = child.wait().unwrap();

    assert!(!exit.success(), "!{exit}.success()");

    Ok(())
}

fn worker_interrupt(
    (deps, name, cli): (
        Arc<dyn TestDependencies + Send + Sync + 'static>,
        String,
        CliLive,
    ),
) -> Result<(), Failed> {
    let cfg = &cli.config;

    let interruption_service = deps.template_directory().join("interruption.wasm");
    let template: TemplateView = cli.run(&[
        "template",
        "add",
        &cfg.arg('t', "template-name"),
        &format!("{name} worker_interrupt"),
        interruption_service.to_str().unwrap(),
    ])?;
    let template_id = template.template_id;
    let worker_name = format!("{name}_worker_interrupt");
    let _: VersionedWorkerId = cli.run(&[
        "worker",
        "add",
        &cfg.arg('w', "worker-name"),
        &worker_name,
        &cfg.arg('T', "template-id"),
        &template_id,
    ])?;
    cli.run_unit(&[
        "worker",
        "interrupt",
        &cfg.arg('w', "worker-name"),
        &worker_name,
        &cfg.arg('T', "template-id"),
        &template_id,
    ])?;

    Ok(())
}

fn worker_simulated_crash(
    (deps, name, cli): (
        Arc<dyn TestDependencies + Send + Sync + 'static>,
        String,
        CliLive,
    ),
) -> Result<(), Failed> {
    let cfg = &cli.config;

    let interruption_service = deps.template_directory().join("interruption.wasm");
    let template: TemplateView = cli.run(&[
        "template",
        "add",
        &cfg.arg('t', "template-name"),
        &format!("{name} worker_simulated_crash"),
        interruption_service.to_str().unwrap(),
    ])?;
    let template_id = template.template_id;
    let worker_name = format!("{name}_worker_simulated_crash");
    let _: VersionedWorkerId = cli.run(&[
        "worker",
        "add",
        &cfg.arg('w', "worker-name"),
        &worker_name,
        &cfg.arg('T', "template-id"),
        &template_id,
    ])?;
    cli.run_unit(&[
        "worker",
        "simulated-crash",
        &cfg.arg('w', "worker-name"),
        &worker_name,
        &cfg.arg('T', "template-id"),
        &template_id,
    ])?;

    Ok(())
<<<<<<< HEAD
}

fn auction_example(
    (context, name, cli): (Arc<ContextInfo>, String, CliLive),
) -> Result<(), Failed> {
    let auction_registry_wasm = context.env.wasm_root.join("auction_registry_composed.wasm");
    let auction_wasm = context.env.wasm_root.join("auction.wasm");
    let cfg = &cli.config;

    let auction_registry_template_name = format!("{name}_auction_registry");
    let auction_template_name = format!("{name}_auction");

    let auction_registry = cli
        .run::<TemplateView, &str>(&[
            "template",
            "add",
            &cfg.arg('t', "template-name"),
            &auction_registry_template_name,
            auction_registry_wasm.to_str().unwrap(),
        ])?
        .template_id;

    let auction = cli
        .run::<TemplateView, &str>(&[
            "template",
            "add",
            &cfg.arg('t', "template-name"),
            &auction_template_name,
            auction_wasm.to_str().unwrap(),
        ])?
        .template_id;

    let worker_name = format!("{name}_auction_registry_1");

    let _: VersionedWorkerId = cli.run(&[
        "worker",
        "add",
        &cfg.arg('w', "worker-name"),
        &worker_name,
        &cfg.arg('T', "template-id"),
        &auction_registry,
        &cfg.arg('e', "env"),
        &format!("AUCTION_TEMPLATE_ID={auction}"),
        "",
    ])?;
    let args_key: InvocationKey = cli.run(&[
        "worker",
        "invocation-key",
        &cfg.arg('T', "template-id"),
        &auction_registry,
        &cfg.arg('w', "worker-name"),
        &worker_name,
    ])?;

    for _ in 1..100 {
        let args = cli.run_json(&[
            "worker",
            "invoke-and-await",
            &cfg.arg('T', "template-id"),
            &auction_registry,
            &cfg.arg('w', "worker-name"),
            &worker_name,
            &cfg.arg('f', "function"),
            "auction:registry/api/create-auction",
            &cfg.arg('j', "parameters"),
            "[\"test-auction\", \"this is a test\", 100.0, 600]",
            &cfg.arg('k', "invocation-key"),
            &args_key.0,
        ])?;
        assert!(args
            .as_array()
            .and_then(|arr| arr[0].as_object().map(|obj| obj.contains_key("auction-id")))
            .unwrap_or(false));
    }

    Ok(())
}

fn worker_list((context, name, cli): (Arc<ContextInfo>, String, CliLive)) -> Result<(), Failed> {
    let template_id = make_template(&context, &format!("{name} worker_list"), &cli)?.template_id;

    let cfg = &cli.config;

    let workers_count = 10;
    let mut worker_ids = vec![];

    for i in 0..workers_count {
        let worker_name = format!("{name}_worker-{i}");
        let worker_id: VersionedWorkerId = cli.run(&[
            "worker",
            "add",
            &cfg.arg('w', "worker-name"),
            &worker_name,
            &cfg.arg('T', "template-id"),
            &template_id,
        ])?;

        worker_ids.push(worker_id);
    }

    for worker_id in worker_ids {
        let result: WorkersMetadataResponse = cli.run(&[
            "worker",
            "list",
            &cfg.arg('T', "template-id"),
            &template_id,
            &cfg.arg('f', "filter"),
            format!("name = {}", worker_id.worker_id.worker_name).as_str(),
            &cfg.arg('f', "filter"),
            "version >= 0",
            &cfg.arg('p', "precise"),
            "true",
        ])?;

        assert_eq!(result.workers.len(), 1);
        assert!(result.cursor.is_none());
    }

    let result: WorkersMetadataResponse = cli.run(&[
        "worker",
        "list",
        &cfg.arg('T', "template-id"),
        &template_id,
        &cfg.arg('f', "filter"),
        "version >= 0",
        &cfg.arg('f', "filter"),
        format!("name like {}_worker", name).as_str(),
        &cfg.arg('s', "count"),
        (workers_count / 2).to_string().as_str(),
    ])?;

    assert!(result.workers.len() >= workers_count / 2);
    assert!(result.cursor.is_some());

    let result2: WorkersMetadataResponse = cli.run(&[
        "worker",
        "list",
        &cfg.arg('T', "template-id"),
        &template_id,
        &cfg.arg('f', "filter"),
        "version >= 0",
        &cfg.arg('f', "filter"),
        format!("name like {}_worker", name).as_str(),
        &cfg.arg('s', "count"),
        (workers_count - result.workers.len()).to_string().as_str(),
        &cfg.arg('c', "cursor"),
        result.cursor.unwrap().to_string().as_str(),
    ])?;

    assert_eq!(result2.workers.len(), workers_count - result.workers.len());

    if let Some(cursor2) = result2.cursor {
        let result3: WorkersMetadataResponse = cli.run(&[
            "worker",
            "list",
            &cfg.arg('T', "template-id"),
            &template_id,
            &cfg.arg('f', "filter"),
            "version >= 0",
            &cfg.arg('f', "filter"),
            format!("name like {}_worker", name).as_str(),
            &cfg.arg('s', "count"),
            workers_count.to_string().as_str(),
            &cfg.arg('c', "cursor"),
            cursor2.to_string().as_str(),
        ])?;
        assert_eq!(result3.workers.len(), 0);
    }

    Ok(())
=======
>>>>>>> e2a46767
}<|MERGE_RESOLUTION|>--- conflicted
+++ resolved
@@ -1,12 +1,8 @@
 use crate::cli::{Cli, CliLive};
 use golem_cli::clients::template::TemplateView;
 use golem_cli::model::InvocationKey;
-<<<<<<< HEAD
 use golem_client::model::{VersionedWorkerId, WorkersMetadataResponse};
-=======
-use golem_client::model::VersionedWorkerId;
 use golem_test_framework::config::TestDependencies;
->>>>>>> e2a46767
 use libtest_mimic::{Failed, Trial};
 use serde_json::json;
 use std::io::{BufRead, BufReader};
@@ -453,86 +449,16 @@
     ])?;
 
     Ok(())
-<<<<<<< HEAD
-}
-
-fn auction_example(
-    (context, name, cli): (Arc<ContextInfo>, String, CliLive),
-) -> Result<(), Failed> {
-    let auction_registry_wasm = context.env.wasm_root.join("auction_registry_composed.wasm");
-    let auction_wasm = context.env.wasm_root.join("auction.wasm");
-    let cfg = &cli.config;
-
-    let auction_registry_template_name = format!("{name}_auction_registry");
-    let auction_template_name = format!("{name}_auction");
-
-    let auction_registry = cli
-        .run::<TemplateView, &str>(&[
-            "template",
-            "add",
-            &cfg.arg('t', "template-name"),
-            &auction_registry_template_name,
-            auction_registry_wasm.to_str().unwrap(),
-        ])?
-        .template_id;
-
-    let auction = cli
-        .run::<TemplateView, &str>(&[
-            "template",
-            "add",
-            &cfg.arg('t', "template-name"),
-            &auction_template_name,
-            auction_wasm.to_str().unwrap(),
-        ])?
-        .template_id;
-
-    let worker_name = format!("{name}_auction_registry_1");
-
-    let _: VersionedWorkerId = cli.run(&[
-        "worker",
-        "add",
-        &cfg.arg('w', "worker-name"),
-        &worker_name,
-        &cfg.arg('T', "template-id"),
-        &auction_registry,
-        &cfg.arg('e', "env"),
-        &format!("AUCTION_TEMPLATE_ID={auction}"),
-        "",
-    ])?;
-    let args_key: InvocationKey = cli.run(&[
-        "worker",
-        "invocation-key",
-        &cfg.arg('T', "template-id"),
-        &auction_registry,
-        &cfg.arg('w', "worker-name"),
-        &worker_name,
-    ])?;
-
-    for _ in 1..100 {
-        let args = cli.run_json(&[
-            "worker",
-            "invoke-and-await",
-            &cfg.arg('T', "template-id"),
-            &auction_registry,
-            &cfg.arg('w', "worker-name"),
-            &worker_name,
-            &cfg.arg('f', "function"),
-            "auction:registry/api/create-auction",
-            &cfg.arg('j', "parameters"),
-            "[\"test-auction\", \"this is a test\", 100.0, 600]",
-            &cfg.arg('k', "invocation-key"),
-            &args_key.0,
-        ])?;
-        assert!(args
-            .as_array()
-            .and_then(|arr| arr[0].as_object().map(|obj| obj.contains_key("auction-id")))
-            .unwrap_or(false));
-    }
-
-    Ok(())
-}
-
-fn worker_list((context, name, cli): (Arc<ContextInfo>, String, CliLive)) -> Result<(), Failed> {
+}
+
+
+fn worker_list(
+    (deps, name, cli): (
+        Arc<dyn TestDependencies + Send + Sync + 'static>,
+        String,
+        CliLive,
+    ),
+) -> Result<(), Failed> {
     let template_id = make_template(&context, &format!("{name} worker_list"), &cli)?.template_id;
 
     let cfg = &cli.config;
@@ -624,6 +550,4 @@
     }
 
     Ok(())
-=======
->>>>>>> e2a46767
 }
// Copyright 2024 Golem Cloud
//
// Licensed under the Apache License, Version 2.0 (the "License");
// you may not use this file except in compliance with the License.
// You may obtain a copy of the License at
//
//     http://www.apache.org/licenses/LICENSE-2.0
//
// Unless required by applicable law or agreed to in writing, software
// distributed under the License is distributed on an "AS IS" BASIS,
// WITHOUT WARRANTIES OR CONDITIONS OF ANY KIND, either express or implied.
// See the License for the specific language governing permissions and
// limitations under the License.

use std::path::{Path, PathBuf};
use std::sync::Arc;

use tracing::Level;

use crate::components;
use crate::components::component_compilation_service::docker::DockerComponentCompilationService;
use crate::components::component_compilation_service::spawned::SpawnedComponentCompilationService;
use crate::components::component_compilation_service::ComponentCompilationService;
use crate::components::component_service::docker::DockerComponentService;
use crate::components::component_service::spawned::SpawnedComponentService;
use crate::components::component_service::ComponentService;
use crate::components::rdb::docker_postgres::DockerPostgresRdb;
use crate::components::rdb::sqlite::SqliteRdb;
use crate::components::rdb::Rdb;
use crate::components::redis::docker::DockerRedis;
use crate::components::redis::provided::ProvidedRedis;
use crate::components::redis::spawned::SpawnedRedis;
use crate::components::redis::Redis;
use crate::components::redis_monitor::spawned::SpawnedRedisMonitor;
use crate::components::redis_monitor::RedisMonitor;
use crate::components::shard_manager::docker::DockerShardManager;
use crate::components::shard_manager::spawned::SpawnedShardManager;
use crate::components::shard_manager::ShardManager;
use crate::components::worker_executor_cluster::docker::DockerWorkerExecutorCluster;
use crate::components::worker_executor_cluster::spawned::SpawnedWorkerExecutorCluster;
use crate::components::worker_executor_cluster::WorkerExecutorCluster;
use crate::components::worker_service::docker::DockerWorkerService;
use crate::components::worker_service::spawned::SpawnedWorkerService;
use crate::components::worker_service::WorkerService;
use crate::config::{DbType, TestDependencies};

pub struct EnvBasedTestDependencies {
    rdb: Arc<dyn Rdb + Send + Sync + 'static>,
    redis: Arc<dyn Redis + Send + Sync + 'static>,
    redis_monitor: Arc<dyn RedisMonitor + Send + Sync + 'static>,
    shard_manager: Arc<dyn ShardManager + Send + Sync + 'static>,
    component_service: Arc<dyn ComponentService + Send + Sync + 'static>,
    component_compilation_service: Arc<dyn ComponentCompilationService + Send + Sync + 'static>,
    worker_service: Arc<dyn WorkerService + Send + Sync + 'static>,
    worker_executor_cluster: Arc<dyn WorkerExecutorCluster + Send + Sync + 'static>,
}

impl EnvBasedTestDependencies {
    pub fn blocking_new(worker_executor_cluster_size: usize) -> Self {
        tokio::runtime::Builder::new_multi_thread()
            .enable_all()
            .build()
            .unwrap()
            .block_on(async move { Self::new(worker_executor_cluster_size, false).await })
    }

    async fn make_rdb() -> Arc<dyn Rdb + Send + Sync + 'static> {
        match Self::db_type() {
            DbType::Sqlite => {
                let sqlite_path = Path::new("../target/golem_test_db");
                Arc::new(SqliteRdb::new(sqlite_path))
            }
            DbType::Postgres => Arc::new(DockerPostgresRdb::new(!Self::use_docker()).await),
        }
    }

    async fn make_redis() -> Arc<dyn Redis + Send + Sync + 'static> {
        let prefix = Self::redis_prefix().unwrap_or("".to_string());
        if Self::use_docker() {
            Arc::new(DockerRedis::new(prefix).await)
        } else {
            let host = Self::redis_host().unwrap_or("localhost".to_string());
            let port = Self::redis_port().unwrap_or(6379);

            if components::redis::check_if_running(&host, port) {
                Arc::new(ProvidedRedis::new(host, port, prefix))
            } else {
                Arc::new(SpawnedRedis::new(
                    port,
                    prefix,
                    Self::default_stdout_level(),
                    Self::default_stderr_level(),
                ))
            }
        }
    }

    async fn make_redis_monitor(
        redis: Arc<dyn Redis + Send + Sync + 'static>,
    ) -> Arc<dyn RedisMonitor + Send + Sync + 'static> {
        Arc::new(SpawnedRedisMonitor::new(
            redis,
            Self::default_stdout_level(),
            Self::default_stderr_level(),
        ))
    }

    async fn make_shard_manager(
        redis: Arc<dyn Redis + Send + Sync + 'static>,
    ) -> Arc<dyn ShardManager + Send + Sync + 'static> {
        if Self::use_docker() {
            Arc::new(DockerShardManager::new(redis, Self::default_verbosity()).await)
        } else {
            Arc::new(
                SpawnedShardManager::new(
                    Path::new("../target/debug/golem-shard-manager"),
                    Path::new("../golem-shard-manager"),
                    9021,
                    9020,
                    redis,
                    Self::default_verbosity(),
                    Self::default_stdout_level(),
                    Self::default_stderr_level(),
                )
                .await,
            )
        }
    }

    async fn make_component_service(
        rdb: Arc<dyn Rdb + Send + Sync + 'static>,
        shared_client: bool,
    ) -> Arc<dyn ComponentService + Send + Sync + 'static> {
        if Self::use_docker() {
            Arc::new(
                DockerComponentService::new(
                    Some((
                        DockerComponentCompilationService::NAME,
                        DockerComponentCompilationService::GRPC_PORT,
                    )),
                    rdb,
                    Self::default_verbosity(),
                    shared_client,
                )
                .await,
            )
        } else {
            Arc::new(
                SpawnedComponentService::new(
                    Path::new("../target/debug/golem-component-service"),
                    Path::new("../golem-component-service"),
                    8081,
                    9091,
                    Some(9094),
                    rdb,
                    Self::default_verbosity(),
                    Self::default_stdout_level(),
                    Self::default_stderr_level(),
                    shared_client,
                )
                .await,
            )
        }
    }

    async fn make_component_compilation_service(
        component_service: Arc<dyn ComponentService + Send + Sync + 'static>,
    ) -> Arc<dyn ComponentCompilationService + Send + Sync + 'static> {
        if Self::use_docker() {
            Arc::new(
                DockerComponentCompilationService::new(
                    component_service,
                    Self::default_verbosity(),
                )
                .await,
            )
        } else {
            Arc::new(
                SpawnedComponentCompilationService::new(
                    Path::new("../target/debug/golem-component-compilation-service"),
                    Path::new("../golem-component-compilation-service"),
                    8083,
                    9094,
                    component_service,
                    Self::default_verbosity(),
                    Self::default_stdout_level(),
                    Self::default_stderr_level(),
                )
                .await,
            )
        }
    }

    async fn make_worker_service(
        component_service: Arc<dyn ComponentService + Send + Sync + 'static>,
        shard_manager: Arc<dyn ShardManager + Send + Sync + 'static>,
        rdb: Arc<dyn Rdb + Send + Sync + 'static>,
<<<<<<< HEAD
        redis: Arc<dyn Redis + Send + Sync + 'static>,
        shared_client: bool,
=======
>>>>>>> a5d6d340
    ) -> Arc<dyn WorkerService + Send + Sync + 'static> {
        if Self::use_docker() {
            Arc::new(
                DockerWorkerService::new(
                    component_service,
                    shard_manager,
                    rdb,
                    Self::default_verbosity(),
                    shared_client,
                )
                .await,
            )
        } else {
            Arc::new(
                SpawnedWorkerService::new(
                    Path::new("../target/debug/golem-worker-service"),
                    Path::new("../golem-worker-service"),
                    8082,
                    9092,
                    9093,
                    component_service,
                    shard_manager,
                    rdb,
                    Self::default_verbosity(),
                    Self::default_stdout_level(),
                    Self::default_stderr_level(),
                    shared_client,
                )
                .await,
            )
        }
    }

    async fn make_worker_executor_cluster(
        worker_executor_cluster_size: usize,
        component_service: Arc<dyn ComponentService + Send + Sync + 'static>,
        shard_manager: Arc<dyn ShardManager + Send + Sync + 'static>,
        worker_service: Arc<dyn WorkerService + Send + Sync + 'static>,
        redis: Arc<dyn Redis + Send + Sync + 'static>,
        shared_client: bool,
    ) -> Arc<dyn WorkerExecutorCluster + Send + Sync + 'static> {
        if Self::use_docker() {
            Arc::new(
                DockerWorkerExecutorCluster::new(
                    worker_executor_cluster_size,
                    9000,
                    9100,
                    redis,
                    component_service,
                    shard_manager,
                    worker_service,
                    Self::default_verbosity(),
                    shared_client,
                )
                .await,
            )
        } else {
            Arc::new(
                SpawnedWorkerExecutorCluster::new(
                    worker_executor_cluster_size,
                    9000,
                    9100,
                    Path::new("../target/debug/worker-executor"),
                    Path::new("../golem-worker-executor"),
                    redis,
                    component_service,
                    shard_manager,
                    worker_service,
                    Self::default_verbosity(),
                    Self::default_stdout_level(),
                    Self::default_stderr_level(),
                    shared_client,
                )
                .await,
            )
        }
    }

    pub async fn new(worker_executor_cluster_size: usize, shared_client: bool) -> Self {
        let rdb_and_component_service_join = tokio::spawn(async move {
            let rdb = Self::make_rdb().await;
            let component_service = Self::make_component_service(rdb.clone(), shared_client).await;
            let component_compilation_service =
                Self::make_component_compilation_service(component_service.clone()).await;
            (rdb, component_service, component_compilation_service)
        });

        let redis = Self::make_redis().await;
        let redis_monitor_join = tokio::spawn(Self::make_redis_monitor(redis.clone()));
        let shard_manager_join = tokio::spawn(Self::make_shard_manager(redis.clone()));

        let (rdb, component_service, component_compilation_service) =
            rdb_and_component_service_join
                .await
                .expect("Failed to join.");

        let shard_manager = shard_manager_join.await.expect("Failed to join");

        let worker_service = Self::make_worker_service(
            component_service.clone(),
            shard_manager.clone(),
            rdb.clone(),
<<<<<<< HEAD
            redis.clone(),
            shared_client,
=======
>>>>>>> a5d6d340
        )
        .await;
        let worker_executor_cluster = Self::make_worker_executor_cluster(
            worker_executor_cluster_size,
            component_service.clone(),
            shard_manager.clone(),
            worker_service.clone(),
            redis.clone(),
            shared_client,
        )
        .await;

        let redis_monitor = redis_monitor_join.await.expect("Failed to join");

        Self {
            rdb,
            redis,
            redis_monitor,
            shard_manager,
            component_service,
            component_compilation_service,
            worker_service,
            worker_executor_cluster,
        }
    }

    fn db_type() -> DbType {
        let db_type_str = std::env::var("GOLEM_TEST_DB")
            .unwrap_or("".to_string())
            .to_lowercase();
        if db_type_str == "sqlite" {
            DbType::Sqlite
        } else {
            DbType::Postgres
        }
    }

    fn is_quiet() -> bool {
        std::env::var("QUIET").is_ok()
    }

    fn use_docker() -> bool {
        std::env::var("GOLEM_DOCKER_SERVICES").is_ok()
    }

    fn redis_host() -> Option<String> {
        std::env::var("REDIS_HOST").ok()
    }

    fn redis_port() -> Option<u16> {
        std::env::var("REDIS_PORT")
            .ok()
            .map(|port| port.parse().expect("Failed to parse REDIS_PORT"))
    }

    fn redis_prefix() -> Option<String> {
        std::env::var("REDIS_KEY_PREFIX").ok()
    }

    fn default_stdout_level() -> Level {
        if Self::is_quiet() {
            Level::TRACE
        } else {
            Level::INFO
        }
    }

    fn default_stderr_level() -> Level {
        if Self::is_quiet() {
            Level::TRACE
        } else {
            Level::ERROR
        }
    }

    fn default_verbosity() -> Level {
        if Self::is_quiet() {
            Level::INFO
        } else {
            Level::DEBUG
        }
    }

    fn golem_test_components() -> Option<PathBuf> {
        std::env::var("GOLEM_TEST_COMPONENTS")
            .ok()
            .map(|s| Path::new(&s).to_path_buf())
    }
}

impl TestDependencies for EnvBasedTestDependencies {
    fn rdb(&self) -> Arc<dyn Rdb + Send + Sync + 'static> {
        self.rdb.clone()
    }

    fn redis(&self) -> Arc<dyn Redis + Send + Sync + 'static> {
        self.redis.clone()
    }

    fn redis_monitor(&self) -> Arc<dyn RedisMonitor + Send + Sync + 'static> {
        self.redis_monitor.clone()
    }

    fn shard_manager(&self) -> Arc<dyn ShardManager + Send + Sync + 'static> {
        self.shard_manager.clone()
    }

    fn component_directory(&self) -> PathBuf {
        Self::golem_test_components().unwrap_or(Path::new("../test-components").to_path_buf())
    }

    fn component_service(&self) -> Arc<dyn ComponentService + Send + Sync + 'static> {
        self.component_service.clone()
    }

    fn component_compilation_service(
        &self,
    ) -> Arc<dyn ComponentCompilationService + Send + Sync + 'static> {
        self.component_compilation_service.clone()
    }

    fn worker_service(&self) -> Arc<dyn WorkerService + Send + Sync + 'static> {
        self.worker_service.clone()
    }

    fn worker_executor_cluster(&self) -> Arc<dyn WorkerExecutorCluster + Send + Sync + 'static> {
        self.worker_executor_cluster.clone()
    }
}<|MERGE_RESOLUTION|>--- conflicted
+++ resolved
@@ -195,11 +195,7 @@
         component_service: Arc<dyn ComponentService + Send + Sync + 'static>,
         shard_manager: Arc<dyn ShardManager + Send + Sync + 'static>,
         rdb: Arc<dyn Rdb + Send + Sync + 'static>,
-<<<<<<< HEAD
-        redis: Arc<dyn Redis + Send + Sync + 'static>,
         shared_client: bool,
-=======
->>>>>>> a5d6d340
     ) -> Arc<dyn WorkerService + Send + Sync + 'static> {
         if Self::use_docker() {
             Arc::new(
@@ -302,11 +298,7 @@
             component_service.clone(),
             shard_manager.clone(),
             rdb.clone(),
-<<<<<<< HEAD
-            redis.clone(),
             shared_client,
-=======
->>>>>>> a5d6d340
         )
         .await;
         let worker_executor_cluster = Self::make_worker_executor_cluster(

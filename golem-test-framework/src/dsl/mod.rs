--- conflicted
+++ resolved
@@ -348,249 +348,20 @@
                     let _ = tx.send(event);
                 }
 
-<<<<<<< HEAD
                 debug!("Finished receiving events");
-=======
-    async fn grant_full_project_access(
-        &self,
-        project_id: &ProjectId,
-        grantee_account_id: &AccountId,
-    ) -> crate::Result<()>;
-
-    async fn get_account(&self, account_id: &AccountId) -> crate::Result<Account>;
-}
-
-#[async_trait]
-impl<Deps: TestDependencies> TestDsl for TestDependenciesDsl<Deps> {
-    fn component(&self, name: &str) -> StoreComponentBuilder<'_, Self> {
-        StoreComponentBuilder::new(self, name)
-    }
-
-    async fn store_component_with(
-        &self,
-        wasm_name: &str,
-        name: &str,
-        component_type: ComponentType,
-        unique: bool,
-        unverified: bool,
-        files: &[(PathBuf, InitialComponentFile)],
-        dynamic_linking: &[(&'static str, DynamicLinkedInstance)],
-        env: &HashMap<String, String>,
-        project_id: Option<ProjectId>,
-    ) -> (ComponentId, ComponentName) {
-        let source_path = self
-            .deps
-            .component_directory()
-            .join(format!("{wasm_name}.wasm"));
-        let component_name = if unique {
-            let uuid = Uuid::new_v4();
-            format!("{name}---{uuid}")
-        } else {
-            match component_type {
-                ComponentType::Durable => name.to_string(),
-                ComponentType::Ephemeral => format!("{name}---ephemeral"),
->>>>>>> 86f9cd79
             }
             .in_current_span(),
         );
-<<<<<<< HEAD
         Ok(rx)
-=======
-
-        let source_path = if !unverified {
-            rename_component_if_needed(
-                self.deps.borrow().component_temp_directory(),
-                &source_path,
-                &component_name,
-            )
-            .expect("Failed to verify and change component metadata")
-        } else {
-            source_path
-        };
-
-        // Even though the APIs accept `Option<ProjectId>`, applying `self.default_project_id`
-        // here makes it possible to force a different default in tests (for example, one per test case)
-        let project_id = Some(project_id.unwrap_or_else(|| self.default_project_id.clone()));
-
-        let component = {
-            if unique {
-                self.deps
-                    .component_service()
-                    .add_component(
-                        &self.token,
-                        &source_path,
-                        &component_name,
-                        component_type,
-                        files,
-                        &dynamic_linking,
-                        unverified,
-                        env,
-                        project_id,
-                    )
-                    .await
-                    .expect("Failed to add component")
-            } else {
-                self.deps
-                    .component_service()
-                    .get_or_add_component(
-                        &self.token,
-                        &source_path,
-                        &component_name,
-                        component_type,
-                        files,
-                        &dynamic_linking,
-                        unverified,
-                        env,
-                        project_id,
-                    )
-                    .await
-            }
-        };
-
-        (
-            component
-                .versioned_component_id
-                .unwrap()
-                .component_id
-                .unwrap()
-                .try_into()
-                .unwrap(),
-            ComponentName(component_name),
-        )
-    }
-
-    async fn store_component_with_id(&self, name: &str, component_id: &ComponentId) {
-        let source_path = self.deps.component_directory().join(format!("{name}.wasm"));
-        self.deps
-            .component_service()
-            .add_component_with_id(
-                &source_path,
-                component_id,
-                name,
-                ComponentType::Durable,
-                None,
-            )
-            .await
-            .expect("Failed to store component");
-    }
-
-    async fn get_latest_component_metadata(
-        &self,
-        component_id: &ComponentId,
-    ) -> crate::Result<ComponentMetadata> {
-        self.deps
-            .component_service()
-            .get_latest_component_metadata(
-                &self.token,
-                GetLatestComponentRequest {
-                    component_id: Some(component_id.clone().into()),
-                },
-            )
-            .await
-            .and_then(|c| {
-                c.metadata
-                    .ok_or(anyhow!("metadata not found"))
-                    .and_then(|cm| cm.try_into().map_err(|e: String| anyhow!(e)))
-            })
-    }
-
-    async fn update_component(&self, component_id: &ComponentId, name: &str) -> ComponentVersion {
-        let source_path = self.deps.component_directory().join(format!("{name}.wasm"));
-        let component_env = HashMap::new();
-        self.deps
-            .component_service()
-            .update_component(
-                &self.token,
-                component_id,
-                &source_path,
-                ComponentType::Durable,
-                None,
-                None,
-                &component_env,
-            )
-            .await
-            .unwrap()
-    }
-
-    async fn update_component_with_files(
-        &self,
-        component_id: &ComponentId,
-        name: &str,
-        files: Option<&[(PathBuf, InitialComponentFile)]>,
-    ) -> ComponentVersion {
-        let source_path = self.deps.component_directory().join(format!("{name}.wasm"));
-        self.deps
-            .component_service()
-            .update_component(
-                &self.token,
-                component_id,
-                &source_path,
-                ComponentType::Durable,
-                files,
-                None,
-                &HashMap::new(),
-            )
-            .await
-            .unwrap()
->>>>>>> 86f9cd79
     }
 
     async fn capture_output_with_termination(
         &self,
-<<<<<<< HEAD
         worker_id: &WorkerId,
     ) -> anyhow::Result<(UnboundedReceiver<Option<LogEvent>>, Sender<()>)> {
         let mut stream = self.make_worker_log_event_stream(worker_id).await?;
         let (tx, rx) = tokio::sync::mpsc::unbounded_channel();
         let (abort_tx, mut abort_rx) = tokio::sync::oneshot::channel();
-=======
-        component_id: &ComponentId,
-        name: &str,
-        env: &[(String, String)],
-    ) -> ComponentVersion {
-        let map = env.iter().map(|(k, v)| (k.clone(), v.clone())).collect();
-
-        let source_path = self.deps.component_directory().join(format!("{name}.wasm"));
-        self.deps
-            .component_service()
-            .update_component(
-                &self.token,
-                component_id,
-                &source_path,
-                ComponentType::Durable,
-                None,
-                None,
-                &map,
-            )
-            .await
-            .unwrap()
-    }
-
-    async fn add_initial_component_file(&self, path: &Path) -> InitialComponentFileKey {
-        let source_path = self.deps.borrow().component_directory().join(path);
-        let data = tokio::fs::read(&source_path)
-            .await
-            .expect("Failed to read file");
-        let bytes = Bytes::from(data);
-
-        let stream = bytes
-            .map_item(|i| i.map_err(widen_infallible))
-            .map_error(widen_infallible);
-
-        let project_id = self.default_project_id.clone();
-        self.deps
-            .initial_component_files_service()
-            .put_if_not_exists(&project_id, stream)
-            .await
-            .expect("Failed to add initial component file")
-    }
-
-    async fn add_plugin_wasm(&self, name: &str) -> crate::Result<PluginWasmFileKey> {
-        let source_path = self.deps.component_directory().join(format!("{name}.wasm"));
-        let data = tokio::fs::read(&source_path)
-            .await
-            .map_err(|e| anyhow!("Failed to read file: {e}"))?;
->>>>>>> 86f9cd79
 
         tokio::spawn(
             async move {

// Copyright 2024-2025 Golem Cloud
//
// Licensed under the Golem Source License v1.0 (the "License");
// you may not use this file except in compliance with the License.
// You may obtain a copy of the License at
//
//     http://license.golem.cloud/LICENSE
//
// Unless required by applicable law or agreed to in writing, software
// distributed under the License is distributed on an "AS IS" BASIS,
// WITHOUT WARRANTIES OR CONDITIONS OF ANY KIND, either express or implied.
// See the License for the specific language governing permissions and
// limitations under the License.

pub mod provided;
pub mod spawned;

use super::{wait_for_startup_grpc, EnvVarBuilder};
use async_trait::async_trait;
use std::collections::HashMap;
use std::time::Duration;
use tracing::Level;

<<<<<<< HEAD
=======
use crate::components::component_service::ComponentService;
use crate::components::{wait_for_startup_grpc, EnvVarBuilder};
use golem_api_grpc::proto::golem::componentcompilation::v1::component_compilation_service_client::ComponentCompilationServiceClient;
use golem_common::model::{ComponentId, ProjectId};

use super::cloud_service::CloudService;

pub mod provided;
pub mod spawned;

>>>>>>> 86f9cd79
#[async_trait]
pub trait ComponentCompilationService: Send + Sync {
    fn grpc_host(&self) -> String;
    fn grpc_port(&self) -> u16;

    async fn kill(&self);
}

async fn wait_for_startup(host: &str, grpc_port: u16, timeout: Duration) {
    wait_for_startup_grpc(
        host,
        grpc_port,
        "golem-component-compilation-service",
        timeout,
    )
    .await
}

<<<<<<< HEAD
async fn env_vars(http_port: u16, grpc_port: u16, verbosity: Level) -> HashMap<String, String> {
=======
async fn env_vars(
    http_port: u16,
    grpc_port: u16,
    component_service: Arc<dyn ComponentService + Send + Sync>,
    cloud_service: &Arc<dyn CloudService>,
    verbosity: Level,
    enable_fs_cache: bool,
    otlp: bool,
) -> HashMap<String, String> {
>>>>>>> 86f9cd79
    EnvVarBuilder::golem_service(verbosity)
        .with_str("GOLEM__COMPILED_COMPONENT_SERVICE__TYPE", "Enabled")
        .with_str("GOLEM__BLOB_STORAGE__TYPE", "LocalFileSystem")
        .with_str(
            "GOLEM__BLOB_STORAGE__CONFIG__ROOT",
            "/tmp/ittest-local-object-store/golem",
        )
<<<<<<< HEAD
        .with_str("GOLEM__REGISTRY_SERVICE__TYPE", "Dynamic")
        .with("GOLEM__ENGINE__ENABLE_FS_CACHE", "true".to_string())
=======
        .with_str("GOLEM__COMPONENT_SERVICE__TYPE", "Static")
        .with(
            "GOLEM__COMPONENT_SERVICE__CONFIG__ACCESS_TOKEN",
            cloud_service.admin_token().to_string(),
        )
        .with(
            "GOLEM__COMPONENT_SERVICE__CONFIG__HOST",
            component_service.private_host(),
        )
        .with(
            "GOLEM__COMPONENT_SERVICE__CONFIG__PORT",
            component_service.private_grpc_port().to_string(),
        )
        .with(
            "GOLEM__ENGINE__ENABLE_FS_CACHE",
            enable_fs_cache.to_string(),
        )
>>>>>>> 86f9cd79
        .with("GOLEM__GRPC_PORT", grpc_port.to_string())
        .with("GOLEM__HTTP_PORT", http_port.to_string())
        .with_optional_otlp("component_compilation_service", otlp)
        .build()
}<|MERGE_RESOLUTION|>--- conflicted
+++ resolved
@@ -12,28 +12,15 @@
 // See the License for the specific language governing permissions and
 // limitations under the License.
 
-pub mod provided;
-pub mod spawned;
-
-use super::{wait_for_startup_grpc, EnvVarBuilder};
+use crate::components::{wait_for_startup_grpc, EnvVarBuilder};
 use async_trait::async_trait;
 use std::collections::HashMap;
 use std::time::Duration;
 use tracing::Level;
 
-<<<<<<< HEAD
-=======
-use crate::components::component_service::ComponentService;
-use crate::components::{wait_for_startup_grpc, EnvVarBuilder};
-use golem_api_grpc::proto::golem::componentcompilation::v1::component_compilation_service_client::ComponentCompilationServiceClient;
-use golem_common::model::{ComponentId, ProjectId};
-
-use super::cloud_service::CloudService;
-
 pub mod provided;
 pub mod spawned;
 
->>>>>>> 86f9cd79
 #[async_trait]
 pub trait ComponentCompilationService: Send + Sync {
     fn grpc_host(&self) -> String;
@@ -52,19 +39,13 @@
     .await
 }
 
-<<<<<<< HEAD
-async fn env_vars(http_port: u16, grpc_port: u16, verbosity: Level) -> HashMap<String, String> {
-=======
 async fn env_vars(
     http_port: u16,
     grpc_port: u16,
-    component_service: Arc<dyn ComponentService + Send + Sync>,
-    cloud_service: &Arc<dyn CloudService>,
     verbosity: Level,
     enable_fs_cache: bool,
     otlp: bool,
 ) -> HashMap<String, String> {
->>>>>>> 86f9cd79
     EnvVarBuilder::golem_service(verbosity)
         .with_str("GOLEM__COMPILED_COMPONENT_SERVICE__TYPE", "Enabled")
         .with_str("GOLEM__BLOB_STORAGE__TYPE", "LocalFileSystem")
@@ -72,28 +53,12 @@
             "GOLEM__BLOB_STORAGE__CONFIG__ROOT",
             "/tmp/ittest-local-object-store/golem",
         )
-<<<<<<< HEAD
         .with_str("GOLEM__REGISTRY_SERVICE__TYPE", "Dynamic")
         .with("GOLEM__ENGINE__ENABLE_FS_CACHE", "true".to_string())
-=======
-        .with_str("GOLEM__COMPONENT_SERVICE__TYPE", "Static")
-        .with(
-            "GOLEM__COMPONENT_SERVICE__CONFIG__ACCESS_TOKEN",
-            cloud_service.admin_token().to_string(),
-        )
-        .with(
-            "GOLEM__COMPONENT_SERVICE__CONFIG__HOST",
-            component_service.private_host(),
-        )
-        .with(
-            "GOLEM__COMPONENT_SERVICE__CONFIG__PORT",
-            component_service.private_grpc_port().to_string(),
-        )
         .with(
             "GOLEM__ENGINE__ENABLE_FS_CACHE",
             enable_fs_cache.to_string(),
         )
->>>>>>> 86f9cd79
         .with("GOLEM__GRPC_PORT", grpc_port.to_string())
         .with("GOLEM__HTTP_PORT", http_port.to_string())
         .with_optional_otlp("component_compilation_service", otlp)

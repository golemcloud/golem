// Copyright 2024-2025 Golem Cloud
//
// Licensed under the Golem Source License v1.0 (the "License");
// you may not use this file except in compliance with the License.
// You may obtain a copy of the License at
//
//     http://license.golem.cloud/LICENSE
//
// Unless required by applicable law or agreed to in writing, software
// distributed under the License is distributed on an "AS IS" BASIS,
// WITHOUT WARRANTIES OR CONDITIONS OF ANY KIND, either express or implied.
// See the License for the specific language governing permissions and
// limitations under the License.

use crate::components::rdb::Rdb;
use crate::components::registry_service::RegistryService;
use crate::components::shard_manager::ShardManager;
use crate::components::worker_service::{wait_for_startup, WorkerService};
use crate::components::{new_reqwest_client, ChildProcessLogger};
use async_trait::async_trait;
use std::path::Path;
use std::process::{Child, Command, Stdio};
use std::sync::{Arc, Mutex};
use std::time::Duration;
use tokio::sync::OnceCell;
use tracing::info;
use tracing::Level;

pub struct SpawnedWorkerService {
    http_port: u16,
    grpc_port: u16,
    custom_request_port: u16,
    child: Arc<Mutex<Option<Child>>>,
    _logger: ChildProcessLogger,
    base_http_client: OnceCell<reqwest::Client>,
}

impl SpawnedWorkerService {
    pub async fn new(
        executable: &Path,
        working_directory: &Path,
        http_port: u16,
        grpc_port: u16,
        custom_request_port: u16,
        shard_manager: &Arc<dyn ShardManager>,
        rdb: &Arc<dyn Rdb>,
        verbosity: Level,
        out_level: Level,
        err_level: Level,
<<<<<<< HEAD
        registry_service: &Arc<dyn RegistryService>,
=======
        client_protocol: GolemClientProtocol,
        cloud_service: Arc<dyn CloudService>,
        enable_fs_cache: bool,
        otlp: bool,
>>>>>>> 86f9cd79
    ) -> Self {
        info!("Starting golem-worker-service process");

        if !executable.exists() {
            panic!("Expected to have precompiled golem-worker-service at {executable:?}");
        }

        let mut child = Command::new(executable)
            .current_dir(working_directory)
            .envs(
                super::env_vars(
                    http_port,
                    grpc_port,
                    custom_request_port,
                    shard_manager,
                    rdb,
                    verbosity,
                    false,
<<<<<<< HEAD
                    registry_service,
=======
                    &cloud_service,
                    enable_fs_cache,
                    otlp,
>>>>>>> 86f9cd79
                )
                .await,
            )
            .stdin(Stdio::piped())
            .stdout(Stdio::piped())
            .stderr(Stdio::piped())
            .spawn()
            .expect("Failed to start golem-worker-service");

        let logger =
            ChildProcessLogger::log_child_process("[workersvc]", out_level, err_level, &mut child);

        wait_for_startup("localhost", grpc_port, http_port, Duration::from_secs(90)).await;

        Self {
            http_port,
            grpc_port,
            custom_request_port,
            child: Arc::new(Mutex::new(Some(child))),
            _logger: logger,
            base_http_client: OnceCell::new(),
        }
    }

    fn blocking_kill(&self) {
        info!("Stopping golem-worker-service");
        if let Some(mut child) = self.child.lock().unwrap().take() {
            let _ = child.kill();
        }
    }
}

#[async_trait]
impl WorkerService for SpawnedWorkerService {
    fn http_host(&self) -> String {
        "localhost".to_string()
    }
    fn http_port(&self) -> u16 {
        self.http_port
    }

    fn grpc_host(&self) -> String {
        "localhost".to_string()
    }
    fn gprc_port(&self) -> u16 {
        self.grpc_port
    }

    fn custom_request_host(&self) -> String {
        "localhost".to_string()
    }
    fn custom_request_port(&self) -> u16 {
        self.custom_request_port
    }

    async fn base_http_client(&self) -> reqwest::Client {
        self.base_http_client
            .get_or_init(async || new_reqwest_client())
            .await
            .clone()
    }

    async fn kill(&self) {
        self.blocking_kill()
    }
}

impl Drop for SpawnedWorkerService {
    fn drop(&mut self) {
        self.blocking_kill()
    }
}<|MERGE_RESOLUTION|>--- conflicted
+++ resolved
@@ -47,14 +47,9 @@
         verbosity: Level,
         out_level: Level,
         err_level: Level,
-<<<<<<< HEAD
         registry_service: &Arc<dyn RegistryService>,
-=======
-        client_protocol: GolemClientProtocol,
-        cloud_service: Arc<dyn CloudService>,
         enable_fs_cache: bool,
         otlp: bool,
->>>>>>> 86f9cd79
     ) -> Self {
         info!("Starting golem-worker-service process");
 
@@ -73,13 +68,9 @@
                     rdb,
                     verbosity,
                     false,
-<<<<<<< HEAD
                     registry_service,
-=======
-                    &cloud_service,
                     enable_fs_cache,
                     otlp,
->>>>>>> 86f9cd79
                 )
                 .await,
             )

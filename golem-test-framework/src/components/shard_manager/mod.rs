// Copyright 2024-2025 Golem Cloud
//
// Licensed under the Golem Source License v1.0 (the "License");
// you may not use this file except in compliance with the License.
// You may obtain a copy of the License at
//
//     http://license.golem.cloud/LICENSE
//
// Unless required by applicable law or agreed to in writing, software
// distributed under the License is distributed on an "AS IS" BASIS,
// WITHOUT WARRANTIES OR CONDITIONS OF ANY KIND, either express or implied.
// See the License for the specific language governing permissions and
// limitations under the License.

pub mod provided;
pub mod spawned;

use crate::components::redis::Redis;
use crate::components::{wait_for_startup_grpc, EnvVarBuilder};
use anyhow::anyhow;
use async_trait::async_trait;
<<<<<<< HEAD
=======
use golem_api_grpc::proto::golem::shardmanager;
use golem_api_grpc::proto::golem::shardmanager::v1::shard_manager_service_client::ShardManagerServiceClient;
use golem_api_grpc::proto::golem::shardmanager::v1::GetRoutingTableRequest;
use golem_common::model::RoutingTable;
>>>>>>> 86f9cd79
use std::collections::HashMap;
use std::sync::Arc;
use std::time::Duration;
use tracing::Level;

<<<<<<< HEAD
=======
pub mod provided;
pub mod spawned;

>>>>>>> 86f9cd79
#[async_trait]
pub trait ShardManager: Send + Sync {
    fn grpc_host(&self) -> String;
    fn gprc_port(&self) -> u16;

    async fn kill(&self);
<<<<<<< HEAD
=======
    async fn restart(&self, number_of_shards_override: Option<usize>);

    async fn get_routing_table(&self) -> crate::Result<RoutingTable> {
        let routing_table = self
            .client()
            .await
            .get_routing_table(GetRoutingTableRequest {})
            .await
            .expect("Unable to fetch the routing table from shard-manager-service");

        match routing_table.into_inner() {
            shardmanager::v1::GetRoutingTableResponse {
                result:
                    Some(shardmanager::v1::get_routing_table_response::Result::Success(routing_table)),
            } => Ok(routing_table.into()),
            shardmanager::v1::GetRoutingTableResponse {
                result: Some(shardmanager::v1::get_routing_table_response::Result::Failure(err)),
            } => Err(anyhow!("Failed to get routing table: {err:?}")),
            _ => Err(anyhow!("Failed to get routing table")),
        }
    }
}
>>>>>>> 86f9cd79

    async fn restart(&self, number_of_shards_override: Option<usize>);
}

async fn wait_for_startup(host: &str, grpc_port: u16, timeout: Duration) {
    wait_for_startup_grpc(host, grpc_port, "golem-shard-manager", timeout).await
}

async fn env_vars(
    number_of_shards_override: Option<usize>,
    http_port: u16,
    grpc_port: u16,
    redis: Arc<dyn Redis + Send + Sync + 'static>,
    verbosity: Level,
    otlp: bool,
) -> HashMap<String, String> {
    let mut builder = EnvVarBuilder::golem_service(verbosity)
        .with("GOLEM_SHARD_MANAGER_PORT", grpc_port.to_string())
        .with("GOLEM__HTTP_PORT", http_port.to_string())
        .with("GOLEM__PERSISTENCE__TYPE", "Redis".to_string())
        .with("GOLEM__PERSISTENCE__CONFIG__HOST", redis.private_host())
        .with(
            "GOLEM__PERSISTENCE__CONFIG__PORT",
            redis.private_port().to_string(),
        )
        .with_str("GOLEM__PERSISTENCE__CONFIG__KEY_PREFIX", redis.prefix())
        .with_optional_otlp("shard_manager", otlp);

    if let Some(number_of_shards) = number_of_shards_override {
        builder = builder.with("GOLEM__NUMBER_OF_SHARDS", number_of_shards.to_string());
    }

    builder.build()
}<|MERGE_RESOLUTION|>--- conflicted
+++ resolved
@@ -19,32 +19,28 @@
 use crate::components::{wait_for_startup_grpc, EnvVarBuilder};
 use anyhow::anyhow;
 use async_trait::async_trait;
-<<<<<<< HEAD
-=======
 use golem_api_grpc::proto::golem::shardmanager;
 use golem_api_grpc::proto::golem::shardmanager::v1::shard_manager_service_client::ShardManagerServiceClient;
 use golem_api_grpc::proto::golem::shardmanager::v1::GetRoutingTableRequest;
 use golem_common::model::RoutingTable;
->>>>>>> 86f9cd79
 use std::collections::HashMap;
 use std::sync::Arc;
 use std::time::Duration;
+use tonic::codec::CompressionEncoding;
+use tonic::transport::Channel;
 use tracing::Level;
 
-<<<<<<< HEAD
-=======
-pub mod provided;
-pub mod spawned;
-
->>>>>>> 86f9cd79
 #[async_trait]
 pub trait ShardManager: Send + Sync {
+    async fn client(&self) -> ShardManagerServiceClient<Channel> {
+        new_client(&self.grpc_host(), self.grpc_port()).await
+    }
+
     fn grpc_host(&self) -> String;
-    fn gprc_port(&self) -> u16;
+    fn grpc_port(&self) -> u16;
 
     async fn kill(&self);
-<<<<<<< HEAD
-=======
+
     async fn restart(&self, number_of_shards_override: Option<usize>);
 
     async fn get_routing_table(&self) -> crate::Result<RoutingTable> {
@@ -67,9 +63,13 @@
         }
     }
 }
->>>>>>> 86f9cd79
 
-    async fn restart(&self, number_of_shards_override: Option<usize>);
+async fn new_client(host: &str, grpc_port: u16) -> ShardManagerServiceClient<Channel> {
+    ShardManagerServiceClient::connect(format!("http://{host}:{grpc_port}"))
+        .await
+        .expect("Failed to connect to golem-shard-manager")
+        .send_compressed(CompressionEncoding::Gzip)
+        .accept_compressed(CompressionEncoding::Gzip)
 }
 
 async fn wait_for_startup(host: &str, grpc_port: u16, timeout: Duration) {

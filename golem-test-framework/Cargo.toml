[package]
name = "golem-test-framework"
version = "0.0.0"
edition = "2021"
license = "Apache-2.0"
homepage = "https://golem.cloud"
description = "Test framework for integration tests and benchmarks"
repository = "https://github.com/golemcloud/golem"

[lib]
harness = false

[dependencies]
golem-api-grpc = { path = "../golem-api-grpc", version = "=0.0.0" }
golem-client = { path = "../golem-client", version = "=0.0.0" }
golem-common = { path = "../golem-common", version = "=0.0.0" }
golem-service-base = { path = "../golem-service-base", version = "=0.0.0" }
golem-wasm-ast = { path = "../wasm-ast", version = "=0.0.0" }
golem-wasm-rpc = { path = "../wasm-rpc", version = "=0.0.0", default-features = false, features = ["host"] }

anyhow = { workspace = true }
async-dropper = { version = "0.3.1", features = ["simple", "tokio"] }
async-dropper-simple = { version = "0.2.6", features = ["no-default-bound"] }
async-scoped = "0.9.0"
async-trait = { workspace = true }
async_zip = { workspace = true, features = ["tokio", "tokio-fs", "deflate"] }
bytes = { workspace = true }
chrono = { workspace = true }
clap = { workspace = true }
cli-table = { workspace = true }
colored = "2.1.0"
console-subscriber = { workspace = true }
futures-util = { workspace = true }
itertools = { workspace = true }
k8s-openapi = { workspace = true }
kill_tree = { version = "0.2.4", features = ["tokio"] }
kube = { workspace = true }
kube-derive = { workspace = true }
log = { workspace = true }
once_cell = { workspace = true }
postgres = { workspace = true }
redis = { workspace = true }
reqwest = { workspace = true }
serde = { workspace = true }
serde_json = { workspace = true }
serde_yaml = { workspace = true }
<<<<<<< HEAD
sqlx = { workspace = true }
=======
tempfile = { workspace = true }
>>>>>>> 8b7c20dd
testcontainers = { workspace = true }
testcontainers-modules = { workspace = true }
tokio = { workspace = true }
tokio-stream = { workspace = true }
tokio-tungstenite = { workspace = true, features = ["native-tls"] }
tonic = { workspace = true }
tracing = { workspace = true }
tracing-subscriber = { workspace = true }
url = { workspace = true }
uuid = { workspace = true }

[dev-dependencies]
test-r = { workspace = true }

[features]
default = []<|MERGE_RESOLUTION|>--- conflicted
+++ resolved
@@ -44,11 +44,8 @@
 serde = { workspace = true }
 serde_json = { workspace = true }
 serde_yaml = { workspace = true }
-<<<<<<< HEAD
+tempfile = { workspace = true }
 sqlx = { workspace = true }
-=======
-tempfile = { workspace = true }
->>>>>>> 8b7c20dd
 testcontainers = { workspace = true }
 testcontainers-modules = { workspace = true }
 tokio = { workspace = true }

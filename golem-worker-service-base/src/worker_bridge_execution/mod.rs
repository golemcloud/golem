--- conflicted
+++ resolved
@@ -14,10 +14,6 @@
     pub component_id: ComponentId,
     pub worker_name: String,
     pub function_name: ParsedFunctionName,
-<<<<<<< HEAD
-    pub function_params: Vec<TypeAnnotatedValue>,
-=======
     pub function_params: Vec<PreciseJson>,
->>>>>>> 2ba52250
     pub idempotency_key: Option<IdempotencyKey>,
 }
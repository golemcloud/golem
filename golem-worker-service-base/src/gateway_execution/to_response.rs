--- conflicted
+++ resolved
@@ -57,21 +57,14 @@
                 WorkerApiBaseError::from(inner).into_response()
             }
             Err(FileServerBindingError::WorkerServiceError(inner)) => {
-                WorkerApiBaseError::from(inner).into_response()
+                WorkerApiBaseError::from(inner).into_response(),
             }
-<<<<<<< HEAD
-        }
-=======
             Err(FileServerBindingError::InvalidRibResult(e)) => poem::Response::builder()
                 .status(StatusCode::BAD_REQUEST)
                 .body(Body::from_string(
                     format!("Error while processing rib result: {}", e).to_string(),
                 )),
-        };
-
-        middlewares.transform_http_response(&mut response);
-        response
->>>>>>> 49321f55
+        }
     }
 }
 

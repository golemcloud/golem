// Copyright 2024 Golem Cloud
//
// Licensed under the Apache License, Version 2.0 (the "License");
// you may not use this file except in compliance with the License.
// You may obtain a copy of the License at
//
//     http://www.apache.org/licenses/LICENSE-2.0
//
// Unless required by applicable law or agreed to in writing, software
// distributed under the License is distributed on an "AS IS" BASIS,
// WITHOUT WARRANTIES OR CONDITIONS OF ANY KIND, either express or implied.
// See the License for the specific language governing permissions and
// limitations under the License.

use crate::gateway_binding::{
    GatewayRequestDetails, ResolvedBinding, ResolvedGatewayBinding, ResolvedWorkerBinding,
    RibInputTypeMismatch, RibInputValueResolver, StaticBinding,
};
use crate::gateway_execution::auth_call_back_binding_handler::{
    AuthCallBackBindingHandler, AuthCallBackResult,
};
use crate::gateway_execution::file_server_binding_handler::{
    FileServerBindingHandler, FileServerBindingResult,
};
use crate::gateway_execution::gateway_session::GatewaySessionStore;
use crate::gateway_execution::to_response::ToResponse;
use crate::gateway_execution::to_response_failure::ToResponseFromSafeDisplay;
use crate::gateway_middleware::{
    Cors as CorsPreflight, HttpRequestAuthentication, MiddlewareIn, MiddlewareInError,
    MiddlewareOut, MiddlewareOutError, MiddlewareSuccess, Middlewares,
};
use crate::gateway_rib_interpreter::{EvaluationError, WorkerServiceRibInterpreter};
use crate::gateway_security::SecuritySchemeWithProviderMetadata;
use async_trait::async_trait;
use http::StatusCode;
use rib::{RibInput, RibResult};
use std::fmt::Debug;
use std::sync::Arc;

// Response is type parameterised here, mainly to support
// other protocols.
// Every error and result-types involved in the workflow
// need to have an instance of ToResponse<ResponseType> where
// ResponseType depends on the protocol
// The workflow doesn't need to be changed for each protocol
#[async_trait]
pub trait GatewayBindingExecutor<Namespace, Response> {
    async fn execute_binding(
        &self,
        binding: &ResolvedGatewayBinding<Namespace>,
        session: GatewaySessionStore,
    ) -> Response
    where
        EvaluationError: ToResponseFromSafeDisplay<Response>,
        RibInputTypeMismatch: ToResponseFromSafeDisplay<Response>,
        MiddlewareInError: ToResponseFromSafeDisplay<Response>,
        MiddlewareOutError: ToResponseFromSafeDisplay<Response>,
        RibResult: ToResponse<Response>,
        FileServerBindingResult: ToResponse<Response>,
        CorsPreflight: ToResponse<Response>,
        AuthCallBackResult: ToResponse<Response>,
        HttpRequestAuthentication: MiddlewareIn<Response>,
        CorsPreflight: MiddlewareOut<Response>;
}

pub struct DefaultGatewayBindingExecutor<Namespace> {
    pub evaluator: Arc<dyn WorkerServiceRibInterpreter<Namespace> + Sync + Send>,
    pub file_server_binding_handler: Arc<dyn FileServerBindingHandler<Namespace> + Sync + Send>,
    pub auth_call_back_binding_handler: Arc<dyn AuthCallBackBindingHandler + Sync + Send>,
}

impl<Namespace: Clone> DefaultGatewayBindingExecutor<Namespace> {
    pub fn new(
<<<<<<< HEAD
        evaluator: Arc<dyn WorkerServiceRibInterpreter + Sync + Send>,
        file_server_binding_handler: Arc<dyn FileServerBindingHandler<N> + Sync + Send>,
        auth_call_back_binding_handler: Arc<dyn AuthCallBackBindingHandler + Sync + Send>,
=======
        evaluator: Arc<dyn WorkerServiceRibInterpreter<Namespace> + Sync + Send>,
        file_server_binding_handler: Arc<dyn FileServerBindingHandler<Namespace> + Sync + Send>,
>>>>>>> 49321f55
    ) -> Self {
        Self {
            evaluator,
            file_server_binding_handler,
            auth_call_back_binding_handler,
        }
    }

    async fn resolve_rib_inputs<R>(
        &self,
        request_details: &GatewayRequestDetails,
        resolved_worker_binding: &ResolvedWorkerBinding<Namespace>,
    ) -> Result<(RibInput, RibInput), R>
    where
        RibInputTypeMismatch: ToResponseFromSafeDisplay<R>,
    {
        let request_rib_input = request_details
            .resolve_rib_input_value(&resolved_worker_binding.compiled_response_mapping.rib_input)
            .map_err(|err| err.to_response_from_safe_display(|_| StatusCode::BAD_REQUEST))?;

        let worker_rib_input = resolved_worker_binding
            .worker_detail
            .resolve_rib_input_value(&resolved_worker_binding.compiled_response_mapping.rib_input)
            .map_err(|err| err.to_response_from_safe_display(|_| StatusCode::BAD_REQUEST))?;

        Ok((request_rib_input, worker_rib_input))
    }

    async fn get_rib_result(
        &self,
        request_rib_input: RibInput,
        worker_rib_input: RibInput,
        resolved_worker_binding: &ResolvedWorkerBinding<Namespace>,
    ) -> Result<RibResult, EvaluationError> {
        let rib_input = request_rib_input.merge(worker_rib_input);
        self.evaluator
            .evaluate(
                resolved_worker_binding.worker_detail.worker_name.as_deref(),
                &resolved_worker_binding
                    .worker_detail
                    .component_id
                    .component_id,
                &resolved_worker_binding.worker_detail.idempotency_key,
                &resolved_worker_binding
                    .compiled_response_mapping
                    .response_mapping_compiled,
                &rib_input,
                resolved_worker_binding.namespace.clone(),
            )
            .await
    }

    async fn handle_worker_binding<R>(
        &self,
<<<<<<< HEAD
        binding: &ResolvedGatewayBinding<N>,
        resolved_binding: &ResolvedWorkerBinding<N>,
        session_store: &GatewaySessionStore,
=======
        binding: &ResolvedGatewayBinding<Namespace>,
        resolved_binding: &ResolvedWorkerBinding<Namespace>,
>>>>>>> 49321f55
    ) -> R
    where
        RibResult: ToResponse<R>,
        EvaluationError: ToResponseFromSafeDisplay<R>,
        RibInputTypeMismatch: ToResponseFromSafeDisplay<R>,
    {
        match self
            .resolve_rib_inputs(&binding.request_details, resolved_binding)
            .await
        {
            Ok((request_rib_input, worker_rib_input)) => {
                match self
                    .get_rib_result(request_rib_input, worker_rib_input, resolved_binding)
                    .await
                {
                    Ok(result) => {
                        result
                            .to_response(&binding.request_details, session_store)
                            .await
                    }
                    Err(err) => {
                        err.to_response_from_safe_display(|_| StatusCode::INTERNAL_SERVER_ERROR)
                    }
                }
            }
            Err(err_response) => err_response,
        }
    }

    async fn handle_file_server_binding<R>(
        &self,
<<<<<<< HEAD
        binding: &ResolvedGatewayBinding<N>,
        resolved_binding: &ResolvedWorkerBinding<N>,
        session_store: &GatewaySessionStore,
=======
        binding: &ResolvedGatewayBinding<Namespace>,
        resolved_binding: &ResolvedWorkerBinding<Namespace>,
>>>>>>> 49321f55
    ) -> R
    where
        FileServerBindingResult: ToResponse<R>,
        RibResult: ToResponse<R>,
        EvaluationError: ToResponseFromSafeDisplay<R>,
        RibInputTypeMismatch: ToResponseFromSafeDisplay<R>,
    {
        match self
            .resolve_rib_inputs(&binding.request_details, resolved_binding)
            .await
        {
            Ok((request_rib_input, worker_rib_input)) => {
                match self
                    .get_rib_result(request_rib_input, worker_rib_input, resolved_binding)
                    .await
                {
                    Ok(worker_response) => {
                        self.file_server_binding_handler
                            .handle_file_server_binding_result(
                                &resolved_binding.namespace,
                                &resolved_binding.worker_detail,
                                worker_response,
                            )
                            .await
                            .to_response(&binding.request_details, session_store)
                            .await
                    }
                    Err(err) => {
                        err.to_response_from_safe_display(|_| StatusCode::INTERNAL_SERVER_ERROR)
                    }
                }
            }
            Err(err_response) => err_response,
        }
    }

    async fn handle_http_auth_call_binding<R>(
        &self,
        binding: &ResolvedGatewayBinding<N>,
        security_scheme_with_metadata: &SecuritySchemeWithProviderMetadata,
        session_store: &GatewaySessionStore,
    ) -> R
    where
        AuthCallBackResult: ToResponse<R>,
    {
        match &binding.request_details {
            GatewayRequestDetails::Http(http_request) => {
                let authorisation_result = self
                    .auth_call_back_binding_handler
                    .handle_auth_call_back(
                        http_request,
                        security_scheme_with_metadata,
                        session_store,
                    )
                    .await;

                authorisation_result
                    .to_response(&binding.request_details, session_store)
                    .await
            }
        }
    }

    async fn redirect_or_continue<R>(
        request_details: &GatewayRequestDetails,
        session: &GatewaySessionStore,
        middlewares: Middlewares,
    ) -> Option<R>
    where
        HttpRequestAuthentication: MiddlewareIn<R>,
        CorsPreflight: MiddlewareOut<R>,
        MiddlewareInError: ToResponseFromSafeDisplay<R>,
    {
        let input_middleware_result = middlewares
            .process_middleware_in(session, request_details)
            .await;

        match input_middleware_result {
            Ok(incoming_middleware_result) => match incoming_middleware_result {
                MiddlewareSuccess::Redirect(response) => Some(response),
                MiddlewareSuccess::PassThrough => None,
            },

            Err(err) => {
                Some(err.to_response_from_safe_display(|_| StatusCode::INTERNAL_SERVER_ERROR))
            }
        }
    }
}

#[async_trait]
<<<<<<< HEAD
impl<Namespace: Send + Sync + Clone, Response: Debug + Send + Sync>
    GatewayBindingExecutor<Namespace, Response> for DefaultGatewayBindingExecutor<Namespace>
{
    async fn execute_binding(
        &self,
        binding: &ResolvedGatewayBinding<Namespace>,
        session: GatewaySessionStore,
    ) -> Response
    where
        RibResult: ToResponse<Response>,
        EvaluationError: ToResponseFromSafeDisplay<Response>,
        RibInputTypeMismatch: ToResponseFromSafeDisplay<Response>,
        MiddlewareInError: ToResponseFromSafeDisplay<Response>,
        MiddlewareOutError: ToResponseFromSafeDisplay<Response>,
        FileServerBindingResult: ToResponse<Response>, // FileServerBindingResult can be a direct response in a file server endpoint
        CorsPreflight: ToResponse<Response>, // Cors can be a direct response in a cors preflight endpoint
        AuthCallBackResult: ToResponse<Response>, // AuthCallBackResult can be a direct response in auth callback endpoint
        HttpRequestAuthentication: MiddlewareIn<Response>, // HttpAuthorizer can authorise input
        CorsPreflight: MiddlewareOut<Response>, // CorsPreflight can be a middleware in other endpoints
    {
        match &binding.resolved_binding {
=======
impl<Namespace: Clone + Send + Sync, Request: Debug + Send + Sync>
    GatewayBindingExecutor<Namespace, Request> for DefaultGatewayBindingExecutor<Namespace>
{
    async fn execute_binding(&self, binding: &ResolvedGatewayBinding<Namespace>) -> Request
    where
        RibResult: ToResponse<Request>,
        EvaluationError: ToResponse<Request>,
        RibInputTypeMismatch: ToResponse<Request>,
        FileServerBindingResult: ToResponse<Request>,
        CorsPreflight: ToResponse<Request>,
    {
        match &binding.resolved_binding {
            ResolvedBinding::Worker(resolved_binding) => {
                self.handle_worker_binding::<Request>(binding, resolved_binding)
                    .await
            }
            ResolvedBinding::FileServer(resolved_binding) => {
                self.handle_file_server_binding::<Request>(binding, resolved_binding)
                    .await
            }
>>>>>>> 49321f55
            ResolvedBinding::Static(StaticBinding::HttpCorsPreflight(cors_preflight)) => {
                cors_preflight
                    .clone()
                    .to_response(&binding.request_details, &session)
                    .await
            }

            ResolvedBinding::Static(StaticBinding::HttpAuthCallBack(auth_call_back)) => {
                self.handle_http_auth_call_binding(
                    binding,
                    &auth_call_back.security_scheme,
                    &session,
                )
                .await
            }

            ResolvedBinding::Worker(resolved_worker_binding) => {
                let result = Self::redirect_or_continue(
                    &binding.request_details,
                    &session,
                    resolved_worker_binding.middlewares.clone(),
                )
                .await;

                match result {
                    Some(r) => r,
                    None => {
                        let mut response = self
                            .handle_worker_binding::<Response>(
                                binding,
                                resolved_worker_binding,
                                &session,
                            )
                            .await;

                        let middleware_out_result = resolved_worker_binding
                            .middlewares
                            .process_middleware_out(&session, &mut response)
                            .await;

                        match middleware_out_result {
                            Ok(_) => response,
                            Err(err) => err.to_response_from_safe_display(|_| {
                                StatusCode::INTERNAL_SERVER_ERROR
                            }),
                        }
                    }
                }
            }

            ResolvedBinding::FileServer(resolved_file_server_binding) => {
                let result = Self::redirect_or_continue(
                    &binding.request_details,
                    &session,
                    resolved_file_server_binding.middlewares.clone(),
                )
                .await;

                match result {
                    Some(r) => r,
                    None => {
                        self.handle_file_server_binding::<Response>(
                            binding,
                            resolved_file_server_binding,
                            &session,
                        )
                        .await
                    }
                }
            }
        }
    }
}<|MERGE_RESOLUTION|>--- conflicted
+++ resolved
@@ -71,14 +71,9 @@
 
 impl<Namespace: Clone> DefaultGatewayBindingExecutor<Namespace> {
     pub fn new(
-<<<<<<< HEAD
-        evaluator: Arc<dyn WorkerServiceRibInterpreter + Sync + Send>,
-        file_server_binding_handler: Arc<dyn FileServerBindingHandler<N> + Sync + Send>,
-        auth_call_back_binding_handler: Arc<dyn AuthCallBackBindingHandler + Sync + Send>,
-=======
         evaluator: Arc<dyn WorkerServiceRibInterpreter<Namespace> + Sync + Send>,
         file_server_binding_handler: Arc<dyn FileServerBindingHandler<Namespace> + Sync + Send>,
->>>>>>> 49321f55
+        auth_call_back_binding_handler: Arc<dyn AuthCallBackBindingHandler + Sync + Send>,
     ) -> Self {
         Self {
             evaluator,
@@ -133,14 +128,9 @@
 
     async fn handle_worker_binding<R>(
         &self,
-<<<<<<< HEAD
-        binding: &ResolvedGatewayBinding<N>,
-        resolved_binding: &ResolvedWorkerBinding<N>,
+        binding: &ResolvedGatewayBinding<Namespace>,
+        resolved_binding: &ResolvedWorkerBinding<Namespace>,
         session_store: &GatewaySessionStore,
-=======
-        binding: &ResolvedGatewayBinding<Namespace>,
-        resolved_binding: &ResolvedWorkerBinding<Namespace>,
->>>>>>> 49321f55
     ) -> R
     where
         RibResult: ToResponse<R>,
@@ -172,14 +162,9 @@
 
     async fn handle_file_server_binding<R>(
         &self,
-<<<<<<< HEAD
-        binding: &ResolvedGatewayBinding<N>,
-        resolved_binding: &ResolvedWorkerBinding<N>,
+        binding: &ResolvedGatewayBinding<Namespace>,
+        resolved_binding: &ResolvedWorkerBinding<Namespace>,
         session_store: &GatewaySessionStore,
-=======
-        binding: &ResolvedGatewayBinding<Namespace>,
-        resolved_binding: &ResolvedWorkerBinding<Namespace>,
->>>>>>> 49321f55
     ) -> R
     where
         FileServerBindingResult: ToResponse<R>,
@@ -218,7 +203,7 @@
 
     async fn handle_http_auth_call_binding<R>(
         &self,
-        binding: &ResolvedGatewayBinding<N>,
+        binding: &ResolvedGatewayBinding<Namespace>,
         security_scheme_with_metadata: &SecuritySchemeWithProviderMetadata,
         session_store: &GatewaySessionStore,
     ) -> R
@@ -271,7 +256,6 @@
 }
 
 #[async_trait]
-<<<<<<< HEAD
 impl<Namespace: Send + Sync + Clone, Response: Debug + Send + Sync>
     GatewayBindingExecutor<Namespace, Response> for DefaultGatewayBindingExecutor<Namespace>
 {
@@ -293,28 +277,6 @@
         CorsPreflight: MiddlewareOut<Response>, // CorsPreflight can be a middleware in other endpoints
     {
         match &binding.resolved_binding {
-=======
-impl<Namespace: Clone + Send + Sync, Request: Debug + Send + Sync>
-    GatewayBindingExecutor<Namespace, Request> for DefaultGatewayBindingExecutor<Namespace>
-{
-    async fn execute_binding(&self, binding: &ResolvedGatewayBinding<Namespace>) -> Request
-    where
-        RibResult: ToResponse<Request>,
-        EvaluationError: ToResponse<Request>,
-        RibInputTypeMismatch: ToResponse<Request>,
-        FileServerBindingResult: ToResponse<Request>,
-        CorsPreflight: ToResponse<Request>,
-    {
-        match &binding.resolved_binding {
-            ResolvedBinding::Worker(resolved_binding) => {
-                self.handle_worker_binding::<Request>(binding, resolved_binding)
-                    .await
-            }
-            ResolvedBinding::FileServer(resolved_binding) => {
-                self.handle_file_server_binding::<Request>(binding, resolved_binding)
-                    .await
-            }
->>>>>>> 49321f55
             ResolvedBinding::Static(StaticBinding::HttpCorsPreflight(cors_preflight)) => {
                 cors_preflight
                     .clone()

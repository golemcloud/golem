--- conflicted
+++ resolved
@@ -118,13 +118,7 @@
     use crate::api_definition::http::HttpApiDefinition;
     use crate::evaluator::getter::Getter;
     use crate::evaluator::path::Path;
-<<<<<<< HEAD
-    use crate::evaluator::{
-        DefaultEvaluator, EvaluationError, Evaluator, ExprEvaluationResult
-    };
-=======
     use crate::evaluator::{DefaultEvaluator, EvaluationError, Evaluator, ExprEvaluationResult};
->>>>>>> 2ba52250
     use crate::http::http_request::{ApiInputPath, InputHttpRequest};
     use crate::merge::Merge;
     use crate::primitive::GetPrimitive;
@@ -373,13 +367,7 @@
             .await
             .unwrap();
 
-<<<<<<< HEAD
-        resolved_route
-            .execute_with(&evaluator)
-            .await
-=======
         resolved_route.execute_with(&evaluator).await
->>>>>>> 2ba52250
     }
 
     #[tokio::test]

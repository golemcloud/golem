use cargo_metadata::MetadataCommand;
use std::env;
use std::path::PathBuf;

fn main() -> Result<(), Box<dyn std::error::Error>> {
    let out_dir = PathBuf::from(env::var("OUT_DIR").unwrap());

    let wasm_rpc_root = find_package_root("golem-wasm-rpc");

    tonic_build::configure()
        .file_descriptor_set_path(out_dir.join("services.bin"))
        .extern_path(".wasm.rpc", "::golem_wasm_rpc::protobuf")
        .type_attribute(
            "golem.worker.LogEvent",
            "#[derive(bincode::Encode, bincode::Decode, serde::Serialize, serde::Deserialize)]",
        )
        .type_attribute(
            "golem.worker.LogEvent.event",
            "#[derive(bincode::Encode, bincode::Decode, serde::Serialize, serde::Deserialize)]",
        )
        .type_attribute(
            "golem.worker.StdOutLog",
            "#[derive(bincode::Encode, bincode::Decode, serde::Serialize, serde::Deserialize)]",
        )
        .type_attribute(
            "golem.worker.StdErrLog",
            "#[derive(bincode::Encode, bincode::Decode, serde::Serialize, serde::Deserialize)]",
        )
        .type_attribute(
            "golem.worker.Level",
            "#[derive(bincode::Encode, bincode::Decode, serde::Serialize, serde::Deserialize)]",
        )
        .type_attribute(
            "golem.worker.Log",
            "#[derive(bincode::Encode, bincode::Decode, serde::Serialize, serde::Deserialize)]",
        )
        .include_file("mod.rs")
        .compile(
            &[
                "proto/golem/common/account_id.proto",
                "proto/golem/common/project_id.proto",
                "proto/golem/common/empty.proto",
                "proto/golem/common/error_body.proto",
                "proto/golem/common/resource_limits.proto",
                "proto/golem/common/uuid.proto",
                "proto/golem/template/producer_field.proto",
                "proto/golem/template/producers.proto",
                "proto/golem/template/protected_template_id.proto",
                "proto/golem/template/export.proto",
                "proto/golem/template/export_function.proto",
                "proto/golem/template/export_instance.proto",
                "proto/golem/template/function_parameter.proto",
                "proto/golem/template/function_result.proto",
                "proto/golem/template/template.proto",
                "proto/golem/template/template_error.proto",
                "proto/golem/template/template_id.proto",
                "proto/golem/template/template_metadata.proto",
                "proto/golem/template/user_template_id.proto",
                "proto/golem/template/versioned_name.proto",
                "proto/golem/template/versioned_template_id.proto",
                "proto/golem/template/template_service.proto",
                "proto/golem/templatecompilation/template_compilation_service.proto",
                "proto/golem/worker/calling_convention.proto",
                "proto/golem/worker/complete_parameters.proto",
                "proto/golem/worker/invocation_key.proto",
                "proto/golem/worker/invoke_parameters.proto",
                "proto/golem/worker/invoke_result.proto",
                "proto/golem/worker/log_event.proto",
                "proto/golem/worker/promise_id.proto",
                "proto/golem/worker/versioned_worker_id.proto",
                "proto/golem/worker/worker_execution_error.proto",
                "proto/golem/worker/worker_error.proto",
                "proto/golem/worker/worker_id.proto",
                "proto/golem/worker/worker_metadata.proto",
                "proto/golem/worker/worker_filter.proto",
                "proto/golem/worker/worker_status.proto",
                "proto/golem/worker/worker_service.proto",
                "proto/golem/workerexecutor/worker_executor.proto",
                "proto/golem/shardmanager/pod.proto",
                "proto/golem/shardmanager/routing_table.proto",
                "proto/golem/shardmanager/routing_table_entry.proto",
                "proto/golem/shardmanager/shard_id.proto",
                "proto/golem/shardmanager/shard_manager_error.proto",
                "proto/golem/shardmanager/shard_manager_service.proto",
<<<<<<< HEAD
                "proto/golem/apidefinition/api_definition.proto",
                "proto/golem/apidefinition/api_definition_service.proto",
                "proto/golem/apidefinition/api_definition_error.proto",
=======
                "proto/grpc/health/v1/health.proto",
>>>>>>> e2a46767
            ],
            &[&format!("{wasm_rpc_root}/proto"), &"proto".to_string()],
        )
        .unwrap();

    Ok(())
}

fn find_package_root(name: &str) -> String {
    let metadata = MetadataCommand::new()
        .manifest_path("./Cargo.toml")
        .exec()
        .unwrap();
    let package = metadata.packages.iter().find(|p| p.name == name).unwrap();
    package.manifest_path.parent().unwrap().to_string()
}<|MERGE_RESOLUTION|>--- conflicted
+++ resolved
@@ -82,13 +82,10 @@
                 "proto/golem/shardmanager/shard_id.proto",
                 "proto/golem/shardmanager/shard_manager_error.proto",
                 "proto/golem/shardmanager/shard_manager_service.proto",
-<<<<<<< HEAD
                 "proto/golem/apidefinition/api_definition.proto",
                 "proto/golem/apidefinition/api_definition_service.proto",
                 "proto/golem/apidefinition/api_definition_error.proto",
-=======
                 "proto/grpc/health/v1/health.proto",
->>>>>>> e2a46767
             ],
             &[&format!("{wasm_rpc_root}/proto"), &"proto".to_string()],
         )

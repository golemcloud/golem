--- conflicted
+++ resolved
@@ -10,181 +10,5 @@
 }
 
 message InvokeResultTyped {
-<<<<<<< HEAD
-  TypeAnnotatedValue result = 1;
-}
-
-message TypeAnnotatedValue {
-    oneof value {
-        bool bool_value = 1;
-        int32 s8_value = 2;
-        uint32 u8_value = 3;
-        int32 s16_value = 4;
-        uint32 u16_value = 5;
-        int32 s32_value = 6;
-        uint32 u32_value = 7;
-        int64 s64_value = 8;
-        uint64 u64_value = 9;
-        float f32_value = 10;
-        double f64_value = 11;
-        string chr_value = 12; // Since protobuf doesn't support char, we use string
-        string str_value = 13;
-        List list_value = 14;
-        Tuple tuple_value = 15;
-        Record record_value = 16;
-        Flags flags_value = 17;
-        Variant variant_value = 18;
-        Enum enum_value = 19;
-        Option option_value = 20;
-        Result result_value = 21;
-        Handle handle_value = 22;
-    }
-}
-
-message List {
-    AnalysedType typ = 1;
-    repeated TypeAnnotatedValue values = 2;
-}
-
-message Tuple {
-    repeated AnalysedType typ = 1;
-    repeated TypeAnnotatedValue value = 2;
-}
-
-message Record {
-    repeated Field typ = 1;
-    repeated Field value = 2;
-}
-
-message Flags {
-    repeated string typ = 1;
-    repeated string values = 2;
-}
-
-message Variant {
-    repeated VariantType typ = 1;
-    string case_name = 2;
-    TypeAnnotatedValue case_value = 3;
-}
-
-message Enum {
-    repeated string typ = 1;
-    string value = 2;
-}
-
-message Option {
-    AnalysedType typ = 1;
-    TypeAnnotatedValue value = 2;
-}
-
-message Result {
-    AnalysedType ok = 1;
-    AnalysedType error = 2;
-    ResultValue value = 3;
-}
-
-message Handle {
-    AnalysedResourceId id = 1;
-    AnalysedResourceMode resource_mode = 2;
-    string uri = 3;
-    uint64 resource_id = 4;
-}
-
-message Field {
-    string name = 1;
-    AnalysedType type = 2;
-}
-
-message VariantType {
-    string name = 1;
-    AnalysedType type = 2;
-}
-
-message ResultValue {
-    TypeAnnotatedValue ok = 1;
-    TypeAnnotatedValue error = 2;
-}
-
-message AnalysedType {
-    oneof type {
-        bool bool_type = 1;
-        int32 s8_type = 2;
-        uint32 u8_type = 3;
-        int32 s16_type = 4;
-        uint32 u16_type = 5;
-        int32 s32_type = 6;
-        uint32 u32_type = 7;
-        int64 s64_type = 8;
-        uint64 u64_type = 9;
-        float f32_type = 10;
-        double f64_type = 11;
-        string chr_type = 12;
-        string str_type = 13;
-        ListType list_type = 14;
-        TupleType tuple_type = 15;
-        RecordType record_type = 16;
-        FlagsType flags_type = 17;
-        EnumType enum_type = 18;
-        OptionType option_type = 19;
-        ResultType result_type = 20;
-        VariantType variant_type = 21;
-        ResourceType resource_type = 22;
-    }
-}
-
-message ListType {
-    AnalysedType item_type = 1;
-}
-
-message TupleType {
-    repeated AnalysedType items = 1;
-}
-
-message RecordType {
-    repeated FieldType fields = 1;
-}
-
-message FlagsType {
-    repeated string flags = 1;
-}
-
-message EnumType {
-    repeated string values = 1;
-}
-
-message OptionType {
-    AnalysedType item_type = 1;
-}
-
-message ResultType {
-    AnalysedType ok = 1;
-    AnalysedType error = 2;
-}
-
-message ResourceType {
-    AnalysedResourceId id = 1;
-    AnalysedResourceMode mode = 2;
-}
-
-message FieldType {
-    string name = 1;
-    AnalysedType type = 2;
-}
-
-message VariantTypeItem {
-    string name = 1;
-    AnalysedType type = 2;
-}
-
-message AnalysedResourceId {
-    uint64 value = 1;
-}
-
-enum AnalysedResourceMode {
-    OWNED = 0;
-    BORROWED = 1;
-}
-=======
   wasm.rpc.TypeAnnotatedValue result = 1;
-}
->>>>>>> 2ba52250
+}
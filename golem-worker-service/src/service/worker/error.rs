--- conflicted
+++ resolved
@@ -18,11 +18,8 @@
 use golem_common::model::{AccountId, ComponentFilePath, ComponentId, WorkerId};
 use golem_common::SafeDisplay;
 use golem_service_base::clients::limit::LimitError;
-<<<<<<< HEAD
 use golem_service_base::clients::project::ProjectError;
-=======
 use golem_service_base::error::worker_executor::WorkerExecutorError;
->>>>>>> e292e4a0
 
 #[derive(Debug, thiserror::Error)]
 pub enum WorkerServiceError {
@@ -33,13 +30,9 @@
     #[error(transparent)]
     InternalCallError(CallWorkerExecutorError),
     #[error(transparent)]
-<<<<<<< HEAD
-    GolemError(#[from] GolemError),
+    GolemError(#[from] WorkerExecutorError),
     #[error(transparent)]
     Project(#[from] ProjectError),
-=======
-    GolemError(#[from] WorkerExecutorError),
->>>>>>> e292e4a0
 
     #[error("Type checker error: {0}")]
     TypeChecker(String),

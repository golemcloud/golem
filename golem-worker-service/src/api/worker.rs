use crate::empty_worker_metadata;
use crate::service::{component::ComponentService, worker::WorkerService};
use golem_common::model::{
    CallingConvention, ComponentId, IdempotencyKey, ScanCursor, WorkerFilter,
};
use golem_common::recorded_http_api_request;
use golem_service_base::api_tags::ApiTags;
use golem_service_base::auth::EmptyAuthCtx;
use golem_service_base::model::*;
use golem_worker_service_base::api::WorkerApiBaseError;
use poem_openapi::param::{Header, Path, Query};
use poem_openapi::payload::Json;
use poem_openapi::*;
use std::str::FromStr;
use tap::TapFallible;
<<<<<<< HEAD
use golem_common::precise_json::PreciseJson;

use golem_service_base::model::*;
use golem_worker_service_base::api::WorkerApiBaseError;

use crate::empty_worker_metadata;
use crate::service::{component::ComponentService, worker::WorkerService};
=======
use tracing::Instrument;
>>>>>>> 475d5a82

pub struct WorkerApi {
    pub component_service: ComponentService,
    pub worker_service: WorkerService,
}

type Result<T> = std::result::Result<T, WorkerApiBaseError>;

#[OpenApi(prefix_path = "/v2/components", tag = ApiTags::Worker)]
impl WorkerApi {
    #[oai(
        path = "/:component_id/workers",
        method = "post",
        operation_id = "launch_new_worker"
    )]
    async fn launch_new_worker(
        &self,
        component_id: Path<ComponentId>,
        request: Json<WorkerCreationRequest>,
    ) -> Result<Json<WorkerCreationResponse>> {
        let record = recorded_http_api_request!(
            "launch_new_worker",
            component_id = component_id.0.to_string(),
            name = request.name
        );

        let response = {
            let component_id = component_id.0;
            let latest_component = self
                .component_service
                .get_latest(&component_id, &EmptyAuthCtx::default())
                .instrument(record.span.clone())
                .await
                .tap_err(|error| tracing::error!("Error getting latest component: {:?}", error))
                .map_err(|error| {
                    WorkerApiBaseError::NotFound(Json(ErrorBody {
                        error: format!(
                            "Couldn't retrieve the component: {}. error: {}",
                            &component_id, error
                        ),
                    }))
                })?;

            let WorkerCreationRequest { name, args, env } = request.0;

            let worker_id = make_worker_id(component_id, name)?;
            let worker_id = self
                .worker_service
                .create(
                    &worker_id,
                    latest_component.versioned_component_id.version,
                    args,
                    env,
                    empty_worker_metadata(),
                    &EmptyAuthCtx::default(),
                )
                .instrument(record.span.clone())
                .await?;
            Ok(Json(WorkerCreationResponse {
                worker_id,
                component_version: latest_component.versioned_component_id.version,
            }))
        };

        record.result(response)
    }

    #[oai(
        path = "/:component_id/workers/:worker_name",
        method = "delete",
        operation_id = "delete_worker"
    )]
    async fn delete_worker(
        &self,
        component_id: Path<ComponentId>,
        worker_name: Path<String>,
    ) -> Result<Json<DeleteWorkerResponse>> {
        let worker_id = make_worker_id(component_id.0, worker_name.0)?;
        let record =
            recorded_http_api_request!("delete_worker", worker_id = worker_id.to_string(),);
        let response = self
            .worker_service
            .delete(
                &worker_id,
                empty_worker_metadata(),
                &EmptyAuthCtx::default(),
            )
            .instrument(record.span.clone())
            .await
            .map_err(|e| e.into())
            .map(|_| Json(DeleteWorkerResponse {}));

        record.result(response)
    }

    #[oai(
        path = "/:component_id/workers/:worker_name/invoke-and-await",
        method = "post",
        operation_id = "invoke_and_await_function"
    )]
    async fn invoke_and_await_function(
        &self,
        component_id: Path<ComponentId>,
        worker_name: Path<String>,
        #[oai(name = "Idempotency-Key")] idempotency_key: Header<Option<IdempotencyKey>>,
        function: Query<String>,
        #[oai(name = "calling-convention")] calling_convention: Query<Option<CallingConvention>>,
        params: Json<InvokeParameters>,
    ) -> Result<Json<InvokeResult>> {
        let worker_id = make_worker_id(component_id.0, worker_name.0)?;
        let calling_convention = calling_convention.0.unwrap_or(CallingConvention::Component);

<<<<<<< HEAD
        let json_values = params.0.params.as_array().ok_or_else(|| {
            WorkerApiBaseError::BadRequest(Json(ErrorsBody {
                errors: vec!["Invalid parameters".to_string()],
            }))
        })?;

        let mut precise_jsons = vec![];

        for json_value in json_values {
            let precise_json = PreciseJson::try_from(json_value.clone());

            match precise_json {
                Ok(precise_json) => precise_jsons.push(precise_json),
                Err(err) => return Err(WorkerApiBaseError::BadRequest(Json(ErrorsBody {
                    errors: vec![format!("Invalid function parameters {}", err)],
                })))
            }
        }

        let result = self
=======
        let record = recorded_http_api_request!(
            "invoke_and_await_function",
            worker_id = worker_id.to_string(),
            idempotency_key = idempotency_key.0.as_ref().map(|v| v.value.clone()),
            function = function.0
        );

        let response = self
>>>>>>> 475d5a82
            .worker_service
            .invoke_and_await_function_json(
                &worker_id,
                idempotency_key.0,
                function.0,
                precise_jsons,
                &calling_convention,
                None,
                empty_worker_metadata(),
            )
            .instrument(record.span.clone())
            .await
            .map_err(|e| e.into())
            .map(|result| Json(InvokeResult { result }));

        record.result(response)
    }

    #[oai(
        path = "/:component_id/workers/:worker_name/invoke",
        method = "post",
        operation_id = "invoke_function"
    )]
    async fn invoke_function(
        &self,
        component_id: Path<ComponentId>,
        worker_name: Path<String>,
        #[oai(name = "Idempotency-Key")] idempotency_key: Header<Option<IdempotencyKey>>,
        function: Query<String>,
        params: Json<InvokeParameters>,
    ) -> Result<Json<InvokeResponse>> {
        let worker_id = make_worker_id(component_id.0, worker_name.0)?;

<<<<<<< HEAD
        let param_values = params.0.params.as_array().ok_or_else(|| {
            WorkerApiBaseError::BadRequest(Json(ErrorsBody {
                errors: vec!["Invalid parameters".to_string()],
            }))
        })?;

        self.worker_service
            .invoke_function_json(
=======
        let record = recorded_http_api_request!(
            "invoke_function",
            worker_id = worker_id.to_string(),
            idempotency_key = idempotency_key.0.as_ref().map(|v| v.value.clone()),
            function = function.0
        );

        let response = self
            .worker_service
            .invoke_function(
>>>>>>> 475d5a82
                &worker_id,
                idempotency_key.0,
                function.0,
                param_values.clone(),
                None,
                empty_worker_metadata(),
            )
            .instrument(record.span.clone())
            .await
            .map_err(|e| e.into())
            .map(|_| Json(InvokeResponse {}));

        record.result(response)
    }

    #[oai(
        path = "/:component_id/workers/:worker_name/complete",
        method = "post",
        operation_id = "complete_promise"
    )]
    async fn complete_promise(
        &self,
        component_id: Path<ComponentId>,
        worker_name: Path<String>,
        params: Json<CompleteParameters>,
    ) -> Result<Json<bool>> {
        let worker_id = make_worker_id(component_id.0, worker_name.0)?;

        let record =
            recorded_http_api_request!("complete_promise", worker_id = worker_id.to_string());

        let CompleteParameters { oplog_idx, data } = params.0;

        let response = self
            .worker_service
            .complete_promise(
                &worker_id,
                oplog_idx,
                data,
                empty_worker_metadata(),
                &EmptyAuthCtx::default(),
            )
            .instrument(record.span.clone())
            .await
            .map_err(|e| e.into())
            .map(Json);

        record.result(response)
    }

    #[oai(
        path = "/:component_id/workers/:worker_name/interrupt",
        method = "post",
        operation_id = "interrupt_worker"
    )]
    async fn interrupt_worker(
        &self,
        component_id: Path<ComponentId>,
        worker_name: Path<String>,
        #[oai(name = "recovery-immediately")] recover_immediately: Query<Option<bool>>,
    ) -> Result<Json<InterruptResponse>> {
        let worker_id = make_worker_id(component_id.0, worker_name.0)?;

        let record =
            recorded_http_api_request!("interrupt_worker", worker_id = worker_id.to_string());

        let response = self
            .worker_service
            .interrupt(
                &worker_id,
                recover_immediately.0.unwrap_or(false),
                empty_worker_metadata(),
                &EmptyAuthCtx::default(),
            )
            .instrument(record.span.clone())
            .await
            .map_err(|e| e.into())
            .map(|_| Json(InterruptResponse {}));

        record.result(response)
    }

    #[oai(
        path = "/:component_id/workers/:worker_name",
        method = "get",
        operation_id = "get_worker_metadata"
    )]
    async fn get_worker_metadata(
        &self,
        component_id: Path<ComponentId>,
        worker_name: Path<String>,
    ) -> Result<Json<WorkerMetadata>> {
        let worker_id = make_worker_id(component_id.0, worker_name.0)?;

        let record =
            recorded_http_api_request!("get_worker_metadata", worker_id = worker_id.to_string());

        let response = self
            .worker_service
            .get_metadata(
                &worker_id,
                empty_worker_metadata(),
                &EmptyAuthCtx::default(),
            )
            .instrument(record.span.clone())
            .await
            .map_err(|e| e.into())
            .map(Json);

        record.result(response)
    }

    #[oai(
        path = "/:component_id/workers",
        method = "get",
        operation_id = "get_workers_metadata"
    )]
    async fn get_workers_metadata(
        &self,
        component_id: Path<ComponentId>,
        filter: Query<Option<Vec<String>>>,
        cursor: Query<Option<String>>,
        count: Query<Option<u64>>,
        precise: Query<Option<bool>>,
    ) -> Result<Json<WorkersMetadataResponse>> {
        let record = recorded_http_api_request!(
            "get_workers_metadata",
            component_id = component_id.0.to_string()
        );
        let response = {
            let filter = match filter.0 {
                Some(filters) if !filters.is_empty() => {
                    Some(WorkerFilter::from(filters).map_err(|e| {
                        WorkerApiBaseError::BadRequest(Json(ErrorsBody { errors: vec![e] }))
                    })?)
                }
                _ => None,
            };

            let cursor = match cursor.0 {
                Some(cursor) => Some(ScanCursor::from_str(&cursor).map_err(|e| {
                    WorkerApiBaseError::BadRequest(Json(ErrorsBody { errors: vec![e] }))
                })?),
                None => None,
            };

            self.worker_service
                .find_metadata(
                    &component_id.0,
                    filter,
                    cursor.unwrap_or_default(),
                    count.0.unwrap_or(50),
                    precise.0.unwrap_or(false),
                    empty_worker_metadata(),
                    &EmptyAuthCtx::default(),
                )
                .instrument(record.span.clone())
                .await
                .map_err(|e| e.into())
                .map(|(cursor, workers)| Json(WorkersMetadataResponse { workers, cursor }))
        };

        record.result(response)
    }

    #[oai(
        path = "/:component_id/workers/find",
        method = "post",
        operation_id = "find_workers_metadata"
    )]
    async fn find_workers_metadata(
        &self,
        component_id: Path<ComponentId>,
        params: Json<WorkersMetadataRequest>,
    ) -> Result<Json<WorkersMetadataResponse>> {
        let record = recorded_http_api_request!(
            "find_workers_metadata",
            component_id = component_id.0.to_string()
        );

        let response = self
            .worker_service
            .find_metadata(
                &component_id.0,
                params.filter.clone(),
                params.cursor.clone().unwrap_or_default(),
                params.count.unwrap_or(50),
                params.precise.unwrap_or(false),
                empty_worker_metadata(),
                &EmptyAuthCtx::default(),
            )
            .instrument(record.span.clone())
            .await
            .map_err(|e| e.into())
            .map(|(cursor, workers)| Json(WorkersMetadataResponse { workers, cursor }));

        record.result(response)
    }

    #[oai(
        path = "/:component_id/workers/:worker_name/resume",
        method = "post",
        operation_id = "resume_worker"
    )]
    async fn resume_worker(
        &self,
        component_id: Path<ComponentId>,
        worker_name: Path<String>,
    ) -> Result<Json<ResumeResponse>> {
        let worker_id = make_worker_id(component_id.0, worker_name.0)?;

        let record = recorded_http_api_request!("resume_worker", worker_id = worker_id.to_string());
        let response = self
            .worker_service
            .resume(
                &worker_id,
                empty_worker_metadata(),
                &EmptyAuthCtx::default(),
            )
            .instrument(record.span.clone())
            .await
            .map_err(|e| e.into())
            .map(|_| Json(ResumeResponse {}));

        record.result(response)
    }

    #[oai(
        path = "/:component_id/workers/:worker_name/update",
        method = "post",
        operation_id = "update_worker"
    )]
    async fn update_worker(
        &self,
        component_id: Path<ComponentId>,
        worker_name: Path<String>,
        params: Json<UpdateWorkerRequest>,
    ) -> Result<Json<UpdateWorkerResponse>> {
        let worker_id = make_worker_id(component_id.0, worker_name.0)?;

        let record = recorded_http_api_request!("update_worker", worker_id = worker_id.to_string());

        let response = self
            .worker_service
            .update(
                &worker_id,
                params.mode.clone().into(),
                params.target_version,
                empty_worker_metadata(),
                &EmptyAuthCtx::default(),
            )
            .instrument(record.span.clone())
            .await
            .map_err(|e| e.into())
            .map(|_| Json(UpdateWorkerResponse {}));

        record.result(response)
    }
}

fn make_worker_id(
    component_id: ComponentId,
    worker_name: String,
) -> std::result::Result<WorkerId, WorkerApiBaseError> {
    WorkerId::new(component_id, worker_name).map_err(|error| {
        WorkerApiBaseError::BadRequest(Json(ErrorsBody {
            errors: vec![format!("Invalid worker name: {error}")],
        }))
    })
}<|MERGE_RESOLUTION|>--- conflicted
+++ resolved
@@ -13,17 +13,11 @@
 use poem_openapi::*;
 use std::str::FromStr;
 use tap::TapFallible;
-<<<<<<< HEAD
 use golem_common::precise_json::PreciseJson;
 
 use golem_service_base::model::*;
-use golem_worker_service_base::api::WorkerApiBaseError;
-
-use crate::empty_worker_metadata;
-use crate::service::{component::ComponentService, worker::WorkerService};
-=======
+
 use tracing::Instrument;
->>>>>>> 475d5a82
 
 pub struct WorkerApi {
     pub component_service: ComponentService,
@@ -136,7 +130,13 @@
         let worker_id = make_worker_id(component_id.0, worker_name.0)?;
         let calling_convention = calling_convention.0.unwrap_or(CallingConvention::Component);
 
-<<<<<<< HEAD
+        let record = recorded_http_api_request!(
+            "invoke_and_await_function",
+            worker_id = worker_id.to_string(),
+            idempotency_key = idempotency_key.0.as_ref().map(|v| v.value.clone()),
+            function = function.0
+        );
+
         let json_values = params.0.params.as_array().ok_or_else(|| {
             WorkerApiBaseError::BadRequest(Json(ErrorsBody {
                 errors: vec!["Invalid parameters".to_string()],
@@ -157,16 +157,6 @@
         }
 
         let result = self
-=======
-        let record = recorded_http_api_request!(
-            "invoke_and_await_function",
-            worker_id = worker_id.to_string(),
-            idempotency_key = idempotency_key.0.as_ref().map(|v| v.value.clone()),
-            function = function.0
-        );
-
-        let response = self
->>>>>>> 475d5a82
             .worker_service
             .invoke_and_await_function_json(
                 &worker_id,
@@ -200,16 +190,6 @@
     ) -> Result<Json<InvokeResponse>> {
         let worker_id = make_worker_id(component_id.0, worker_name.0)?;
 
-<<<<<<< HEAD
-        let param_values = params.0.params.as_array().ok_or_else(|| {
-            WorkerApiBaseError::BadRequest(Json(ErrorsBody {
-                errors: vec!["Invalid parameters".to_string()],
-            }))
-        })?;
-
-        self.worker_service
-            .invoke_function_json(
-=======
         let record = recorded_http_api_request!(
             "invoke_function",
             worker_id = worker_id.to_string(),
@@ -217,16 +197,21 @@
             function = function.0
         );
 
-        let response = self
-            .worker_service
-            .invoke_function(
->>>>>>> 475d5a82
+        let param_values = params.0.params.as_array().ok_or_else(|| {
+            WorkerApiBaseError::BadRequest(Json(ErrorsBody {
+                errors: vec!["Invalid parameters".to_string()],
+            }))
+        })?;
+
+        self.worker_service
+            .invoke_function_json(
                 &worker_id,
                 idempotency_key.0,
                 function.0,
                 param_values.clone(),
                 None,
                 empty_worker_metadata(),
+                &EmptyAuthCtx::default(),
             )
             .instrument(record.span.clone())
             .await

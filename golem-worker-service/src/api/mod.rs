pub mod api_definition;
pub mod api_deployment;
mod security_scheme;
pub mod worker;
pub mod worker_connect;

use crate::api::worker::WorkerApi;
use crate::service::Services;
use golem_worker_service_base::api::CustomHttpRequestApi;
use golem_worker_service_base::api::HealthcheckApi;
use poem::endpoint::PrometheusExporter;
use poem::{get, EndpointExt, Route};
use poem_openapi::OpenApiService;
use prometheus::Registry;

pub type ApiServices = (
    WorkerApi,
    api_definition::RegisterApiDefinitionApi,
    api_deployment::ApiDeploymentApi,
    security_scheme::SecuritySchemeApi,
    HealthcheckApi,
);

pub fn combined_routes(prometheus_registry: Registry, services: &Services) -> Route {
    let api_service = make_open_api_service(services);

    let ui = api_service.swagger_ui();
    let spec = api_service.spec_endpoint_yaml();
    let metrics = PrometheusExporter::new(prometheus_registry.clone());

    let connect_services = worker_connect::ConnectService::new(services.worker_service.clone());

    Route::new()
        .nest("/", api_service)
        .nest("/docs", ui)
        .nest("/specs", spec)
        .nest("/metrics", metrics)
        .at(
            "/v1/components/:component_id/workers/:worker_name/connect",
            get(worker_connect::ws.data(connect_services)),
        )
}

pub fn custom_request_route(services: &Services) -> Route {
    let custom_request_executor = CustomHttpRequestApi::new(
<<<<<<< HEAD
        services.worker_to_http_service.clone(),
        services.http_definition_lookup_service.clone(),
        services.fileserver_binding_handler.clone(),
=======
        services.worker_to_http_service,
        services.http_definition_lookup_service,
        services.fileserver_binding_handler,
        services.gateway_session_store,
>>>>>>> 2258e832
    );

    Route::new().nest("/", custom_request_executor)
}

pub fn make_open_api_service(services: &Services) -> OpenApiService<ApiServices, ()> {
    OpenApiService::new(
        (
            worker::WorkerApi {
                component_service: services.component_service.clone(),
                worker_service: services.worker_service.clone(),
            },
            api_definition::RegisterApiDefinitionApi::new(services.definition_service.clone()),
            api_deployment::ApiDeploymentApi::new(services.deployment_service.clone()),
            security_scheme::SecuritySchemeApi::new(services.security_scheme_service.clone()),
            HealthcheckApi,
        ),
        "Golem API",
        "1.0",
    )
}<|MERGE_RESOLUTION|>--- conflicted
+++ resolved
@@ -43,16 +43,10 @@
 
 pub fn custom_request_route(services: &Services) -> Route {
     let custom_request_executor = CustomHttpRequestApi::new(
-<<<<<<< HEAD
         services.worker_to_http_service.clone(),
         services.http_definition_lookup_service.clone(),
         services.fileserver_binding_handler.clone(),
-=======
-        services.worker_to_http_service,
-        services.http_definition_lookup_service,
-        services.fileserver_binding_handler,
-        services.gateway_session_store,
->>>>>>> 2258e832
+        services.gateway_session_store.clone(),
     );
 
     Route::new().nest("/", custom_request_executor)

[package]
name = "golem-wasm-rpc"
version = "0.0.0"
edition = "2021"
license = "Apache-2.0"
homepage = "https://golem.cloud"
repository = "https://github.com/golemcloud/wasm-rpc"
description = "Golem WASM RPC support library"

include = []

[lib]
path = "src/lib.rs"
crate-type = ["cdylib", "rlib"]

[dependencies]
wit-bindgen-rt = { version = "0.26.0", features = ["bitflags"] }

arbitrary = { version = "1.3.2", features = ["derive"], optional = true }
<<<<<<< HEAD
async-trait = { version = "0.1.77", optional = true }
bigdecimal = { version = "0.4.2", optional = true }
bincode = { version = "2.0.0-rc.3", optional = true }
golem-wasm-ast = { version = "0.2.2", features = ["analysis", "wave"], optional = true }
serde = { version = "1.0.113", optional = true }
serde_json = { version = "1.0.113", optional = true }
prost = { version = "0.12.3", optional = true }
wasmtime = { version = "=17.0.0", features = ["component-model"], optional = true }
wasmtime-wasi = { version = "=17.0.0", features = ["preview2"], optional = true }
wasm-wave = { version = "=0.4.0", optional = true }
=======
bigdecimal = { version = "0.4.5", optional = true }
bincode = { version = "2.0.0-rc.3", optional = true }
golem-wasm-ast = { version = "0.3.0", features = [
    "analysis",
    "wave",
], optional = true }
serde = { version = "1.0.203", optional = true }
serde_json = { version = "1.0.117", optional = true }
prost = { version = "0.12.6", optional = true }
wasmtime = { version = "=21.0.1", features = [
    "component-model",
], optional = true }
wasm-wave = { version = "=0.6.0", optional = true }
>>>>>>> 81b14b01

[dev-dependencies]
proptest = "1.4.0"
proptest-arbitrary-interop = "0.1.0"

[build-dependencies]
prost-build = "0.12.6"

[features]
default = ["host"]
<<<<<<< HEAD
host = ["dep:async-trait", "arbitrary", "bincode", "json", "protobuf", "serde", "text", "typeinfo", "wasmtime"]
=======
host = [
    "arbitrary",
    "bincode",
    "json",
    "protobuf",
    "serde",
    "text",
    "typeinfo",
    "wasmtime",
]
>>>>>>> 81b14b01
arbitrary = ["dep:arbitrary"]
bincode = ["dep:bincode"]
json = ["dep:serde", "dep:serde_json", "dep:bigdecimal", "typeinfo"]
protobuf = ["dep:bincode", "dep:serde", "dep:prost"]
serde = ["dep:serde"]
stub = []
text = ["wasmtime", "dep:wasm-wave"]
typeinfo = ["dep:golem-wasm-ast"]
wasmtime = ["dep:wasmtime", "dep:wasmtime-wasi", "typeinfo"]


[package.metadata.component]
package = "golem:rpc"

[package.metadata.component.target]
path = "wit"

[package.metadata.component.target.dependencies]
"wasi:io" = { path = "wit/deps/io" }<|MERGE_RESOLUTION|>--- conflicted
+++ resolved
@@ -17,18 +17,7 @@
 wit-bindgen-rt = { version = "0.26.0", features = ["bitflags"] }
 
 arbitrary = { version = "1.3.2", features = ["derive"], optional = true }
-<<<<<<< HEAD
 async-trait = { version = "0.1.77", optional = true }
-bigdecimal = { version = "0.4.2", optional = true }
-bincode = { version = "2.0.0-rc.3", optional = true }
-golem-wasm-ast = { version = "0.2.2", features = ["analysis", "wave"], optional = true }
-serde = { version = "1.0.113", optional = true }
-serde_json = { version = "1.0.113", optional = true }
-prost = { version = "0.12.3", optional = true }
-wasmtime = { version = "=17.0.0", features = ["component-model"], optional = true }
-wasmtime-wasi = { version = "=17.0.0", features = ["preview2"], optional = true }
-wasm-wave = { version = "=0.4.0", optional = true }
-=======
 bigdecimal = { version = "0.4.5", optional = true }
 bincode = { version = "2.0.0-rc.3", optional = true }
 golem-wasm-ast = { version = "0.3.0", features = [
@@ -41,8 +30,8 @@
 wasmtime = { version = "=21.0.1", features = [
     "component-model",
 ], optional = true }
+wasmtime-wasi = { version = "=21.0.1", optional = true }
 wasm-wave = { version = "=0.6.0", optional = true }
->>>>>>> 81b14b01
 
 [dev-dependencies]
 proptest = "1.4.0"
@@ -53,10 +42,8 @@
 
 [features]
 default = ["host"]
-<<<<<<< HEAD
-host = ["dep:async-trait", "arbitrary", "bincode", "json", "protobuf", "serde", "text", "typeinfo", "wasmtime"]
-=======
 host = [
+    "dep:async-trait",
     "arbitrary",
     "bincode",
     "json",
@@ -66,7 +53,6 @@
     "typeinfo",
     "wasmtime",
 ]
->>>>>>> 81b14b01
 arbitrary = ["dep:arbitrary"]
 bincode = ["dep:bincode"]
 json = ["dep:serde", "dep:serde_json", "dep:bigdecimal", "typeinfo"]

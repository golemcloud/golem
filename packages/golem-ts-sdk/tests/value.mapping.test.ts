--- conflicted
+++ resolved
@@ -26,11 +26,6 @@
   getUnionWithOnlyLiterals,
   getUnionWithLiterals,
   getResultTypeExact,
-<<<<<<< HEAD
-  CustomComplexAgentTypeName,
-=======
-  BarAgentName,
->>>>>>> ced679be
 } from './testUtils';
 
 import { TestInterfaceType } from './testTypes';

--- conflicted
+++ resolved
@@ -55,13 +55,10 @@
   castTsValueToTextReference,
 } from '../src/internal/mapping/values/unstructured';
 import { AgentMethodRegistry } from '../src/internal/registry/agentMethodRegistry';
-<<<<<<< HEAD
 import { deserializeDataValue } from '../src/decorators';
 import { convertTsValueToElementValue } from '../src/internal/mapping/values/elementValue';
 import { UnstructuredText } from '../src';
-=======
 import { AgentClassName } from '../src';
->>>>>>> c0185826
 
 test('An agent can be successfully initiated and all of its methods can be invoked', () => {
   fc.assert(
@@ -380,7 +377,7 @@
 // This is already in the above big test, but we keep it separate to have a clearer
 // view of how unstructured text is handled.
 test('Invoke function that takes unstructured-text and returns unstructured-text', () => {
-  overrideSelfMetadataImpl(FooAgentName.value);
+  overrideSelfMetadataImpl(FooAgentClassName);
 
   const typeRegistry = TypeMetadata.get(FooAgentClassName.value);
 

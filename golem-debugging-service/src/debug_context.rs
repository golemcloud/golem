--- conflicted
+++ resolved
@@ -146,13 +146,8 @@
         this: &This,
         project_id: &ProjectId,
         last_known_limits: &CurrentResourceLimits,
-<<<<<<< HEAD
-    ) -> Result<(), GolemError> {
+    ) -> Result<(), WorkerExecutorError> {
         DurableWorkerCtx::<Self>::record_last_known_limits(this, project_id, last_known_limits)
-=======
-    ) -> Result<(), WorkerExecutorError> {
-        DurableWorkerCtx::<Self>::record_last_known_limits(this, account_id, last_known_limits)
->>>>>>> e292e4a0
             .await
     }
 
@@ -589,12 +584,8 @@
         plugins: Arc<dyn Plugins>,
         worker_fork: Arc<dyn WorkerForkService>,
         _resource_limits: Arc<dyn ResourceLimits>,
-<<<<<<< HEAD
         project_service: Arc<dyn ProjectService>,
-    ) -> Result<Self, GolemError> {
-=======
     ) -> Result<Self, WorkerExecutorError> {
->>>>>>> e292e4a0
         let golem_ctx = DurableWorkerCtx::create(
             owned_worker_id,
             promise_service,

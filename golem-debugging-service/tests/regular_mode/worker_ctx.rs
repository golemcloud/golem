use anyhow::Error;
use async_trait::async_trait;
use golem_common::model::invocation_context::{
    self, AttributeValue, InvocationContextStack, SpanId,
};
use golem_common::model::oplog::UpdateDescription;
use golem_common::model::oplog::WorkerResourceId;
use golem_common::model::{
    AccountId, ComponentFilePath, ComponentVersion, IdempotencyKey, OwnedWorkerId,
    PluginInstallationId, ProjectId, TargetWorkerId, WorkerId, WorkerMetadata, WorkerStatus,
    WorkerStatusRecord,
};
use golem_service_base::error::worker_executor::{InterruptKind, WorkerExecutorError};
use golem_wasm_rpc::golem_rpc_0_2_x::types::{
    CancellationToken, Datetime, FutureInvokeResult, HostFutureInvokeResult, Pollable, WasmRpc,
};
use golem_wasm_rpc::wasmtime::ResourceStore;
use golem_wasm_rpc::{HostWasmRpc, RpcError, Uri, WitValue};
use golem_wasm_rpc::{Value, ValueAndType};
use golem_worker_executor::durable_host::{
    DurableWorkerCtx, DurableWorkerCtxView, PublicDurableWorkerState,
};
use golem_worker_executor::model::{
    CurrentResourceLimits, ExecutionStatus, LastError, ListDirectoryResult, ReadFileResult,
    TrapType, WorkerConfig,
};
use golem_worker_executor::services::active_workers::ActiveWorkers;
use golem_worker_executor::services::blob_store::BlobStoreService;
use golem_worker_executor::services::component::{ComponentMetadata, ComponentService};
use golem_worker_executor::services::file_loader::FileLoader;
use golem_worker_executor::services::golem_config::GolemConfig;
use golem_worker_executor::services::key_value::KeyValueService;
use golem_worker_executor::services::oplog::{Oplog, OplogService};
use golem_worker_executor::services::plugins::Plugins;
use golem_worker_executor::services::projects::ProjectService;
use golem_worker_executor::services::promise::PromiseService;
use golem_worker_executor::services::rdbms::RdbmsService;
use golem_worker_executor::services::resource_limits::ResourceLimits;
use golem_worker_executor::services::rpc::Rpc;
use golem_worker_executor::services::scheduler::SchedulerService;
use golem_worker_executor::services::worker::WorkerService;
use golem_worker_executor::services::worker_enumeration::WorkerEnumerationService;
use golem_worker_executor::services::worker_event::WorkerEventService;
use golem_worker_executor::services::worker_fork::WorkerForkService;
use golem_worker_executor::services::worker_proxy::WorkerProxy;
use golem_worker_executor::services::{HasAll, HasConfig, HasOplogService};
use golem_worker_executor::worker::{RetryDecision, Worker};
use golem_worker_executor::workerctx::{
    DynamicLinking, ExternalOperations, FileSystemReading, FuelManagement, IndexedResourceStore,
    InvocationContextManagement, InvocationHooks, InvocationManagement, StatusManagement,
    UpdateManagement, WorkerCtx,
};
use std::collections::HashSet;
use std::sync::{Arc, RwLock, Weak};
use tracing::debug;
use wasmtime::component::{Component, Instance, Linker, Resource, ResourceAny};
use wasmtime::{AsContextMut, Engine, ResourceLimiterAsync};
use wasmtime_wasi::p2::WasiView;
use wasmtime_wasi_http::WasiHttpView;

pub struct TestWorkerCtx {
    pub durable_ctx: DurableWorkerCtx<TestWorkerCtx>,
}

#[async_trait]
impl WorkerCtx for TestWorkerCtx {
    type PublicState = PublicDurableWorkerState<TestWorkerCtx>;

    async fn create(
        _account_id: AccountId,
        owned_worker_id: OwnedWorkerId,
        promise_service: Arc<dyn PromiseService>,
        worker_service: Arc<dyn WorkerService>,
        worker_enumeration_service: Arc<dyn WorkerEnumerationService>,
        key_value_service: Arc<dyn KeyValueService>,
        blob_store_service: Arc<dyn BlobStoreService>,
        rdbms_service: Arc<dyn RdbmsService>,
        event_service: Arc<dyn WorkerEventService>,
        _active_workers: Arc<ActiveWorkers<TestWorkerCtx>>,
        oplog_service: Arc<dyn OplogService>,
        oplog: Arc<dyn Oplog>,
        invocation_queue: Weak<Worker<TestWorkerCtx>>,
        scheduler_service: Arc<dyn SchedulerService>,
        rpc: Arc<dyn Rpc>,
        worker_proxy: Arc<dyn WorkerProxy>,
        component_service: Arc<dyn ComponentService>,
        _extra_deps: Self::ExtraDeps,
        config: Arc<GolemConfig>,
        worker_config: WorkerConfig,
        execution_status: Arc<RwLock<ExecutionStatus>>,
        file_loader: Arc<FileLoader>,
        plugins: Arc<dyn Plugins>,
        worker_fork: Arc<dyn WorkerForkService>,
        _resource_limits: Arc<dyn ResourceLimits>,
<<<<<<< HEAD
        project_service: Arc<dyn ProjectService>,
    ) -> Result<Self, GolemError> {
=======
    ) -> Result<Self, WorkerExecutorError> {
>>>>>>> e292e4a0
        let durable_ctx = DurableWorkerCtx::create(
            owned_worker_id,
            promise_service,
            worker_service,
            worker_enumeration_service,
            key_value_service,
            blob_store_service,
            rdbms_service,
            event_service,
            oplog_service,
            oplog,
            invocation_queue,
            scheduler_service,
            rpc,
            worker_proxy,
            component_service,
            config,
            worker_config,
            execution_status,
            file_loader,
            plugins,
            worker_fork,
            project_service,
        )
        .await?;
        Ok(Self { durable_ctx })
    }

    fn as_wasi_view(&mut self) -> impl WasiView {
        self.durable_ctx.as_wasi_view()
    }

    fn as_wasi_http_view(&mut self) -> impl WasiHttpView {
        self.durable_ctx.as_wasi_http_view()
    }

    fn get_public_state(&self) -> &Self::PublicState {
        &self.durable_ctx.public_state
    }

    fn resource_limiter(&mut self) -> &mut dyn ResourceLimiterAsync {
        self
    }

    fn worker_id(&self) -> &WorkerId {
        self.durable_ctx.worker_id()
    }

    fn owned_worker_id(&self) -> &OwnedWorkerId {
        self.durable_ctx.owned_worker_id()
    }

    fn component_metadata(&self) -> &ComponentMetadata {
        self.durable_ctx.component_metadata()
    }

    fn is_exit(error: &Error) -> Option<i32> {
        DurableWorkerCtx::<TestWorkerCtx>::is_exit(error)
    }

    fn rpc(&self) -> Arc<dyn Rpc> {
        self.durable_ctx.rpc()
    }

    fn worker_proxy(&self) -> Arc<dyn WorkerProxy> {
        self.durable_ctx.worker_proxy()
    }

    fn component_service(&self) -> Arc<dyn ComponentService> {
        self.durable_ctx.component_service()
    }

    fn worker_fork(&self) -> Arc<dyn WorkerForkService> {
        self.durable_ctx.worker_fork()
    }

    async fn generate_unique_local_worker_id(
        &mut self,
        remote_worker_id: TargetWorkerId,
    ) -> Result<WorkerId, WorkerExecutorError> {
        self.durable_ctx
            .generate_unique_local_worker_id(remote_worker_id)
            .await
    }
}

#[async_trait]
impl ResourceLimiterAsync for TestWorkerCtx {
    async fn memory_growing(
        &mut self,
        current: usize,
        desired: usize,
        _maximum: Option<usize>,
    ) -> anyhow::Result<bool> {
        debug!(
            "Memory growing for {}: current: {}, desired: {}",
            self.worker_id(),
            current,
            desired
        );
        let current_known = self.durable_ctx.total_linear_memory_size();
        let delta = (desired as u64).saturating_sub(current_known);
        if delta > 0 {
            debug!("CURRENT KNOWN: {current_known} DESIRED: {desired} DELTA: {delta}");
            Ok(self.durable_ctx.increase_memory(delta).await?)
        } else {
            Ok(true)
        }
    }

    async fn table_growing(
        &mut self,
        current: usize,
        desired: usize,
        _maximum: Option<usize>,
    ) -> anyhow::Result<bool> {
        debug!(
            "Table growing for {}: current: {}, desired: {}",
            self.worker_id(),
            current,
            desired
        );
        Ok(true)
    }
}

#[async_trait]
impl FileSystemReading for TestWorkerCtx {
    async fn list_directory(
        &self,
        path: &ComponentFilePath,
    ) -> Result<ListDirectoryResult, WorkerExecutorError> {
        self.durable_ctx.list_directory(path).await
    }

    async fn read_file(
        &self,
        path: &ComponentFilePath,
    ) -> Result<ReadFileResult, WorkerExecutorError> {
        self.durable_ctx.read_file(path).await
    }
}

impl HostWasmRpc for TestWorkerCtx {
    async fn new(
        &mut self,
        worker_id: golem_wasm_rpc::WorkerId,
    ) -> anyhow::Result<Resource<WasmRpc>> {
        self.durable_ctx.new(worker_id).await
    }

    async fn ephemeral(
        &mut self,
        component_id: golem_wasm_rpc::ComponentId,
    ) -> anyhow::Result<Resource<WasmRpc>> {
        self.durable_ctx.ephemeral(component_id).await
    }

    async fn invoke_and_await(
        &mut self,
        self_: Resource<WasmRpc>,
        function_name: String,
        function_params: Vec<WitValue>,
    ) -> anyhow::Result<Result<WitValue, RpcError>> {
        self.durable_ctx
            .invoke_and_await(self_, function_name, function_params)
            .await
    }

    async fn invoke(
        &mut self,
        self_: Resource<WasmRpc>,
        function_name: String,
        function_params: Vec<WitValue>,
    ) -> anyhow::Result<Result<(), RpcError>> {
        self.durable_ctx
            .invoke(self_, function_name, function_params)
            .await
    }

    async fn async_invoke_and_await(
        &mut self,
        self_: Resource<WasmRpc>,
        function_name: String,
        function_params: Vec<WitValue>,
    ) -> anyhow::Result<Resource<FutureInvokeResult>> {
        self.durable_ctx
            .async_invoke_and_await(self_, function_name, function_params)
            .await
    }

    async fn schedule_invocation(
        &mut self,
        self_: Resource<WasmRpc>,
        scheduled_time: Datetime,
        function_name: String,
        function_params: Vec<WitValue>,
    ) -> anyhow::Result<()> {
        self.durable_ctx
            .schedule_invocation(self_, scheduled_time, function_name, function_params)
            .await
    }

    async fn schedule_cancelable_invocation(
        &mut self,
        self_: Resource<WasmRpc>,
        scheduled_time: Datetime,
        function_name: String,
        function_params: Vec<WitValue>,
    ) -> anyhow::Result<Resource<CancellationToken>> {
        self.durable_ctx
            .schedule_cancelable_invocation(self_, scheduled_time, function_name, function_params)
            .await
    }

    async fn drop(&mut self, rep: Resource<WasmRpc>) -> anyhow::Result<()> {
        HostWasmRpc::drop(&mut self.durable_ctx, rep).await
    }
}

impl HostFutureInvokeResult for TestWorkerCtx {
    async fn subscribe(
        &mut self,
        self_: Resource<FutureInvokeResult>,
    ) -> anyhow::Result<Resource<Pollable>> {
        HostFutureInvokeResult::subscribe(&mut self.durable_ctx, self_).await
    }

    async fn get(
        &mut self,
        self_: Resource<FutureInvokeResult>,
    ) -> anyhow::Result<Option<Result<WitValue, RpcError>>> {
        HostFutureInvokeResult::get(&mut self.durable_ctx, self_).await
    }

    async fn drop(&mut self, rep: Resource<FutureInvokeResult>) -> anyhow::Result<()> {
        HostFutureInvokeResult::drop(&mut self.durable_ctx, rep).await
    }
}

#[async_trait]
impl DynamicLinking<TestWorkerCtx> for TestWorkerCtx {
    fn link(
        &mut self,
        engine: &Engine,
        linker: &mut Linker<TestWorkerCtx>,
        component: &Component,
        component_metadata: &ComponentMetadata,
    ) -> anyhow::Result<()> {
        self.durable_ctx
            .link(engine, linker, component, component_metadata)
    }
}

impl DurableWorkerCtxView<TestWorkerCtx> for TestWorkerCtx {
    fn durable_ctx(&self) -> &DurableWorkerCtx<TestWorkerCtx> {
        &self.durable_ctx
    }

    fn durable_ctx_mut(&mut self) -> &mut DurableWorkerCtx<TestWorkerCtx> {
        &mut self.durable_ctx
    }
}

#[async_trait]
impl FuelManagement for TestWorkerCtx {
    fn is_out_of_fuel(&self, _current_level: i64) -> bool {
        false
    }

    async fn borrow_fuel(&mut self) -> Result<(), WorkerExecutorError> {
        Ok(())
    }

    fn borrow_fuel_sync(&mut self) {}

    async fn return_fuel(&mut self, _current_level: i64) -> Result<i64, WorkerExecutorError> {
        Ok(0)
    }
}

#[async_trait]
impl IndexedResourceStore for TestWorkerCtx {
    fn get_indexed_resource(
        &self,
        resource_name: &str,
        resource_params: &[String],
    ) -> Option<WorkerResourceId> {
        self.durable_ctx
            .get_indexed_resource(resource_name, resource_params)
    }

    async fn store_indexed_resource(
        &mut self,
        resource_name: &str,
        resource_params: &[String],
        resource: WorkerResourceId,
    ) {
        self.durable_ctx
            .store_indexed_resource(resource_name, resource_params, resource)
            .await
    }

    fn drop_indexed_resource(&mut self, resource_name: &str, resource_params: &[String]) {
        self.durable_ctx
            .drop_indexed_resource(resource_name, resource_params)
    }
}

#[async_trait]
impl ExternalOperations<TestWorkerCtx> for TestWorkerCtx {
    type ExtraDeps = ();

    async fn get_last_error_and_retry_count<T: HasAll<TestWorkerCtx> + Send + Sync>(
        this: &T,
        owned_worker_id: &OwnedWorkerId,
        latest_worker_status: &WorkerStatusRecord,
    ) -> Option<LastError> {
        DurableWorkerCtx::<TestWorkerCtx>::get_last_error_and_retry_count(
            this,
            owned_worker_id,
            latest_worker_status,
        )
        .await
    }

    async fn compute_latest_worker_status<T: HasOplogService + HasConfig + Send + Sync>(
        this: &T,
        owned_worker_id: &OwnedWorkerId,
        metadata: &Option<WorkerMetadata>,
    ) -> Result<WorkerStatusRecord, WorkerExecutorError> {
        DurableWorkerCtx::<TestWorkerCtx>::compute_latest_worker_status(
            this,
            owned_worker_id,
            metadata,
        )
        .await
    }

    async fn resume_replay(
        store: &mut (impl AsContextMut<Data = TestWorkerCtx> + Send),
        instance: &Instance,
    ) -> Result<RetryDecision, WorkerExecutorError> {
        DurableWorkerCtx::<TestWorkerCtx>::resume_replay(store, instance).await
    }

    async fn prepare_instance(
        worker_id: &WorkerId,
        instance: &Instance,
        store: &mut (impl AsContextMut<Data = TestWorkerCtx> + Send),
    ) -> Result<RetryDecision, WorkerExecutorError> {
        DurableWorkerCtx::<TestWorkerCtx>::prepare_instance(worker_id, instance, store).await
    }

    async fn record_last_known_limits<T: HasAll<TestWorkerCtx> + Send + Sync>(
        this: &T,
        project_id: &ProjectId,
        last_known_limits: &CurrentResourceLimits,
    ) -> Result<(), WorkerExecutorError> {
        DurableWorkerCtx::<TestWorkerCtx>::record_last_known_limits(
            this,
            project_id,
            last_known_limits,
        )
        .await
    }

    async fn on_worker_deleted<T: HasAll<TestWorkerCtx> + Send + Sync>(
        this: &T,
        worker_id: &WorkerId,
    ) -> Result<(), WorkerExecutorError> {
        DurableWorkerCtx::<TestWorkerCtx>::on_worker_deleted(this, worker_id).await
    }

    async fn on_shard_assignment_changed<T: HasAll<TestWorkerCtx> + Send + Sync + 'static>(
        this: &T,
    ) -> Result<(), Error> {
        DurableWorkerCtx::<TestWorkerCtx>::on_shard_assignment_changed(this).await
    }

    async fn on_worker_update_failed_to_start<T: HasAll<TestWorkerCtx> + Send + Sync>(
        this: &T,
        account_id: &AccountId,
        owned_worker_id: &OwnedWorkerId,
        target_version: ComponentVersion,
        details: Option<String>,
    ) -> Result<(), WorkerExecutorError> {
        DurableWorkerCtx::<TestWorkerCtx>::on_worker_update_failed_to_start(
            this,
            account_id,
            owned_worker_id,
            target_version,
            details,
        )
        .await
    }
}

#[async_trait]
impl InvocationManagement for TestWorkerCtx {
    async fn set_current_idempotency_key(&mut self, key: IdempotencyKey) {
        self.durable_ctx.set_current_idempotency_key(key).await
    }

    async fn get_current_idempotency_key(&self) -> Option<IdempotencyKey> {
        self.durable_ctx.get_current_idempotency_key().await
    }

    async fn set_current_invocation_context(
        &mut self,
        stack: InvocationContextStack,
    ) -> Result<(), WorkerExecutorError> {
        self.durable_ctx.set_current_invocation_context(stack).await
    }

    async fn get_current_invocation_context(&self) -> InvocationContextStack {
        self.durable_ctx.get_current_invocation_context().await
    }

    fn is_live(&self) -> bool {
        self.durable_ctx.is_live()
    }

    fn is_replay(&self) -> bool {
        self.durable_ctx.is_replay()
    }
}

#[async_trait]
impl StatusManagement for TestWorkerCtx {
    fn check_interrupt(&self) -> Option<InterruptKind> {
        self.durable_ctx.check_interrupt()
    }

    async fn set_suspended(&self) -> Result<(), WorkerExecutorError> {
        self.durable_ctx.set_suspended().await
    }

    fn set_running(&self) {
        self.durable_ctx.set_running()
    }

    async fn get_worker_status(&self) -> WorkerStatus {
        self.durable_ctx.get_worker_status().await
    }

    async fn store_worker_status(&self, status: WorkerStatus) {
        self.durable_ctx.store_worker_status(status).await
    }

    async fn update_pending_invocations(&self) {
        self.durable_ctx.update_pending_invocations().await
    }

    async fn update_pending_updates(&self) {
        self.durable_ctx.update_pending_updates().await
    }
}

#[async_trait]
impl InvocationHooks for TestWorkerCtx {
    async fn on_exported_function_invoked(
        &mut self,
        full_function_name: &str,
        function_input: &Vec<Value>,
    ) -> Result<(), WorkerExecutorError> {
        self.durable_ctx
            .on_exported_function_invoked(full_function_name, function_input)
            .await
    }

    async fn on_invocation_failure(&mut self, trap_type: &TrapType) -> RetryDecision {
        self.durable_ctx.on_invocation_failure(trap_type).await
    }

    async fn on_invocation_success(
        &mut self,
        full_function_name: &str,
        function_input: &Vec<Value>,
        consumed_fuel: i64,
        output: Option<ValueAndType>,
    ) -> Result<(), WorkerExecutorError> {
        self.durable_ctx
            .on_invocation_success(full_function_name, function_input, consumed_fuel, output)
            .await
    }
}

#[async_trait]
impl ResourceStore for TestWorkerCtx {
    fn self_uri(&self) -> Uri {
        self.durable_ctx.self_uri()
    }

    async fn add(&mut self, resource: ResourceAny) -> u64 {
        self.durable_ctx.add(resource).await
    }

    async fn get(&mut self, resource_id: u64) -> Option<ResourceAny> {
        ResourceStore::get(&mut self.durable_ctx, resource_id).await
    }

    async fn borrow(&self, resource_id: u64) -> Option<ResourceAny> {
        self.durable_ctx.borrow(resource_id).await
    }
}

#[async_trait]
impl UpdateManagement for TestWorkerCtx {
    fn begin_call_snapshotting_function(&mut self) {
        self.durable_ctx.begin_call_snapshotting_function()
    }

    fn end_call_snapshotting_function(&mut self) {
        self.durable_ctx.end_call_snapshotting_function()
    }

    async fn on_worker_update_failed(
        &self,
        target_version: ComponentVersion,
        details: Option<String>,
    ) {
        self.durable_ctx
            .on_worker_update_failed(target_version, details)
            .await
    }

    async fn on_worker_update_succeeded(
        &self,
        update: &UpdateDescription,
        new_component_size: u64,
        new_active_plugins: HashSet<PluginInstallationId>,
    ) {
        self.durable_ctx
            .on_worker_update_succeeded(update, new_component_size, new_active_plugins)
            .await
    }
}

#[async_trait]
impl InvocationContextManagement for TestWorkerCtx {
    async fn start_span(
        &mut self,
        initial_attributes: &[(String, AttributeValue)],
    ) -> Result<Arc<invocation_context::InvocationContextSpan>, WorkerExecutorError> {
        self.durable_ctx.start_span(initial_attributes).await
    }

    async fn start_child_span(
        &mut self,
        parent: &SpanId,
        initial_attributes: &[(String, AttributeValue)],
    ) -> Result<Arc<invocation_context::InvocationContextSpan>, WorkerExecutorError> {
        self.durable_ctx
            .start_child_span(parent, initial_attributes)
            .await
    }

    fn remove_span(&mut self, span_id: &SpanId) -> Result<(), WorkerExecutorError> {
        self.durable_ctx.remove_span(span_id)
    }

    async fn finish_span(&mut self, span_id: &SpanId) -> Result<(), WorkerExecutorError> {
        self.durable_ctx.finish_span(span_id).await
    }

    async fn set_span_attribute(
        &mut self,
        span_id: &SpanId,
        key: &str,
        value: AttributeValue,
    ) -> Result<(), WorkerExecutorError> {
        self.durable_ctx
            .set_span_attribute(span_id, key, value)
            .await
    }
}<|MERGE_RESOLUTION|>--- conflicted
+++ resolved
@@ -92,12 +92,8 @@
         plugins: Arc<dyn Plugins>,
         worker_fork: Arc<dyn WorkerForkService>,
         _resource_limits: Arc<dyn ResourceLimits>,
-<<<<<<< HEAD
         project_service: Arc<dyn ProjectService>,
-    ) -> Result<Self, GolemError> {
-=======
     ) -> Result<Self, WorkerExecutorError> {
->>>>>>> e292e4a0
         let durable_ctx = DurableWorkerCtx::create(
             owned_worker_id,
             promise_service,

// Copyright 2024-2025 Golem Cloud
//
// Licensed under the Golem Source License v1.0 (the "License");
// you may not use this file except in compliance with the License.
// You may obtain a copy of the License at
//
//     http://license.golem.cloud/LICENSE
//
// Unless required by applicable law or agreed to in writing, software
// distributed under the License is distributed on an "AS IS" BASIS,
// WITHOUT WARRANTIES OR CONDITIONS OF ANY KIND, either express or implied.
// See the License for the specific language governing permissions and
// limitations under the License.

use crate::Tracing;
use cloud_common::model::{CloudComponentOwner, CloudPluginOwner, CloudPluginScope};
use cloud_common::repo::component::CloudComponentOwnerRow;
use cloud_common::repo::plugin::CloudPluginScopeRow;
use cloud_common::repo::CloudPluginOwnerRow;
use golem_common::model::component::{ComponentOwner, VersionedComponentId};
use golem_common::model::component_constraint::FunctionConstraints;
use golem_common::model::plugin::{
    ComponentPluginInstallationTarget, ComponentPluginScope, ComponentTransformerDefinition,
    OplogProcessorDefinition, PluginDefinition, PluginInstallation, PluginOwner,
    PluginTypeSpecificDefinition,
};
use golem_common::model::{
    AccountId, ComponentId, ComponentType, Empty, PluginId, PluginInstallationId, ProjectId,
};
use golem_common::repo::plugin_installation::ComponentPluginInstallationRow;
use golem_common::repo::RowMeta;
use golem_component_service_base::model::Component;
use golem_component_service_base::repo::component::{
    record_metadata_serde, ComponentRecord, ComponentRepo, PluginInstallationRepoAction,
};
use golem_component_service_base::repo::plugin::PluginRepo;
use golem_component_service_base::service::component::{ComponentByNameAndVersion, VersionType};
use golem_service_base::model::ComponentName;
use golem_service_base::repo::plugin_installation::PluginInstallationRecord;
use golem_service_base::repo::RepoError;
use poem_openapi::NewType;
use poem_openapi::__private::serde_json;
use serde::{Deserialize, Serialize};
use sqlx::query_builder::Separated;
use sqlx::types::Json;
use sqlx::{Database, Encode, QueryBuilder};
use std::collections::HashMap;
use std::fmt::Display;
use std::str::FromStr;
use std::sync::Arc;
use test_r::{inherit_test_dep, sequential_suite};
use tracing::info;
use uuid::{uuid, Uuid};

pub mod constraint_data;
pub mod postgres;
pub mod sqlite;

inherit_test_dep!(Tracing);

sequential_suite!(postgres);
sequential_suite!(sqlite);

#[derive(Debug, Clone, PartialEq, Serialize, Deserialize, NewType)]
struct UuidOwner(Uuid);

impl Display for UuidOwner {
    fn fmt(&self, f: &mut std::fmt::Formatter<'_>) -> std::fmt::Result {
        write!(f, "{}", self.0)
    }
}

impl FromStr for UuidOwner {
    type Err = String;

    fn from_str(s: &str) -> Result<Self, Self::Err> {
        Ok(UuidOwner(Uuid::parse_str(s).map_err(|e| e.to_string())?))
    }
}

impl ComponentOwner for UuidOwner {
    type Row = UuidOwnerRow;
    type PluginOwner = UuidOwner;
    fn account_id(&self) -> AccountId {
        AccountId {
            value: self.0.to_string(),
        }
    }
}

impl PluginOwner for UuidOwner {
    type Row = UuidOwnerRow;
    fn account_id(&self) -> AccountId {
        AccountId {
            value: self.0.to_string(),
        }
    }
}

#[derive(sqlx::FromRow, Debug, Clone)]
struct UuidOwnerRow {
    id: Uuid,
}

impl Display for UuidOwnerRow {
    fn fmt(&self, f: &mut std::fmt::Formatter<'_>) -> std::fmt::Result {
        write!(f, "{}", self.id)
    }
}

impl TryFrom<UuidOwnerRow> for UuidOwner {
    type Error = String;

    fn try_from(value: UuidOwnerRow) -> Result<Self, Self::Error> {
        Ok(UuidOwner(value.id))
    }
}

impl From<UuidOwner> for UuidOwnerRow {
    fn from(value: UuidOwner) -> Self {
        UuidOwnerRow { id: value.0 }
    }
}

impl<DB: Database> RowMeta<DB> for UuidOwnerRow
where
    Uuid: for<'q> Encode<'q, DB> + sqlx::Type<DB>,
{
    fn add_column_list<Sep: Display>(builder: &mut Separated<DB, Sep>) {
        builder.push("owner_id");
    }

    fn add_where_clause<'a>(&'a self, builder: &mut QueryBuilder<'a, DB>) {
        builder.push("owner_id = ");
        builder.push_bind(self.id);
    }

    fn push_bind<'a, Sep: Display>(&'a self, builder: &mut Separated<'_, 'a, DB, Sep>) {
        builder.push_bind(self.id);
    }
}

pub(crate) fn get_component_data(name: &str) -> Vec<u8> {
    let path = format!("../test-components/{}.wasm", name);
    std::fs::read(path).unwrap()
}

pub(crate) fn test_component_owner() -> CloudComponentOwner {
    CloudComponentOwner {
        project_id: ProjectId(uuid!("981d4914-6992-4237-a2b3-06d7b53ed6d4")),
        account_id: AccountId {
            value: "7857d4f5-a7e1-4a26-9ff9-7755898f6dce".to_string(),
        },
    }
}

async fn test_repo_component_id_unique(
    component_repo: Arc<dyn ComponentRepo<UuidOwner> + Sync + Send>,
) {
    let owner1 = UuidOwner(Uuid::new_v4());
    let owner2 = UuidOwner(Uuid::new_v4());

    let component_name1 = ComponentName("shopping-cart-component-id-unique".to_string());
    let data = get_component_data("shopping-cart");

    let component1 = Component::new(
        ComponentId::new_v4(),
        component_name1,
        ComponentType::Durable,
        &data,
        vec![],
        vec![],
        HashMap::new(),
        owner1.clone(),
        HashMap::new(),
    )
    .unwrap();

    let mut component2 = component1.clone();
    component2.versioned_component_id.version = 1;

    let result1 = component_repo
        .create(&ComponentRecord::try_from_model(component1.clone(), true).unwrap())
        .await;
    let result2 = component_repo
        .create(&ComponentRecord::try_from_model(component2.clone(), true).unwrap())
        .await;
    let result3 = component_repo
        .create(
            &ComponentRecord::try_from_model(
                Component {
                    owner: owner2.clone(),
                    ..component1.clone()
                },
                true,
            )
            .unwrap(),
        )
        .await;

    assert!(result1.is_ok());
    assert!(result2.is_ok());
    assert!(result3.is_err());
}

async fn test_repo_component_name_unique_in_namespace(
    component_repo: Arc<dyn ComponentRepo<UuidOwner> + Sync + Send>,
) {
    let owner1 = UuidOwner(Uuid::new_v4());
    let owner2 = UuidOwner(Uuid::new_v4());

    let component_name1 =
        ComponentName("shopping-cart-component-name-unique-in-namespace".to_string());
    let data = get_component_data("shopping-cart");

    let component1 = Component::new(
        ComponentId::new_v4(),
        component_name1.clone(),
        ComponentType::Durable,
        &data,
        vec![],
        vec![],
        HashMap::new(),
        owner1.clone(),
        HashMap::new(),
    )
    .unwrap();
    let component2 = Component::new(
        ComponentId::new_v4(),
        component_name1,
        ComponentType::Durable,
        &data,
        vec![],
        vec![],
        HashMap::new(),
        owner2.clone(),
        HashMap::new(),
    )
    .unwrap();

    // Component with `component_name1` in `namespace1`
    let result1 = component_repo
        .create(&ComponentRecord::try_from_model(component1.clone(), true).unwrap())
        .await;

    // Another component with the same name in `namespace1`
    let result2 = component_repo
        .create(
            &ComponentRecord::try_from_model(
                Component {
                    versioned_component_id: VersionedComponentId {
                        component_id: ComponentId::new_v4(),
                        version: 0,
                    },
                    ..component1.clone()
                },
                true,
            )
            .unwrap(),
        )
        .await;

    // Another component with `component_name1` but in `namespace2`
    let result3 = component_repo
        .create(&ComponentRecord::try_from_model(component2.clone(), true).unwrap())
        .await;

    info!("{:?}", result1);
    info!("{:?}", result2);
    info!("{:?}", result3);

    assert!(result1.is_ok());
    assert!(result2.is_err());
    assert!(result3.is_ok());
}

async fn test_repo_component_find_by_names(
    component_repo: Arc<dyn ComponentRepo<CloudComponentOwner> + Sync + Send>,
) {
    let component_name1 = ComponentName("shopping-cart".to_string());
    let data = get_component_data("shopping-cart");

    let component1 = Component::new(
        ComponentId::new_v4(),
        component_name1,
        ComponentType::Durable,
        &data,
        vec![],
        vec![],
        HashMap::new(),
        test_component_owner(),
        HashMap::new(),
    )
    .unwrap();

    component_repo
        .create(&ComponentRecord::try_from_model(component1.clone(), true).unwrap())
        .await
        .unwrap();

    let component_name2 = ComponentName("rust-echo".to_string());
    let data = get_component_data("rust-echo");

    let component2 = Component::new(
        ComponentId::new_v4(),
        component_name2,
        ComponentType::Durable,
        &data,
        vec![],
        vec![],
        HashMap::new(),
        test_component_owner(),
        HashMap::new(),
    )
    .unwrap();

    // rust-echo version:0
    component_repo
        .create(&ComponentRecord::try_from_model(component2.clone(), true).unwrap())
        .await
        .unwrap();

    // rust-echo: version: 1
    component_repo
        .update(
<<<<<<< HEAD
            &test_component_owner().into(),
            &test_component_owner().to_string(),
            &component2.versioned_component_id.component_id.0,
            data,
=======
            &DefaultComponentOwnerRow {},
            "default",
            component2.versioned_component_id.component_id.0,
            data.len() as i32,
>>>>>>> 7fb454f5
            record_metadata_serde::serialize(&component2.metadata)
                .unwrap()
                .to_vec(),
            component2.metadata.root_package_version.as_deref(),
            Some(0),
            None,
            Json(HashMap::new()),
        )
        .await
        .unwrap();

    // only when activated component2 becomes available in the search
    component_repo
        .activate(
<<<<<<< HEAD
            &test_component_owner().to_string(),
            &component2.versioned_component_id.component_id.0,
=======
            "default",
            component2.versioned_component_id.component_id.0,
>>>>>>> 7fb454f5
            1,
            "",
            "",
            vec![],
        )
        .await
        .unwrap();

    // component 1 has only version 0
    let component1_latest = component_repo
        .get_by_names(
            &test_component_owner().to_string(),
            &[ComponentByNameAndVersion {
                component_name: component1.component_name.clone(),
                version_type: VersionType::Latest,
            }],
        )
        .await
        .unwrap();

    assert_eq!(component1_latest.len(), 1);
    assert_eq!(component1_latest[0].name, component1.component_name.0);
    assert_eq!(component1_latest[0].version, 0);

    let component1_version0 = component_repo
        .get_by_names(
            &test_component_owner().to_string(),
            &[ComponentByNameAndVersion {
                component_name: component1.component_name.clone(),
                version_type: VersionType::Exact(0),
            }],
        )
        .await
        .unwrap();

    assert_eq!(component1_version0.len(), 1);
    assert_eq!(component1_latest[0].name, component1.component_name.0);
    assert_eq!(component1_version0[0].version, 0);

    let component1_version1 = component_repo
        .get_by_names(
            &test_component_owner().to_string(),
            &[ComponentByNameAndVersion {
                component_name: component1.component_name.clone(),
                version_type: VersionType::Exact(1),
            }],
        )
        .await
        .unwrap();

    assert!(component1_version1.is_empty());

    // component 2 (this has version 0 and latest version 1)
    let component2_latest = component_repo
        .get_by_names(
            &test_component_owner().to_string(),
            &[ComponentByNameAndVersion {
                component_name: component2.component_name.clone(),
                version_type: VersionType::Latest,
            }],
        )
        .await
        .unwrap();

    assert_eq!(component2_latest.len(), 1);
    assert_eq!(component2_latest[0].name, component2.component_name.0);
    assert_eq!(component2_latest[0].version, 1);

    let component2_version0 = component_repo
        .get_by_names(
            &test_component_owner().to_string(),
            &[ComponentByNameAndVersion {
                component_name: component2.component_name.clone(),
                version_type: VersionType::Exact(0),
            }],
        )
        .await
        .unwrap();

    assert_eq!(component2_version0.len(), 1);
    assert_eq!(component2_version0[0].name, component2.component_name.0);
    assert_eq!(component2_version0[0].version, 0);

    let component2_version1 = component_repo
        .get_by_names(
            &test_component_owner().to_string(),
            &[ComponentByNameAndVersion {
                component_name: component2.component_name.clone(),
                version_type: VersionType::Exact(1),
            }],
        )
        .await
        .unwrap();

    assert_eq!(component2_version1.len(), 1);
    assert_eq!(component2_version1[0].name, component2.component_name.0);
    assert_eq!(component2_version1[0].version, 1);

    let component1_and_component_2_latest = component_repo
        .get_by_names(
            &test_component_owner().to_string(),
            &[
                ComponentByNameAndVersion {
                    component_name: component1.component_name.clone(),
                    version_type: VersionType::Latest,
                },
                ComponentByNameAndVersion {
                    component_name: component2.component_name.clone(),
                    version_type: VersionType::Latest,
                },
            ],
        )
        .await
        .unwrap();

    assert_eq!(component1_and_component_2_latest.len(), 2);
    assert_eq!(
        component1_and_component_2_latest[0].name,
        component2.component_name.0
    );
    assert_eq!(component1_and_component_2_latest[0].version, 1);
    assert_eq!(
        component1_and_component_2_latest[1].name,
        component1.component_name.0
    );
    assert_eq!(component1_and_component_2_latest[1].version, 0);

    let component1_and_component_2_exact = component_repo
        .get_by_names(
            &test_component_owner().to_string(),
            &[
                ComponentByNameAndVersion {
                    component_name: component1.component_name.clone(),
                    version_type: VersionType::Exact(0),
                },
                ComponentByNameAndVersion {
                    component_name: component2.component_name.clone(),
                    version_type: VersionType::Exact(0),
                },
            ],
        )
        .await
        .unwrap();

    assert_eq!(component1_and_component_2_exact.len(), 2);
    assert_eq!(
        component1_and_component_2_exact[0].name,
        component2.component_name.0
    );
    assert_eq!(component1_and_component_2_exact[0].version, 0);
    assert_eq!(
        component1_and_component_2_exact[1].name,
        component1.component_name.0
    );
    assert_eq!(component1_and_component_2_exact[1].version, 0);

    let component1_component_2_latest_and_exact = component_repo
        .get_by_names(
            &test_component_owner().to_string(),
            &[
                ComponentByNameAndVersion {
                    component_name: component1.component_name.clone(),
                    version_type: VersionType::Latest,
                },
                ComponentByNameAndVersion {
                    component_name: component2.component_name.clone(),
                    version_type: VersionType::Exact(0),
                },
            ],
        )
        .await
        .unwrap();

    assert_eq!(component1_component_2_latest_and_exact.len(), 2);
    assert_eq!(
        component1_component_2_latest_and_exact[0].name,
        component2.component_name.0
    );
    assert_eq!(component1_component_2_latest_and_exact[0].version, 0);
    assert_eq!(
        component1_component_2_latest_and_exact[1].name,
        component1.component_name.0
    );
    assert_eq!(component1_component_2_latest_and_exact[1].version, 0);

    // invalid search
    let invalid_search = component_repo
        .get_by_names(
            &test_component_owner().to_string(),
            &[
                ComponentByNameAndVersion {
                    component_name: component1.component_name.clone(),
                    version_type: VersionType::Exact(1),
                },
                ComponentByNameAndVersion {
                    component_name: component2.component_name.clone(),
                    version_type: VersionType::Exact(2),
                },
            ],
        )
        .await
        .unwrap();

    assert!(invalid_search.is_empty())
}

async fn test_repo_component_delete(
    component_repo: Arc<dyn ComponentRepo<CloudComponentOwner> + Sync + Send>,
) {
    let component_name1 = ComponentName("shopping-cart1-component-delete".to_string());
    let data = get_component_data("shopping-cart");

    let component1 = Component::new(
        ComponentId::new_v4(),
        component_name1,
        ComponentType::Durable,
        &data,
        vec![],
        vec![],
        HashMap::new(),
        test_component_owner(),
        HashMap::new(),
    )
    .unwrap();

    let result1 = component_repo
        .create(&ComponentRecord::try_from_model(component1.clone(), true).unwrap())
        .await;

    let result2 = component_repo
        .get(
<<<<<<< HEAD
            &test_component_owner().to_string(),
            &component1.versioned_component_id.component_id.0,
=======
            &DefaultComponentOwner.to_string(),
            component1.versioned_component_id.component_id.0,
>>>>>>> 7fb454f5
        )
        .await;

    let result3 = component_repo
        .delete(
<<<<<<< HEAD
            &test_component_owner().to_string(),
            &component1.versioned_component_id.component_id.0,
=======
            &DefaultComponentOwner.to_string(),
            component1.versioned_component_id.component_id.0,
>>>>>>> 7fb454f5
        )
        .await;

    let result4 = component_repo
        .get(
<<<<<<< HEAD
            &test_component_owner().to_string(),
            &component1.versioned_component_id.component_id.0,
=======
            &DefaultComponentOwner.to_string(),
            component1.versioned_component_id.component_id.0,
>>>>>>> 7fb454f5
        )
        .await;

    info!("{:?}", result1);
    info!("{:?}", result2);
    info!("{:?}", result3);
    info!("{:?}", result4);

    assert!(result1.is_ok());
    assert!(result2.is_ok());
    assert_eq!(result2.unwrap().len(), 1);
    assert!(result3.is_ok());
    assert!(result4.is_ok());
    assert!(result4.unwrap().is_empty());
}

async fn test_repo_component_constraints(
    component_repo: Arc<dyn ComponentRepo<UuidOwner> + Sync + Send>,
) {
    let owner1 = UuidOwner(Uuid::new_v4());

    let component_name1 = ComponentName("shopping-cart-component-constraints".to_string());

    // It has a function golem:it/api.{initialize-cart}(user-id: string)
    let data = get_component_data("shopping-cart");

    let component1 = Component::new(
        ComponentId::new_v4(),
        component_name1,
        ComponentType::Durable,
        &data,
        vec![],
        vec![],
        HashMap::new(),
        owner1.clone(),
        HashMap::new(),
    )
    .unwrap();

    let component_constraint_initial = constraint_data::get_shopping_cart_component_constraint1(
        &owner1,
        &component1.versioned_component_id.component_id,
    );

    let component_constraint_initial_db_record = component_constraint_initial.try_into().unwrap();

    // Create Component
    let component_create_result = component_repo
        .create(&ComponentRecord::try_from_model(component1.clone(), true).unwrap())
        .await;

    // Create Constraint
    let component_constraint_create_result = component_repo
        .create_or_update_constraint(&component_constraint_initial_db_record)
        .await;

    // Get constraint
    let result_constraint_get = component_repo
        .get_constraint(
            &owner1.to_string(),
            component1.versioned_component_id.component_id.0,
        )
        .await
        .unwrap();

    let expected_initial_constraint =
        Some(constraint_data::get_shopping_cart_worker_functions_constraint1());

    let component_constraint_later = constraint_data::get_shopping_cart_component_constraint2(
        &owner1,
        &component1.versioned_component_id.component_id,
    );

    let component_constraint_later_db_record = component_constraint_later.try_into().unwrap();

    // Update constraint
    let component_constraint_update_result = component_repo
        .create_or_update_constraint(&component_constraint_later_db_record)
        .await;

    // Get updated constraint
    let result_constraint_get_updated = component_repo
        .get_constraint(
            &owner1.to_string(),
            component1.versioned_component_id.component_id.0,
        )
        .await
        .unwrap();

    let expected_updated_constraint = {
        let mut function_constraints =
            constraint_data::get_shopping_cart_worker_functions_constraint2().constraints;
        function_constraints
            .extend(constraint_data::get_shopping_cart_worker_functions_constraint1().constraints);
        Some(FunctionConstraints {
            constraints: function_constraints,
        })
    };

    assert!(component_create_result.is_ok());
    assert!(component_constraint_create_result.is_ok());
    assert_eq!(result_constraint_get, expected_initial_constraint);
    assert!(component_constraint_update_result.is_ok());
    assert_eq!(result_constraint_get_updated, expected_updated_constraint);
}

async fn test_default_plugin_repo(
    component_repo: Arc<dyn ComponentRepo<CloudComponentOwner> + Sync + Send>,
    plugin_repo: Arc<dyn PluginRepo<CloudPluginOwner, CloudPluginScope> + Send + Sync>,
) -> Result<(), RepoError> {
    let owner: CloudComponentOwner = test_component_owner();
    let plugin_owner_row: CloudPluginOwnerRow = CloudPluginOwnerRow {
        account_id: owner.account_id.value.clone(),
    };

    let component_id = ComponentId::new_v4();
    let component_id2 = ComponentId::new_v4();
    let scope1: CloudPluginScopeRow = CloudPluginScope::Component(ComponentPluginScope {
        component_id: component_id.clone(),
    })
    .into();

    let component1 = Component::new(
        component_id.clone(),
        ComponentName("default-plugin-repo-component1".to_string()),
        ComponentType::Ephemeral,
        &get_component_data("shopping-cart"),
        vec![],
        vec![],
        HashMap::new(),
        owner.clone(),
        HashMap::new(),
    )
    .unwrap();
    let component2 = Component::new(
        component_id2.clone(),
        ComponentName("default-plugin-repo-component2".to_string()),
        ComponentType::Durable,
        &get_component_data("shopping-cart"),
        vec![],
        vec![],
        HashMap::new(),
        owner.clone(),
        HashMap::new(),
    )
    .unwrap();

    component_repo
        .create(&ComponentRecord::try_from_model(component1.clone(), true).unwrap())
        .await?;
    component_repo
        .create(&ComponentRecord::try_from_model(component2.clone(), true).unwrap())
        .await?;

    let all1 = plugin_repo.get_all(&plugin_owner_row).await?;
    let scoped1 = plugin_repo
        .get_for_scope(&plugin_owner_row, &[scope1.clone()])
        .await?;
    let named1 = plugin_repo
        .get_all_with_name(&plugin_owner_row, "plugin1")
        .await?;

    let plugin1 = PluginDefinition {
        id: PluginId(uuid!("76493C6B-16DA-4DC8-86B7-EF58035DDD7C")),
        name: "plugin1".to_string(),
        version: "v1".to_string(),
        description: "the first test plugin".to_string(),
        icon: vec![1, 2, 3, 4],
        homepage: "https://plugin1.com".to_string(),
        specs: PluginTypeSpecificDefinition::ComponentTransformer(ComponentTransformerDefinition {
            provided_wit_package: Some("wit".to_string()),
            json_schema: Some("schema".to_string()),
            validate_url: "https://plugin1.com/validate".to_string(),
            transform_url: "https://plugin1.com/transform".to_string(),
        }),
        scope: CloudPluginScope::Global(Empty {}),
        owner: test_component_owner().into(),
        deleted: false,
    };
    let plugin1_row = plugin1.clone().into();

    let plugin2 = PluginDefinition {
        id: PluginId(uuid!("3DFBAAF6-D40F-4FC4-8F33-6ED4C25213B1")),
        name: "plugin2".to_string(),
        version: "v1".to_string(),
        description: "the first test plugin".to_string(),
        icon: vec![5, 6, 7, 8],
        homepage: "https://plugin2.com".to_string(),
        specs: PluginTypeSpecificDefinition::OplogProcessor(OplogProcessorDefinition {
            component_id: component_id2.clone(),
            component_version: 0,
        }),
        scope: CloudPluginScope::Component(ComponentPluginScope {
            component_id: component_id.clone(),
        }),
        owner: test_component_owner().into(),
        deleted: false,
    };
    let plugin2_row = plugin2.clone().into();

    plugin_repo.create(&plugin1_row).await?;
    plugin_repo.create(&plugin2_row).await?;

    let all2 = plugin_repo.get_all(&plugin_owner_row).await?;
    let scoped2 = plugin_repo
        .get_for_scope(&plugin_owner_row, &[scope1.clone()])
        .await?;
    let named2 = plugin_repo
        .get_all_with_name(&plugin_owner_row, "plugin1")
        .await?;

    plugin_repo
        .delete(&plugin_owner_row, "plugin1", "v1")
        .await?;

    let all3 = plugin_repo.get_all(&plugin_owner_row).await?;

    let mut defs = all2
        .into_iter()
        .map(|p| p.try_into())
        .collect::<Result<Vec<PluginDefinition<CloudPluginOwner, CloudPluginScope>>, String>>()
        .unwrap();
    defs.sort_by_key(|def| def.name.clone());

    let scoped = scoped2
        .into_iter()
        .map(|p| p.try_into())
        .collect::<Result<Vec<PluginDefinition<CloudPluginOwner, CloudPluginScope>>, String>>()
        .unwrap();

    let named = named2
        .into_iter()
        .map(|p| p.try_into())
        .collect::<Result<Vec<PluginDefinition<CloudPluginOwner, CloudPluginScope>>, String>>()
        .unwrap();

    let after_delete = all3
        .into_iter()
        .map(|p| p.try_into())
        .collect::<Result<Vec<PluginDefinition<CloudPluginOwner, CloudPluginScope>>, String>>()
        .unwrap();

    assert!(scoped1.is_empty());
    assert!(named1.is_empty());

    assert_eq!(defs.len(), all1.len() + 2);
    assert_eq!(scoped.len(), 1);
    assert_eq!(named.len(), 1);

    assert!(defs.contains(&plugin1));
    assert!(defs.contains(&plugin2));

    assert_eq!(scoped[0], plugin2);
    assert_eq!(named[0], plugin1);

    assert_eq!(after_delete.len(), all1.len() + 1);
    assert!(after_delete.iter().any(|p| p == &plugin2));

    Ok(())
}

async fn test_default_component_plugin_installation(
    component_repo: Arc<dyn ComponentRepo<CloudComponentOwner> + Sync + Send>,
    plugin_repo: Arc<dyn PluginRepo<CloudPluginOwner, CloudPluginScope> + Send + Sync>,
) -> Result<(), RepoError> {
    let component_owner: CloudComponentOwner = test_component_owner();
    let component_owner_row: CloudComponentOwnerRow = component_owner.clone().into();
    let plugin_owner_row: CloudPluginOwnerRow = component_owner_row.into();

    let plugin_owner: CloudPluginOwner = test_component_owner().into();

    let component_id = ComponentId::new_v4();

    let component1 = Component::new(
        component_id.clone(),
        ComponentName("default-component-plugin-installation-component1".to_string()),
        ComponentType::Ephemeral,
        &get_component_data("shopping-cart"),
        vec![],
        vec![],
        HashMap::new(),
        component_owner.clone(),
        HashMap::new(),
    )
    .unwrap();

    let plugin1 = PluginDefinition {
        id: PluginId(uuid!("F9890D4A-A3FA-4E8C-83D5-EABA0A9E1396")),
        name: "plugin2".to_string(),
        version: "v2".to_string(),
        description: "another test plugin".to_string(),
        icon: vec![1, 2, 3, 4],
        homepage: "https://plugin2.com".to_string(),
        specs: PluginTypeSpecificDefinition::ComponentTransformer(ComponentTransformerDefinition {
            provided_wit_package: Some("wit".to_string()),
            json_schema: Some("schema".to_string()),
            validate_url: "https://plugin2.com/validate".to_string(),
            transform_url: "https://plugin2.com/transform".to_string(),
        }),
        scope: CloudPluginScope::Global(Empty {}),
        owner: plugin_owner.clone(),
        deleted: false,
    };
    let plugin1_row = plugin1.clone().into();

    component_repo
        .create(&ComponentRecord::try_from_model(component1.clone(), true).unwrap())
        .await?;

    plugin_repo.create(&plugin1_row).await?;

    let target1 = ComponentPluginInstallationTarget {
        component_id: component_id.clone(),
        component_version: 0,
    };
    let target1_row: ComponentPluginInstallationRow = target1.clone().into();

    let installations1 = component_repo
        .get_installed_plugins(&plugin_owner_row, component_id.0, 0)
        .await?;

    let installation1 = PluginInstallation {
        id: PluginInstallationId::new_v4(),
        plugin_id: plugin1.id.clone(),
        priority: 1000,
        parameters: HashMap::from_iter(vec![("param1".to_string(), "value1".to_string())]),
    };
    let installation1_row = PluginInstallationRecord::try_from(
        installation1.clone(),
        plugin_owner_row.clone(),
        target1_row.clone(),
    )
    .unwrap();

    component_repo
        .apply_plugin_installation_changes(
            &plugin_owner_row,
            component_id.0,
            &[PluginInstallationRepoAction::Install {
                record: installation1_row,
            }],
        )
        .await?;

    let installation2 = PluginInstallation {
        id: PluginInstallationId::new_v4(),
        plugin_id: plugin1.id.clone(),
        priority: 800,
        parameters: HashMap::default(),
    };
    let installation2_row = PluginInstallationRecord::try_from(
        installation2.clone(),
        plugin_owner_row.clone(),
        target1_row.clone(),
    )
    .unwrap();

    component_repo
        .apply_plugin_installation_changes(
            &plugin_owner_row,
            component_id.0,
            &[PluginInstallationRepoAction::Install {
                record: installation2_row,
            }],
        )
        .await?;

    let installations2 = component_repo
        .get_installed_plugins(&plugin_owner_row, component_id.0, 2)
        .await?;

    info!("{:?}", installations2);

    let latest_installation2_id = installations2
        .iter()
        .find(|installation| installation.priority == 800)
        .unwrap()
        .installation_id;
    let new_params: HashMap<String, String> =
        HashMap::from_iter(vec![("param2".to_string(), "value2".to_string())]);

    component_repo
        .apply_plugin_installation_changes(
            &plugin_owner_row,
            component_id.0,
            &[PluginInstallationRepoAction::Update {
                plugin_installation_id: latest_installation2_id,
                new_priority: 600,
                new_parameters: serde_json::to_vec(&new_params).unwrap(),
            }],
        )
        .await?;

    let installations3 = component_repo
        .get_installed_plugins(&plugin_owner_row, component_id.0, 3)
        .await?;

    let latest_installation1_id = installations3
        .iter()
        .find(|installation| installation.priority == 1000)
        .unwrap()
        .installation_id;

    component_repo
        .apply_plugin_installation_changes(
            &plugin_owner_row,
            component_id.0,
            &[PluginInstallationRepoAction::Uninstall {
                plugin_installation_id: latest_installation1_id,
            }],
        )
        .await?;

    let installations4 = component_repo
        .get_installed_plugins(&plugin_owner_row, component_id.0, 4)
        .await?;

    assert_eq!(installations1.len(), 0);
    assert_eq!(installations2.len(), 2);
    assert_eq!(installations3.len(), 2);
    assert_eq!(installations4.len(), 1);
    assert_eq!(installations4[0].priority, 600);

    Ok(())
}<|MERGE_RESOLUTION|>--- conflicted
+++ resolved
@@ -323,17 +323,10 @@
     // rust-echo: version: 1
     component_repo
         .update(
-<<<<<<< HEAD
             &test_component_owner().into(),
             &test_component_owner().to_string(),
-            &component2.versioned_component_id.component_id.0,
-            data,
-=======
-            &DefaultComponentOwnerRow {},
-            "default",
             component2.versioned_component_id.component_id.0,
             data.len() as i32,
->>>>>>> 7fb454f5
             record_metadata_serde::serialize(&component2.metadata)
                 .unwrap()
                 .to_vec(),
@@ -348,13 +341,8 @@
     // only when activated component2 becomes available in the search
     component_repo
         .activate(
-<<<<<<< HEAD
-            &test_component_owner().to_string(),
-            &component2.versioned_component_id.component_id.0,
-=======
-            "default",
+            &test_component_owner().to_string(),
             component2.versioned_component_id.component_id.0,
->>>>>>> 7fb454f5
             1,
             "",
             "",
@@ -586,37 +574,22 @@
 
     let result2 = component_repo
         .get(
-<<<<<<< HEAD
-            &test_component_owner().to_string(),
-            &component1.versioned_component_id.component_id.0,
-=======
-            &DefaultComponentOwner.to_string(),
+            &test_component_owner().to_string(),
             component1.versioned_component_id.component_id.0,
->>>>>>> 7fb454f5
         )
         .await;
 
     let result3 = component_repo
         .delete(
-<<<<<<< HEAD
-            &test_component_owner().to_string(),
-            &component1.versioned_component_id.component_id.0,
-=======
-            &DefaultComponentOwner.to_string(),
+            &test_component_owner().to_string(),
             component1.versioned_component_id.component_id.0,
->>>>>>> 7fb454f5
         )
         .await;
 
     let result4 = component_repo
         .get(
-<<<<<<< HEAD
-            &test_component_owner().to_string(),
-            &component1.versioned_component_id.component_id.0,
-=======
-            &DefaultComponentOwner.to_string(),
+            &test_component_owner().to_string(),
             component1.versioned_component_id.component_id.0,
->>>>>>> 7fb454f5
         )
         .await;
 

// Copyright 2024 Golem Cloud
//
// Licensed under the Apache License, Version 2.0 (the "License");
// you may not use this file except in compliance with the License.
// You may obtain a copy of the License at
//
//     http://www.apache.org/licenses/LICENSE-2.0
//
// Unless required by applicable law or agreed to in writing, software
// distributed under the License is distributed on an "AS IS" BASIS,
// WITHOUT WARRANTIES OR CONDITIONS OF ANY KIND, either express or implied.
// See the License for the specific language governing permissions and
// limitations under the License.

use crate::model::{
    Component, ComponentConstraints, ComponentOwner, ComponentPluginInstallationTarget,
};
use crate::repo::plugin_installation::{
    ComponentPluginInstallationRow, DbPluginInstallationRepoQueries, PluginInstallationRecord,
    PluginInstallationRepoQueries,
};
use async_trait::async_trait;
use chrono::{DateTime, Utc};
use conditional_trait_gen::{trait_gen, when};
use futures::future::try_join_all;
use golem_common::model::component_constraint::FunctionConstraintCollection;
use golem_common::model::component_metadata::ComponentMetadata;
use golem_common::model::{
    ComponentFilePath, ComponentFilePermissions, ComponentId, ComponentType, InitialComponentFile,
    InitialComponentFileKey,
};
use golem_service_base::model::{ComponentName, VersionedComponentId};
use golem_service_base::repo::RepoError;
use sqlx::{Database, Pool, Row};
use std::fmt::{Debug, Formatter};
use std::marker::PhantomData;
use std::ops::Deref;
use std::result::Result;
use std::sync::Arc;
use tracing::{debug, error};
use uuid::Uuid;

#[derive(sqlx::FromRow, Debug, Clone)]
pub struct ComponentRecord {
    pub namespace: String,
    pub component_id: Uuid,
    pub name: String,
    pub size: i32,
    pub version: i64,
    pub metadata: Vec<u8>,
    pub created_at: DateTime<Utc>,
    pub component_type: i32,
<<<<<<< HEAD
    pub available: bool,
    pub object_store_key: String,
=======
    // one-to-many relationship. Retrieved separately
    #[sqlx(skip)]
    pub files: Vec<FileRecord>,
>>>>>>> e6f4c8ec
}

impl ComponentRecord {
    pub fn try_from_model<Owner: ComponentOwner>(
        value: Component<Owner>,
        available: bool,
    ) -> Result<Self, String> {
        let metadata = record_metadata_serde::serialize(&value.metadata)?;
        Ok(Self {
            namespace: value.owner.to_string(),
            component_id: value.versioned_component_id.component_id.0,
            name: value.component_name.0,
            size: value.component_size as i32,
            version: value.versioned_component_id.version as i64,
            metadata: metadata.into(),
            created_at: value.created_at,
            component_type: value.component_type as i32,
            available,
            object_store_key: value
                .object_store_key
                .unwrap_or(value.versioned_component_id.to_string()),
        })
    }
}

impl<Owner: ComponentOwner> TryFrom<ComponentRecord> for Component<Owner> {
    type Error = String;

    fn try_from(value: ComponentRecord) -> Result<Self, Self::Error> {
        let metadata: ComponentMetadata = record_metadata_serde::deserialize(&value.metadata)?;
        let versioned_component_id: VersionedComponentId = VersionedComponentId {
            component_id: ComponentId(value.component_id),
            version: value.version as u64,
        };
<<<<<<< HEAD
        let owner: Owner = value.namespace.parse()?;

=======
        let namespace = Namespace::try_from(value.namespace).map_err(|e| e.to_string())?;
        let files = value
            .files
            .into_iter()
            .map(|file| file.try_into())
            .collect::<Result<Vec<_>, _>>()?;
>>>>>>> e6f4c8ec
        Ok(Component {
            owner,
            component_name: ComponentName(value.name),
            component_size: value.size as u64,
            metadata,
            versioned_component_id,
            created_at: value.created_at,
            component_type: ComponentType::try_from(value.component_type)?,
<<<<<<< HEAD
            object_store_key: Some(value.object_store_key),
=======
            files,
        })
    }
}

impl From<ComponentRecord> for VersionedComponentId {
    fn from(value: ComponentRecord) -> Self {
        VersionedComponentId {
            component_id: ComponentId(value.component_id),
            version: value.version as u64,
        }
    }
}

impl<Namespace> TryFrom<Component<Namespace>> for ComponentRecord
where
    Namespace: Display,
{
    type Error = String;

    fn try_from(value: Component<Namespace>) -> Result<Self, Self::Error> {
        let metadata = record_metadata_serde::serialize(&value.metadata)?;
        Ok(Self {
            namespace: value.namespace.to_string(),
            component_id: value.versioned_component_id.component_id.0,
            name: value.component_name.0,
            size: value.component_size as i32,
            version: value.versioned_component_id.version as i64,
            metadata: metadata.into(),
            created_at: value.created_at,
            component_type: value.component_type as i32,
            files: value
                .files
                .iter()
                .map(|file| FileRecord {
                    component_id: value.versioned_component_id.component_id.0,
                    version: value.versioned_component_id.version as i64,
                    file_path: file.path.to_string(),
                    file_key: file.key.0.clone(),
                    file_permissions: file.permissions.as_compact_str().to_string(),
                })
                .collect(),
>>>>>>> e6f4c8ec
        })
    }
}

#[derive(sqlx::FromRow, Debug, Clone)]
pub struct ComponentConstraintsRecord {
    pub namespace: String,
    pub component_id: Uuid,
    pub constraints: Vec<u8>,
}

impl<Owner: ComponentOwner> TryFrom<ComponentConstraints<Owner>> for ComponentConstraintsRecord {
    type Error = String;

    fn try_from(value: ComponentConstraints<Owner>) -> Result<Self, Self::Error> {
        let metadata = constraint_serde::serialize(&value.constraints)?;
        Ok(Self {
            namespace: value.owner.to_string(),
            component_id: value.component_id.0,
            constraints: metadata.into(),
        })
    }
}

impl<Owner: ComponentOwner> TryFrom<ComponentConstraintsRecord> for ComponentConstraints<Owner> {
    type Error = String;

    fn try_from(value: ComponentConstraintsRecord) -> Result<Self, Self::Error> {
        let function_constraints: FunctionConstraintCollection =
            constraint_serde::deserialize(&value.constraints)?;
        let owner = value.namespace.parse()?;
        Ok(ComponentConstraints {
            owner,
            component_id: ComponentId(value.component_id),
            constraints: function_constraints,
        })
    }
}

#[derive(sqlx::FromRow, Debug, Clone)]
pub struct FileRecord {
    pub component_id: Uuid,
    pub version: i64,
    pub file_path: String,
    pub file_key: String,
    pub file_permissions: String,
}

impl FileRecord {
    pub fn from_component_and_file<Namespace>(
        component: &Component<Namespace>,
        file: &InitialComponentFile,
    ) -> Self {
        Self {
            component_id: component.versioned_component_id.component_id.0,
            version: component.versioned_component_id.version as i64,
            file_path: file.path.to_string(),
            file_key: file.key.0.clone(),
            file_permissions: file.permissions.as_compact_str().to_string(),
        }
    }
}

impl TryFrom<FileRecord> for InitialComponentFile {
    type Error = String;

    fn try_from(value: FileRecord) -> Result<Self, Self::Error> {
        Ok(InitialComponentFile {
            path: ComponentFilePath::from_abs_str(value.file_path.as_str())?,
            key: InitialComponentFileKey(value.file_key),
            permissions: ComponentFilePermissions::from_compact_str(&value.file_permissions)?,
        })
    }
}

#[async_trait]
pub trait ComponentRepo<Owner: ComponentOwner>: Debug {
    async fn create(&self, component: &ComponentRecord) -> Result<(), RepoError>;

    /// Creates a new component version (ignores component.version) and copies the plugin
    /// installations from the previous latest version.
    ///
    /// Returns the updated component.
    async fn update(
        &self,
        owner: &Owner::Row,
        namespace: &str,
        component_id: &Uuid,
        data: Vec<u8>,
        metadata: Vec<u8>,
        component_type: Option<i32>,
    ) -> Result<ComponentRecord, RepoError>;

    /// Activates a component version previously created with `update`.
    ///
    /// Once the version is marked as active, `get_latest_version` will take it into account when
    /// looking for the latest component version.
    async fn activate(
        &self,
        namespace: &str,
        component_id: &Uuid,
        component_version: i64,
        object_store_key: &str,
    ) -> Result<(), RepoError>;

    async fn get(
        &self,
        namespace: &str,
        component_id: &Uuid,
    ) -> Result<Vec<ComponentRecord>, RepoError>;

    async fn get_all(&self, namespace: &str) -> Result<Vec<ComponentRecord>, RepoError>;

    async fn get_latest_version(
        &self,
        namespace: &str,
        component_id: &Uuid,
    ) -> Result<Option<ComponentRecord>, RepoError>;

    async fn get_by_version(
        &self,
        namespace: &str,
        component_id: &Uuid,
        version: u64,
    ) -> Result<Option<ComponentRecord>, RepoError>;

    async fn get_by_name(
        &self,
        namespace: &str,
        name: &str,
    ) -> Result<Vec<ComponentRecord>, RepoError>;

    async fn get_id_by_name(&self, namespace: &str, name: &str) -> Result<Option<Uuid>, RepoError>;

    async fn get_namespace(&self, component_id: &Uuid) -> Result<Option<String>, RepoError>;

    async fn delete(&self, namespace: &str, component_id: &Uuid) -> Result<(), RepoError>;

    async fn create_or_update_constraint(
        &self,
        component_constraint_record: &ComponentConstraintsRecord,
    ) -> Result<(), RepoError>;

    async fn get_constraint(
        &self,
        namespace: &str,
        component_id: &Uuid,
    ) -> Result<Option<FunctionConstraintCollection>, RepoError>;

    async fn get_installed_plugins(
        &self,
        owner: &Owner::Row,
        component_id: &Uuid,
        version: u64,
    ) -> Result<Vec<PluginInstallationRecord<Owner, ComponentPluginInstallationTarget>>, RepoError>;

    async fn install_plugin(
        &self,
        record: &PluginInstallationRecord<Owner, ComponentPluginInstallationTarget>,
    ) -> Result<(), RepoError>;

    async fn uninstall_plugin(
        &self,
        owner: &Owner::Row,
        component_id: &Uuid,
        plugin_installation_id: &Uuid,
    ) -> Result<(), RepoError>;

    async fn update_plugin_installation(
        &self,
        owner: &Owner::Row,
        component_id: &Uuid,
        plugin_installation_id: &Uuid,
        new_priority: i16,
        new_parameters: Vec<u8>,
    ) -> Result<(), RepoError>;
}

<<<<<<< HEAD
pub struct LoggedComponentRepo<Owner: ComponentOwner, Repo: ComponentRepo<Owner>> {
=======
#[trait_gen(sqlx::Postgres -> sqlx::Postgres, sqlx::Sqlite)]
impl DbComponentRepo<sqlx::Postgres> {
    async fn get_files(
        &self,
        component_id: &Uuid,
        version: u64,
    ) -> Result<Vec<FileRecord>, RepoError> {
        sqlx::query_as::<_, FileRecord>(
            r#"
            SELECT
                component_id,
                version,
                file_path,
                file_key,
                file_permissions
            FROM component_files
            WHERE component_id = $1 AND version = $2
            "#,
        )
        .bind(component_id)
        .bind(version as i64)
        .fetch_all(self.db_pool.deref())
        .await
        .map_err(|e| e.into())
    }
    async fn add_files(
        &self,
        components: impl IntoIterator<Item = ComponentRecord>,
    ) -> Result<Vec<ComponentRecord>, RepoError> {
        let result = components
            .into_iter()
            .map(|component| async move {
                let files = self
                    .get_files(&component.component_id, component.version as u64)
                    .await?;
                Ok(ComponentRecord { files, ..component })
            })
            .collect::<Vec<_>>();

        try_join_all(result).await
    }
}

pub struct LoggedComponentRepo<Repo: ComponentRepo> {
>>>>>>> e6f4c8ec
    repo: Repo,
    _owner: PhantomData<Owner>,
}

impl<Owner: ComponentOwner, Repo: ComponentRepo<Owner>> Debug for LoggedComponentRepo<Owner, Repo> {
    fn fmt(&self, f: &mut Formatter<'_>) -> std::fmt::Result {
        self.repo.fmt(f)
    }
}

impl<Owner: ComponentOwner, Repo: ComponentRepo<Owner>> LoggedComponentRepo<Owner, Repo> {
    pub fn new(repo: Repo) -> Self {
        Self {
            repo,
            _owner: PhantomData,
        }
    }

    fn logged<R>(message: &'static str, result: Result<R, RepoError>) -> Result<R, RepoError> {
        match &result {
            Ok(_) => debug!("{}", message),
            Err(error) => error!(error = error.to_string(), "{message}"),
        }
        result
    }

    fn logged_with_id<R>(
        message: &'static str,
        component_id: &Uuid,
        result: Result<R, RepoError>,
    ) -> Result<R, RepoError> {
        match &result {
            Ok(_) => debug!(component_id = component_id.to_string(), "{}", message),
            Err(error) => error!(
                component_id = component_id.to_string(),
                error = error.to_string(),
                "{message}"
            ),
        }
        result
    }
}

#[async_trait]
impl<Owner: ComponentOwner, Repo: ComponentRepo<Owner> + Send + Sync> ComponentRepo<Owner>
    for LoggedComponentRepo<Owner, Repo>
{
    async fn create(&self, component: &ComponentRecord) -> Result<(), RepoError> {
        let result = self.repo.create(component).await;
        Self::logged_with_id("create", &component.component_id, result)
    }

    async fn update(
        &self,
        owner: &Owner::Row,
        namespace: &str,
        component_id: &Uuid,
        data: Vec<u8>,
        metadata: Vec<u8>,
        component_type: Option<i32>,
    ) -> Result<ComponentRecord, RepoError> {
        let result = self
            .repo
            .update(
                owner,
                namespace,
                component_id,
                data,
                metadata,
                component_type,
            )
            .await;
        Self::logged_with_id("update", component_id, result)
    }

    async fn activate(
        &self,
        namespace: &str,
        component_id: &Uuid,
        component_version: i64,
        object_store_key: &str,
    ) -> Result<(), RepoError> {
        let result = self
            .repo
            .activate(namespace, component_id, component_version, object_store_key)
            .await;
        Self::logged_with_id("activate", component_id, result)
    }

    async fn get(
        &self,
        namespace: &str,
        component_id: &Uuid,
    ) -> Result<Vec<ComponentRecord>, RepoError> {
        let result = self.repo.get(namespace, component_id).await;
        Self::logged_with_id("get", component_id, result)
    }

    async fn get_all(&self, namespace: &str) -> Result<Vec<ComponentRecord>, RepoError> {
        let result = self.repo.get_all(namespace).await;
        Self::logged("get_all", result)
    }

    async fn get_latest_version(
        &self,
        namespace: &str,
        component_id: &Uuid,
    ) -> Result<Option<ComponentRecord>, RepoError> {
        let result = self.repo.get_latest_version(namespace, component_id).await;
        Self::logged_with_id("get_latest_version", component_id, result)
    }

    async fn get_by_version(
        &self,
        namespace: &str,
        component_id: &Uuid,
        version: u64,
    ) -> Result<Option<ComponentRecord>, RepoError> {
        let result = self
            .repo
            .get_by_version(namespace, component_id, version)
            .await;
        Self::logged_with_id("get_by_version", component_id, result)
    }

    async fn get_by_name(
        &self,
        namespace: &str,
        name: &str,
    ) -> Result<Vec<ComponentRecord>, RepoError> {
        let result = self.repo.get_by_name(namespace, name).await;
        Self::logged("get_by_name", result)
    }

    async fn get_id_by_name(&self, namespace: &str, name: &str) -> Result<Option<Uuid>, RepoError> {
        let result = self.repo.get_id_by_name(namespace, name).await;
        Self::logged("get_id_by_name", result)
    }

    async fn get_namespace(&self, component_id: &Uuid) -> Result<Option<String>, RepoError> {
        let result = self.repo.get_namespace(component_id).await;
        Self::logged_with_id("get_namespace", component_id, result)
    }

    async fn delete(&self, namespace: &str, component_id: &Uuid) -> Result<(), RepoError> {
        let result = self.repo.delete(namespace, component_id).await;
        Self::logged_with_id("delete", component_id, result)
    }

    async fn create_or_update_constraint(
        &self,
        component_constraint_record: &ComponentConstraintsRecord,
    ) -> Result<(), RepoError> {
        let result = self
            .repo
            .create_or_update_constraint(component_constraint_record)
            .await;
        Self::logged("create_component_constraint", result)
    }

    async fn get_constraint(
        &self,
        namespace: &str,
        component_id: &Uuid,
    ) -> Result<Option<FunctionConstraintCollection>, RepoError> {
        let result = self.repo.get_constraint(namespace, component_id).await;
        Self::logged("get_component_constraint", result)
    }

    async fn get_installed_plugins(
        &self,
        owner: &Owner::Row,
        component_id: &Uuid,
        version: u64,
    ) -> Result<Vec<PluginInstallationRecord<Owner, ComponentPluginInstallationTarget>>, RepoError>
    {
        let result = self
            .repo
            .get_installed_plugins(owner, component_id, version)
            .await;
        Self::logged_with_id("get_installed_plugins", component_id, result)
    }

    async fn install_plugin(
        &self,
        record: &PluginInstallationRecord<Owner, ComponentPluginInstallationTarget>,
    ) -> Result<(), RepoError> {
        let result = self.repo.install_plugin(record).await;
        Self::logged_with_id("install_plugin", &record.target.component_id, result)
    }

    async fn uninstall_plugin(
        &self,
        owner: &Owner::Row,
        component_id: &Uuid,
        plugin_installation_id: &Uuid,
    ) -> Result<(), RepoError> {
        let result = self
            .repo
            .uninstall_plugin(owner, component_id, plugin_installation_id)
            .await;
        Self::logged_with_id("uninstall_plugin", component_id, result)
    }

    async fn update_plugin_installation(
        &self,
        owner: &Owner::Row,
        component_id: &Uuid,
        plugin_installation_id: &Uuid,
        new_priority: i16,
        new_parameters: Vec<u8>,
    ) -> Result<(), RepoError> {
        let result = self
            .repo
            .update_plugin_installation(
                owner,
                component_id,
                plugin_installation_id,
                new_priority,
                new_parameters,
            )
            .await;
        Self::logged_with_id("update_plugin_installation", component_id, result)
    }
}

pub struct DbComponentRepo<DB: Database, Owner: ComponentOwner> {
    db_pool: Arc<Pool<DB>>,
    plugin_installation_queries: Arc<
        dyn PluginInstallationRepoQueries<DB, Owner, ComponentPluginInstallationTarget>
            + Send
            + Sync,
    >,
}

impl<DB: Database + Sync, Owner: ComponentOwner> DbComponentRepo<DB, Owner>
where
    DbPluginInstallationRepoQueries<DB>:
        PluginInstallationRepoQueries<DB, Owner, ComponentPluginInstallationTarget>,
{
    pub fn new(db_pool: Arc<Pool<DB>>) -> Self {
        let plugin_installation_queries = Arc::new(DbPluginInstallationRepoQueries::<DB>::new());
        Self {
            db_pool,
            plugin_installation_queries,
        }
    }
}

impl<Owner: ComponentOwner, DB: Database> Debug for DbComponentRepo<DB, Owner> {
    fn fmt(&self, f: &mut Formatter<'_>) -> std::fmt::Result {
        f.debug_struct("DbComponentRepo")
            .field("db_pool", &self.db_pool)
            .finish()
    }
}

#[trait_gen(sqlx::Postgres -> sqlx::Postgres, sqlx::Sqlite)]
#[async_trait]
impl<Owner: ComponentOwner> ComponentRepo<Owner> for DbComponentRepo<sqlx::Postgres, Owner> {
    async fn create(&self, component: &ComponentRecord) -> Result<(), RepoError> {
        let mut transaction = self.db_pool.begin().await?;

        let result = sqlx::query("SELECT namespace, name FROM components WHERE component_id = $1")
            .bind(component.component_id)
            .fetch_optional(&mut *transaction)
            .await?;

        if let Some(result) = result {
            let namespace: String = result.get("namespace");
            let name: String = result.get("name");
            if namespace != component.namespace || name != component.name {
                transaction.rollback().await?;
                return Err(RepoError::Internal(
                    "Component namespace and name invalid".to_string(),
                ));
            }
        } else {
            let result = sqlx::query(
                r#"
                  INSERT INTO components
                    (namespace, component_id, name)
                  VALUES
                    ($1, $2, $3)
                   "#,
            )
            .bind(component.namespace.clone())
            .bind(component.component_id)
            .bind(component.name.clone())
            .execute(&mut *transaction)
            .await;

            if let Err(err) = result {
                // Without this explicit rollback, sqlite seems to be remain locked when a next
                // incoming request comes in.
                transaction.rollback().await?;
                return Err(err.into());
            }
        }

        sqlx::query(
            r#"
              INSERT INTO component_versions
                (component_id, version, size, metadata, created_at, component_type, available, object_store_key)
              VALUES
                ($1, $2, $3, $4, $5, $6, $7, $8)
               "#,
        )
        .bind(component.component_id)
        .bind(component.version)
        .bind(component.size)
        .bind(&component.metadata)
        .bind(component.created_at)
        .bind(component.component_type)
        .bind(component.available)
        .bind(&component.object_store_key)
        .execute(&mut *transaction)
        .await?;

        for file in &component.files {
            sqlx::query(
                r#"
                  INSERT INTO component_files
                    (component_id, version, file_path, file_key, file_permissions)
                  VALUES
                    ($1, $2, $3, $4, $5)
                "#,
            )
            .bind(component.component_id)
            .bind(component.version)
            .bind(file.file_path.clone())
            .bind(file.file_key.clone())
            .bind(file.file_permissions.clone())
            .execute(&mut *transaction)
            .await?;
        }

        transaction.commit().await?;
        Ok(())
    }

<<<<<<< HEAD
    async fn update(
        &self,
        owner: &Owner::Row,
        namespace: &str,
        component_id: &Uuid,
        data: Vec<u8>,
        metadata: Vec<u8>,
        component_type: Option<i32>,
    ) -> Result<ComponentRecord, RepoError> {
        let mut transaction = self.db_pool.begin().await?;

        let result = sqlx::query("SELECT namespace FROM components WHERE component_id = $1")
            .bind(component_id)
            .fetch_optional(&mut *transaction)
            .await?;

        if let Some(result) = result {
            let existing_namespace: String = result.get("namespace");
            if existing_namespace != namespace {
                transaction.rollback().await?;
                Err(RepoError::Internal(
                    "Component namespace invalid".to_string(),
                ))
            } else {
                let now = Utc::now();
                let new_version = if let Some(component_type) = component_type {
                    sqlx::query(
                        r#"
                              WITH prev AS (SELECT component_id, version, object_store_key
                                   FROM component_versions WHERE component_id = $1
                                   ORDER BY version DESC
                                   LIMIT 1)
                              INSERT INTO component_versions
                              SELECT prev.component_id, prev.version + 1, $2, $3, $4, $5, FALSE, prev.object_store_key FROM prev
                              RETURNING *
                              "#,
                    )
                        .bind(component_id)
                        .bind(data.len() as i32)
                        .bind(now)
                        .bind(metadata)
                        .bind(component_type)
                        .fetch_one(&mut *transaction)
                        .await?
                        .get("version")
                } else {
                    sqlx::query(
                        r#"
                              WITH prev AS (SELECT component_id, version, component_type, object_store_key
                                   FROM component_versions WHERE component_id = $1
                                   ORDER BY version DESC
                                   LIMIT 1)
                              INSERT INTO component_versions
                              SELECT prev.component_id, prev.version + 1, $2, $3, $4, prev.component_type, FALSE, prev.object_store_key FROM prev
                              RETURNING *
                              "#,
                    )
                        .bind(component_id)
                        .bind(data.len() as i32)
                        .bind(now)
                        .bind(metadata)
                        .fetch_one(&mut *transaction)
                        .await?
                        .get("version")
                };

                debug!("update created new component version {new_version}");

                let old_target = ComponentPluginInstallationRow {
                    component_id: *component_id,
                    component_version: new_version - 1,
                };
                let mut query = self.plugin_installation_queries.get_all(owner, &old_target);

                let existing_installations = query
                    .build_query_as::<PluginInstallationRecord<Owner, ComponentPluginInstallationTarget>>()
                    .fetch_all(&mut *transaction)
                    .await?;

                let new_target = ComponentPluginInstallationRow {
                    component_id: *component_id,
                    component_version: new_version,
                };

                let mut new_installations = Vec::new();
                for installation in existing_installations {
                    let old_id = installation.installation_id;
                    let new_id = Uuid::new_v4();
                    let new_installation = PluginInstallationRecord {
                        installation_id: new_id,
                        target: new_target.clone(),
                        ..installation
                    };
                    new_installations.push(new_installation);

                    debug!("update copying installation {old_id} as {new_id}");
                }

                for installation in new_installations {
                    let mut query = self.plugin_installation_queries.create(&installation);

                    query.build().execute(&mut *transaction).await?;
                }

                transaction.commit().await?;

                let component = self
                    .get_by_version(namespace, component_id, new_version as u64)
                    .await?;

                component.ok_or(RepoError::Internal(
                    "Could not re-get newly created component version".to_string(),
                ))
            }
        } else {
            transaction.rollback().await?;
            Err(RepoError::Internal(
                "Component not found for update".to_string(),
            ))
        }
    }

    async fn activate(
        &self,
        namespace: &str,
        component_id: &Uuid,
        component_version: i64,
        object_store_key: &str,
    ) -> Result<(), RepoError> {
        sqlx::query(
            r#"
              UPDATE component_versions
              SET available = TRUE, object_store_key = $4
              WHERE component_id IN (SELECT component_id FROM components WHERE namespace = $1 AND component_id = $2)
                    AND version = $3
            "#,
        ).bind(namespace)
            .bind(component_id)
            .bind(component_version)
            .bind(object_store_key)
            .execute(self.db_pool.deref())
            .await?;

        Ok(())
    }

    #[when(sqlx::Postgres -> get)]
    async fn get_postgres(
        &self,
        namespace: &str,
        component_id: &Uuid,
    ) -> Result<Vec<ComponentRecord>, RepoError> {
        sqlx::query_as::<_, ComponentRecord>(
=======
    #[when(sqlx::Postgres -> get)]
    async fn get_postgres(&self, component_id: &Uuid) -> Result<Vec<ComponentRecord>, RepoError> {
        let component = sqlx::query_as::<_, ComponentRecord>(
>>>>>>> e6f4c8ec
            r#"
                SELECT
                    c.namespace AS namespace,
                    c.name AS name,
                    c.component_id AS component_id,
                    cv.version AS version,
                    cv.size AS size,
                    cv.metadata AS metadata,
                    cv.created_at::timestamptz AS created_at,
                    cv.component_type AS component_type,
                    cv.available AS available,
                    cv.object_store_key AS object_store_key
                FROM components c
                    JOIN component_versions cv ON c.component_id = cv.component_id
                WHERE c.component_id = $1 AND c.namespace = $2
                "#,
        )
        .bind(component_id)
        .bind(namespace)
        .fetch_all(self.db_pool.deref())
        .await
        .map_err(|e| e.into())
    }

    #[when(sqlx::Sqlite -> get)]
    async fn get_sqlite(
        &self,
        namespace: &str,
        component_id: &Uuid,
    ) -> Result<Vec<ComponentRecord>, RepoError> {
        sqlx::query_as::<_, ComponentRecord>(
            r#"
                SELECT
                    c.namespace AS namespace,
                    c.name AS name,
                    c.component_id AS component_id,
                    cv.version AS version,
                    cv.size AS size,
                    cv.metadata AS metadata,
                    cv.created_at AS created_at,
                    cv.component_type AS component_type,
                    cv.available AS available,
                    cv.object_store_key AS object_store_key
                FROM components c
                    JOIN component_versions cv ON c.component_id = cv.component_id
                WHERE c.component_id = $1 AND c.namespace = $2
                "#,
        )
        .bind(component_id)
        .bind(namespace)
        .fetch_all(self.db_pool.deref())
        .await
        .map_err::<RepoError, _>(|e| e.into())?;

        self.add_files(component).await
    }

    #[when(sqlx::Sqlite -> get)]
    async fn get(&self, component_id: &Uuid) -> Result<Vec<ComponentRecord>, RepoError> {
        let component = sqlx::query_as::<_, ComponentRecord>(
            r#"
                SELECT
                    c.namespace AS namespace,
                    c.name AS name,
                    c.component_id AS component_id,
                    cv.version AS version,
                    cv.size AS size,
                    cv.metadata AS metadata,
                    cv.created_at AS created_at,
                    cv.component_type AS component_type
                FROM components c
                    JOIN component_versions cv ON c.component_id = cv.component_id
                WHERE c.component_id = $1
                "#,
        )
        .bind(component_id)
        .fetch_all(self.db_pool.deref())
        .await
        .map_err::<RepoError, _>(|e| e.into())?;

        self.add_files(component).await
    }

    #[when(sqlx::Postgres -> get_all)]
    async fn get_all_postgres(&self, namespace: &str) -> Result<Vec<ComponentRecord>, RepoError> {
        let components = sqlx::query_as::<_, ComponentRecord>(
            r#"
                SELECT
                    c.namespace AS namespace,
                    c.name AS name,
                    c.component_id AS component_id,
                    cv.version AS version,
                    cv.size AS size,
                    cv.metadata AS metadata,
                    cv.created_at::timestamptz AS created_at,
                    cv.component_type AS component_type,
                    cv.available AS available,
                    cv.object_store_key AS object_store_key
                FROM components c
                    JOIN component_versions cv ON c.component_id = cv.component_id
                WHERE c.namespace = $1
                "#,
        )
        .bind(namespace)
        .fetch_all(self.db_pool.deref())
        .await
        .map_err::<RepoError, _>(|e| e.into())?;

        self.add_files(components).await
    }

    #[when(sqlx::Sqlite -> get_all)]
    async fn get_all_sqlite(&self, namespace: &str) -> Result<Vec<ComponentRecord>, RepoError> {
        let components = sqlx::query_as::<_, ComponentRecord>(
            r#"
                SELECT
                    c.namespace AS namespace,
                    c.name AS name,
                    c.component_id AS component_id,
                    cv.version AS version,
                    cv.size AS size,
                    cv.metadata AS metadata,
                    cv.created_at AS created_at,
                    cv.component_type AS component_type,
                    cv.available AS available,
                    cv.object_store_key AS object_store_key
                FROM components c
                    JOIN component_versions cv ON c.component_id = cv.component_id
                WHERE c.namespace = $1
                "#,
        )
        .bind(namespace)
        .fetch_all(self.db_pool.deref())
        .await
        .map_err::<RepoError, _>(|e| e.into())?;

        self.add_files(components).await
    }

    #[when(sqlx::Postgres -> get_latest_version)]
    async fn get_latest_version_postgres(
        &self,
        namespace: &str,
        component_id: &Uuid,
    ) -> Result<Option<ComponentRecord>, RepoError> {
        let component = sqlx::query_as::<_, ComponentRecord>(
            r#"
                SELECT
                    c.namespace AS namespace,
                    c.name AS name,
                    c.component_id AS component_id,
                    cv.version AS version,
                    cv.size AS size,
                    cv.metadata AS metadata,
                    cv.created_at::timestamptz AS created_at,
                    cv.component_type AS component_type,
                    cv.available AS available,
                    cv.object_store_key AS object_store_key
                FROM components c
                    JOIN component_versions cv ON c.component_id = cv.component_id
                WHERE c.component_id = $1 AND c.namespace = $2 AND cv.available = TRUE
                ORDER BY cv.version DESC
                LIMIT 1
                "#,
        )
        .bind(component_id)
        .bind(namespace)
        .fetch_optional(self.db_pool.deref())
        .await
        .map_err::<RepoError, _>(|e| e.into())?;

        Ok(self.add_files(component).await?.pop())
    }

    #[when(sqlx::Sqlite -> get_latest_version)]
    async fn get_latest_version_sqlite(
        &self,
        namespace: &str,
        component_id: &Uuid,
    ) -> Result<Option<ComponentRecord>, RepoError> {
        let component = sqlx::query_as::<_, ComponentRecord>(
            r#"
                SELECT
                    c.namespace AS namespace,
                    c.name AS name,
                    c.component_id AS component_id,
                    cv.version AS version,
                    cv.size AS size,
                    cv.metadata AS metadata,
                    cv.created_at AS created_at,
                    cv.component_type AS component_type,
                    cv.available AS available,
                    cv.object_store_key AS object_store_key
                FROM components c
                    JOIN component_versions cv ON c.component_id = cv.component_id
                WHERE c.component_id = $1 AND c.namespace = $2 AND cv.available = TRUE
                ORDER BY cv.version
                DESC LIMIT 1
                "#,
        )
        .bind(component_id)
        .bind(namespace)
        .fetch_optional(self.db_pool.deref())
        .await
        .map_err::<RepoError, _>(|e| e.into())?;

        Ok(self.add_files(component).await?.pop())
    }

    #[when(sqlx::Postgres -> get_by_version)]
    async fn get_by_version_postgres(
        &self,
        namespace: &str,
        component_id: &Uuid,
        version: u64,
    ) -> Result<Option<ComponentRecord>, RepoError> {
        let component = sqlx::query_as::<_, ComponentRecord>(
            r#"
                SELECT
                    c.namespace AS namespace,
                    c.name AS name,
                    c.component_id AS component_id,
                    cv.version AS version,
                    cv.size AS size,
                    cv.metadata AS metadata,
                    cv.created_at::timestamptz AS created_at,
                    cv.component_type AS component_type,
                    cv.available AS available,
                    cv.object_store_key AS object_store_key
                FROM components c
                    JOIN component_versions cv ON c.component_id = cv.component_id
                WHERE c.component_id = $1 AND cv.version = $2 AND c.namespace = $3
                "#,
        )
        .bind(component_id)
        .bind(version as i64)
        .bind(namespace)
        .fetch_optional(self.db_pool.deref())
        .await
        .map_err::<RepoError, _>(|e| e.into())?;

        Ok(self.add_files(component).await?.pop())
    }

    #[when(sqlx::Sqlite -> get_by_version)]
    async fn get_by_version_sqlite(
        &self,
        namespace: &str,
        component_id: &Uuid,
        version: u64,
    ) -> Result<Option<ComponentRecord>, RepoError> {
        let component = sqlx::query_as::<_, ComponentRecord>(
            r#"
                SELECT
                    c.namespace AS namespace,
                    c.name AS name,
                    c.component_id AS component_id,
                    cv.version AS version,
                    cv.size AS size,
                    cv.metadata AS metadata,
                    cv.created_at AS created_at,
                    cv.component_type AS component_type,
                    cv.available AS available,
                    cv.object_store_key AS object_store_key
                FROM components c
                    JOIN component_versions cv ON c.component_id = cv.component_id
                WHERE c.component_id = $1 AND cv.version = $2 AND c.namespace = $3
                "#,
        )
        .bind(component_id)
        .bind(version as i64)
        .bind(namespace)
        .fetch_optional(self.db_pool.deref())
        .await
        .map_err::<RepoError, _>(|e| e.into())?;

        Ok(self.add_files(component).await?.pop())
    }

    #[when(sqlx::Postgres -> get_by_name)]
    async fn get_by_name_postgres(
        &self,
        namespace: &str,
        name: &str,
    ) -> Result<Vec<ComponentRecord>, RepoError> {
        let components = sqlx::query_as::<_, ComponentRecord>(
            r#"
                SELECT
                    c.namespace AS namespace,
                    c.name AS name,
                    c.component_id AS component_id,
                    cv.version AS version,
                    cv.size AS size,
                    cv.metadata AS metadata,
                    cv.created_at::timestamptz AS created_at,
                    cv.component_type AS component_type,
                    cv.available AS available,
                    cv.object_store_key AS object_store_key
                FROM components c
                    JOIN component_versions cv ON c.component_id = cv.component_id
                WHERE c.namespace = $1 AND c.name = $2
                "#,
        )
        .bind(namespace)
        .bind(name)
        .fetch_all(self.db_pool.deref())
        .await
        .map_err::<RepoError, _>(|e| e.into())?;

        self.add_files(components).await
    }

    #[when(sqlx::Sqlite -> get_by_name)]
    async fn get_by_name_sqlite(
        &self,
        namespace: &str,
        name: &str,
    ) -> Result<Vec<ComponentRecord>, RepoError> {
        let components = sqlx::query_as::<_, ComponentRecord>(
            r#"
                SELECT
                    c.namespace AS namespace,
                    c.name AS name,
                    c.component_id AS component_id,
                    cv.version AS version,
                    cv.size AS size,
                    cv.metadata AS metadata,
                    cv.created_at AS created_at,
                    cv.component_type AS component_type,
                    cv.available AS available,
                    cv.object_store_key AS object_store_key
                FROM components c
                    JOIN component_versions cv ON c.component_id = cv.component_id
                WHERE c.namespace = $1 AND c.name = $2
                "#,
        )
        .bind(namespace)
        .bind(name)
        .fetch_all(self.db_pool.deref())
        .await
        .map_err::<RepoError, _>(|e| e.into())?;

        self.add_files(components).await
    }

    async fn get_id_by_name(&self, namespace: &str, name: &str) -> Result<Option<Uuid>, RepoError> {
        let result =
            sqlx::query("SELECT component_id FROM components WHERE namespace = $1 AND name = $2")
                .bind(namespace)
                .bind(name)
                .fetch_optional(self.db_pool.deref())
                .await?;

        Ok(result.map(|x| x.get("component_id")))
    }

    async fn get_namespace(&self, component_id: &Uuid) -> Result<Option<String>, RepoError> {
        let result = sqlx::query("SELECT namespace FROM components WHERE component_id = $1")
            .bind(component_id)
            .fetch_optional(self.db_pool.deref())
            .await?;

        Ok(result.map(|x| x.get("namespace")))
    }

    async fn delete(&self, namespace: &str, component_id: &Uuid) -> Result<(), RepoError> {
        // TODO: delete plugin installations

        let mut transaction = self.db_pool.begin().await?;
        sqlx::query(
            r#"
                DELETE FROM component_versions
                WHERE component_id IN (SELECT component_id FROM components WHERE namespace = $1 AND component_id = $2)
            "#
        )
            .bind(namespace)
            .bind(component_id)
            .execute(&mut *transaction)
            .await?;

        sqlx::query(
            r#"
                DELETE FROM component_files
                WHERE component_id IN (SELECT component_id FROM components WHERE namespace = $1 AND component_id = $2)
            "#
        )
            .bind(namespace)
            .bind(component_id)
            .execute(&mut *transaction)
            .await?;

        sqlx::query("DELETE FROM components WHERE namespace = $1 AND component_id = $2")
            .bind(namespace)
            .bind(component_id)
            .execute(&mut *transaction)
            .await?;

        transaction.commit().await?;
        Ok(())
    }

    async fn create_or_update_constraint(
        &self,
        component_constraint_record: &ComponentConstraintsRecord,
    ) -> Result<(), RepoError> {
        let component_constraint_record = component_constraint_record.clone();
        let mut transaction = self.db_pool.begin().await?;

        let existing_record = sqlx::query_as::<_, ComponentConstraintsRecord>(
            r#"
                SELECT
                    namespace,
                    component_id,
                    constraints
                FROM component_constraints WHERE component_id = $1
                "#,
        )
        .bind(component_constraint_record.component_id)
        .fetch_optional(&mut *transaction)
        .await
        .map_err(|e| RepoError::Internal(e.to_string()))?;

        if let Some(existing_record) = existing_record {
            let existing_worker_calls_used =
                constraint_serde::deserialize(&existing_record.constraints)
                    .map_err(RepoError::Internal)?;
            let new_worker_calls_used =
                constraint_serde::deserialize(&component_constraint_record.constraints)
                    .map_err(RepoError::Internal)?;

            // This shouldn't happen as it is validated in service layers.
            // However, repo gives us more transactional guarantee.
            let merged_worker_calls = FunctionConstraintCollection::try_merge(vec![
                existing_worker_calls_used,
                new_worker_calls_used,
            ])
            .map_err(RepoError::Internal)?;

            // Serialize the merged result back to store in the database
            let merged_constraint_data: Vec<u8> = constraint_serde::serialize(&merged_worker_calls)
                .map_err(RepoError::Internal)?
                .into();

            // Update the existing record in the database
            sqlx::query(
                r#"
                 UPDATE
                   component_constraints
                    SET constraints = $1
                    WHERE namespace = $2 AND component_id = $3
                    "#,
            )
            .bind(merged_constraint_data)
            .bind(component_constraint_record.namespace)
            .bind(component_constraint_record.component_id)
            .execute(&mut *transaction)
            .await
            .map_err(RepoError::from)?;
        } else {
            sqlx::query(
                r#"
              INSERT INTO component_constraints
                (namespace, component_id, constraints)
              VALUES
                ($1, $2, $3)
               "#,
            )
            .bind(component_constraint_record.namespace)
            .bind(component_constraint_record.component_id)
            .bind(component_constraint_record.constraints)
            .execute(&mut *transaction)
            .await?;
        }

        transaction.commit().await?;

        Ok(())
    }

    async fn get_constraint(
        &self,
        namespace: &str,
        component_id: &Uuid,
    ) -> Result<Option<FunctionConstraintCollection>, RepoError> {
        let existing_record = sqlx::query_as::<_, ComponentConstraintsRecord>(
            r#"
                SELECT
                    namespace,
                    component_id,
                    constraints
                FROM component_constraints WHERE component_id = $1 AND namespace = $2
                "#,
        )
        .bind(component_id)
        .bind(namespace)
        .fetch_optional(self.db_pool.deref())
        .await
        .map_err(|e| RepoError::Internal(e.to_string()))?;

        if let Some(existing_record) = existing_record {
            let existing_worker_calls_used =
                constraint_serde::deserialize(&existing_record.constraints)
                    .map_err(RepoError::Internal)?;
            Ok(Some(existing_worker_calls_used))
        } else {
            Ok(None)
        }
    }

    async fn get_installed_plugins(
        &self,
        owner: &Owner::Row,
        component_id: &Uuid,
        version: u64,
    ) -> Result<Vec<PluginInstallationRecord<Owner, ComponentPluginInstallationTarget>>, RepoError>
    {
        let target = ComponentPluginInstallationRow {
            component_id: *component_id,
            component_version: version as i64,
        };
        let mut query = self.plugin_installation_queries.get_all(owner, &target);

        Ok(query
            .build_query_as::<PluginInstallationRecord<Owner, ComponentPluginInstallationTarget>>()
            .fetch_all(self.db_pool.deref())
            .await?)
    }

    async fn install_plugin(
        &self,
        record: &PluginInstallationRecord<Owner, ComponentPluginInstallationTarget>,
    ) -> Result<(), RepoError> {
        let component_id = record.target.component_id;

        let mut transaction = self.db_pool.begin().await?;

        let new_version = sqlx::query(
            r#"
              WITH prev AS (SELECT component_id, version, size, metadata, created_at, component_type, available, object_store_key
                   FROM component_versions WHERE component_id = $1
                   ORDER BY version DESC
                   LIMIT 1)
              INSERT INTO component_versions
              SELECT prev.component_id, prev.version + 1, prev.size, $2, prev.metadata, prev.component_type, prev.available, prev.object_store_key FROM prev
              RETURNING *
              "#,
        )
            .bind(component_id)
            .bind(Utc::now())
            .fetch_one(&mut *transaction)
            .await?
            .get("version");

        debug!("install_plugin cloned old component version into version {new_version}");

        let old_target = ComponentPluginInstallationRow {
            component_id,
            component_version: new_version - 1,
        };
        let mut query = self
            .plugin_installation_queries
            .get_all(&record.owner, &old_target);

        let existing_installations = query
            .build_query_as::<PluginInstallationRecord<Owner, ComponentPluginInstallationTarget>>()
            .fetch_all(&mut *transaction)
            .await?;

        let new_target = ComponentPluginInstallationRow {
            component_id,
            component_version: new_version,
        };

        let mut new_installations = Vec::new();
        for installation in existing_installations {
            let old_id = installation.installation_id;
            let new_id = Uuid::new_v4();
            let new_installation = PluginInstallationRecord {
                installation_id: new_id,
                target: new_target.clone(),
                ..installation
            };
            new_installations.push(new_installation);

            debug!("install_plugin copying installation {old_id} as {new_id}");
        }
        debug!(
            "install_plugin adding new installation as {}",
            record.installation_id
        );
        new_installations.push(PluginInstallationRecord {
            target: new_target.clone(),
            ..record.clone()
        });

        for installation in new_installations {
            let mut query = self.plugin_installation_queries.create(&installation);

            query.build().execute(&mut *transaction).await?;
        }

        transaction.commit().await?;

        Ok(())
    }

    async fn uninstall_plugin(
        &self,
        owner: &Owner::Row,
        component_id: &Uuid,
        plugin_installation_id: &Uuid,
    ) -> Result<(), RepoError> {
        let mut transaction = self.db_pool.begin().await?;

        let new_version = sqlx::query(
            r#"
              WITH prev AS (SELECT component_id, version, size, metadata, created_at, component_type, available, object_store_key
                   FROM component_versions WHERE component_id = $1
                   ORDER BY version DESC
                   LIMIT 1)
              INSERT INTO component_versions
              SELECT prev.component_id, prev.version + 1, prev.size, $2, prev.metadata, prev.component_type, prev.available, prev.object_store_key FROM prev
              RETURNING *
              "#,
        )
            .bind(component_id)
            .bind(Utc::now())
            .fetch_one(&mut *transaction)
            .await?
            .get("version");

        debug!("uninstall_plugin cloned old component version into version {new_version}");

        let old_target = ComponentPluginInstallationRow {
            component_id: *component_id,
            component_version: new_version - 1,
        };
        let mut query = self.plugin_installation_queries.get_all(owner, &old_target);

        let existing_installations = query
            .build_query_as::<PluginInstallationRecord<Owner, ComponentPluginInstallationTarget>>()
            .fetch_all(&mut *transaction)
            .await?;

        let new_target = ComponentPluginInstallationRow {
            component_id: *component_id,
            component_version: new_version,
        };

        let mut new_installations = Vec::new();
        for installation in existing_installations {
            let old_id = installation.installation_id;

            if &old_id != plugin_installation_id {
                let new_id = Uuid::new_v4();
                let new_installation = PluginInstallationRecord {
                    installation_id: new_id,
                    target: new_target.clone(),
                    ..installation
                };
                new_installations.push(new_installation);

                debug!("uninstall_plugin copying installation {old_id} as {new_id}");
            }
        }

        for installation in new_installations {
            let mut query = self.plugin_installation_queries.create(&installation);

            query.build().execute(&mut *transaction).await?;
        }

        transaction.commit().await?;

        Ok(())
    }

    async fn update_plugin_installation(
        &self,
        owner: &Owner::Row,
        component_id: &Uuid,
        plugin_installation_id: &Uuid,
        new_priority: i16,
        new_parameters: Vec<u8>,
    ) -> Result<(), RepoError> {
        let mut transaction = self.db_pool.begin().await?;

        let new_version = sqlx::query(
            r#"
              WITH prev AS (SELECT component_id, version, size, metadata, created_at, component_type, available, object_store_key
                   FROM component_versions WHERE component_id = $1
                   ORDER BY version DESC
                   LIMIT 1)
              INSERT INTO component_versions
              SELECT prev.component_id, prev.version + 1, prev.size, $2, prev.metadata, prev.component_type, prev.available, prev.object_store_key FROM prev
              RETURNING *
              "#,
        )
            .bind(component_id)
            .bind(Utc::now())
            .fetch_one(&mut *transaction)
            .await?
            .get("version");

        debug!(
            "update_plugin_installation cloned old component version into version {new_version}"
        );

        let old_target = ComponentPluginInstallationRow {
            component_id: *component_id,
            component_version: new_version - 1,
        };
        let mut query = self.plugin_installation_queries.get_all(owner, &old_target);

        let existing_installations = query
            .build_query_as::<PluginInstallationRecord<Owner, ComponentPluginInstallationTarget>>()
            .fetch_all(&mut *transaction)
            .await?;

        let new_target = ComponentPluginInstallationRow {
            component_id: *component_id,
            component_version: new_version,
        };

        let mut new_installations = Vec::new();
        for installation in existing_installations {
            let old_id = installation.installation_id;

            if &old_id != plugin_installation_id {
                let new_id = Uuid::new_v4();
                let new_installation = PluginInstallationRecord {
                    installation_id: new_id,
                    target: new_target.clone(),
                    ..installation
                };
                new_installations.push(new_installation);

                debug!("update_plugin_installation copying installation {old_id} as {new_id}");
            } else {
                let new_id = Uuid::new_v4();
                let new_installation = PluginInstallationRecord {
                    installation_id: new_id,
                    target: new_target.clone(),
                    priority: new_priority,
                    parameters: new_parameters.clone(),
                    ..installation
                };
                new_installations.push(new_installation);

                debug!(
                    "update_plugin_installation copying modified installation {old_id} as {new_id}"
                );
            }
        }

        for installation in new_installations {
            let mut query = self.plugin_installation_queries.create(&installation);

            query.build().execute(&mut *transaction).await?;
        }

        transaction.commit().await?;

        Ok(())
    }
}

pub mod record_metadata_serde {
    use bytes::{BufMut, Bytes, BytesMut};
    use golem_api_grpc::proto::golem::component::ComponentMetadata as ComponentMetadataProto;
    use golem_common::model::component_metadata::ComponentMetadata;
    use prost::Message;

    pub const SERIALIZATION_VERSION_V1: u8 = 1u8;

    pub fn serialize(value: &ComponentMetadata) -> Result<Bytes, String> {
        let proto_value: ComponentMetadataProto = ComponentMetadataProto::from(value.clone());
        let mut bytes = BytesMut::new();
        bytes.put_u8(SERIALIZATION_VERSION_V1);
        bytes.extend_from_slice(&proto_value.encode_to_vec());
        Ok(bytes.freeze())
    }

    pub fn deserialize(bytes: &[u8]) -> Result<ComponentMetadata, String> {
        let (version, data) = bytes.split_at(1);

        match version[0] {
            SERIALIZATION_VERSION_V1 => {
                let proto_value: ComponentMetadataProto = Message::decode(data)
                    .map_err(|e| format!("Failed to deserialize value: {e}"))?;
                let value = ComponentMetadata::try_from(proto_value)?;
                Ok(value)
            }
            _ => Err("Unsupported serialization version".to_string()),
        }
    }
}

pub mod constraint_serde {
    use bytes::{BufMut, Bytes, BytesMut};
    use golem_api_grpc::proto::golem::component::FunctionConstraintCollection as FunctionConstraintCollectionProto;
    use golem_common::model::component_constraint::FunctionConstraintCollection;
    use prost::Message;

    pub const SERIALIZATION_VERSION_V1: u8 = 1u8;

    pub fn serialize(value: &FunctionConstraintCollection) -> Result<Bytes, String> {
        let proto_value: FunctionConstraintCollectionProto =
            FunctionConstraintCollectionProto::from(value.clone());

        let mut bytes = BytesMut::new();
        bytes.put_u8(SERIALIZATION_VERSION_V1);
        bytes.extend_from_slice(&proto_value.encode_to_vec());
        Ok(bytes.freeze())
    }

    pub fn deserialize(bytes: &[u8]) -> Result<FunctionConstraintCollection, String> {
        let (version, data) = bytes.split_at(1);

        match version[0] {
            SERIALIZATION_VERSION_V1 => {
                let proto_value: FunctionConstraintCollectionProto = Message::decode(data)
                    .map_err(|e| format!("Failed to deserialize value: {e}"))?;

                let value = FunctionConstraintCollection::try_from(proto_value.clone())?;

                Ok(value)
            }
            _ => Err("Unsupported serialization version".to_string()),
        }
    }
}<|MERGE_RESOLUTION|>--- conflicted
+++ resolved
@@ -50,14 +50,11 @@
     pub metadata: Vec<u8>,
     pub created_at: DateTime<Utc>,
     pub component_type: i32,
-<<<<<<< HEAD
     pub available: bool,
     pub object_store_key: String,
-=======
     // one-to-many relationship. Retrieved separately
     #[sqlx(skip)]
     pub files: Vec<FileRecord>,
->>>>>>> e6f4c8ec
 }
 
 impl ComponentRecord {
@@ -79,72 +76,6 @@
             object_store_key: value
                 .object_store_key
                 .unwrap_or(value.versioned_component_id.to_string()),
-        })
-    }
-}
-
-impl<Owner: ComponentOwner> TryFrom<ComponentRecord> for Component<Owner> {
-    type Error = String;
-
-    fn try_from(value: ComponentRecord) -> Result<Self, Self::Error> {
-        let metadata: ComponentMetadata = record_metadata_serde::deserialize(&value.metadata)?;
-        let versioned_component_id: VersionedComponentId = VersionedComponentId {
-            component_id: ComponentId(value.component_id),
-            version: value.version as u64,
-        };
-<<<<<<< HEAD
-        let owner: Owner = value.namespace.parse()?;
-
-=======
-        let namespace = Namespace::try_from(value.namespace).map_err(|e| e.to_string())?;
-        let files = value
-            .files
-            .into_iter()
-            .map(|file| file.try_into())
-            .collect::<Result<Vec<_>, _>>()?;
->>>>>>> e6f4c8ec
-        Ok(Component {
-            owner,
-            component_name: ComponentName(value.name),
-            component_size: value.size as u64,
-            metadata,
-            versioned_component_id,
-            created_at: value.created_at,
-            component_type: ComponentType::try_from(value.component_type)?,
-<<<<<<< HEAD
-            object_store_key: Some(value.object_store_key),
-=======
-            files,
-        })
-    }
-}
-
-impl From<ComponentRecord> for VersionedComponentId {
-    fn from(value: ComponentRecord) -> Self {
-        VersionedComponentId {
-            component_id: ComponentId(value.component_id),
-            version: value.version as u64,
-        }
-    }
-}
-
-impl<Namespace> TryFrom<Component<Namespace>> for ComponentRecord
-where
-    Namespace: Display,
-{
-    type Error = String;
-
-    fn try_from(value: Component<Namespace>) -> Result<Self, Self::Error> {
-        let metadata = record_metadata_serde::serialize(&value.metadata)?;
-        Ok(Self {
-            namespace: value.namespace.to_string(),
-            component_id: value.versioned_component_id.component_id.0,
-            name: value.component_name.0,
-            size: value.component_size as i32,
-            version: value.versioned_component_id.version as i64,
-            metadata: metadata.into(),
-            created_at: value.created_at,
-            component_type: value.component_type as i32,
             files: value
                 .files
                 .iter()
@@ -156,7 +87,36 @@
                     file_permissions: file.permissions.as_compact_str().to_string(),
                 })
                 .collect(),
->>>>>>> e6f4c8ec
+        })
+    }
+}
+
+impl<Owner: ComponentOwner> TryFrom<ComponentRecord> for Component<Owner> {
+    type Error = String;
+
+    fn try_from(value: ComponentRecord) -> Result<Self, Self::Error> {
+        let metadata: ComponentMetadata = record_metadata_serde::deserialize(&value.metadata)?;
+        let versioned_component_id: VersionedComponentId = VersionedComponentId {
+            component_id: ComponentId(value.component_id),
+            version: value.version as u64,
+        };
+        let owner: Owner = value.namespace.parse()?;
+        let files = value
+            .files
+            .into_iter()
+            .map(|file| file.try_into())
+            .collect::<Result<Vec<_>, _>>()?;
+
+        Ok(Component {
+            owner,
+            component_name: ComponentName(value.name),
+            component_size: value.size as u64,
+            metadata,
+            versioned_component_id,
+            created_at: value.created_at,
+            component_type: ComponentType::try_from(value.component_type)?,
+            object_store_key: Some(value.object_store_key),
+            files,
         })
     }
 }
@@ -206,17 +166,29 @@
 }
 
 impl FileRecord {
-    pub fn from_component_and_file<Namespace>(
-        component: &Component<Namespace>,
+    pub fn from_component_id_and_version_and_file(
+        component_id: Uuid,
+        version: i64,
         file: &InitialComponentFile,
     ) -> Self {
         Self {
-            component_id: component.versioned_component_id.component_id.0,
-            version: component.versioned_component_id.version as i64,
+            component_id,
+            version,
             file_path: file.path.to_string(),
             file_key: file.key.0.clone(),
             file_permissions: file.permissions.as_compact_str().to_string(),
         }
+    }
+
+    pub fn from_component_and_file<Owner: ComponentOwner>(
+        component: &Component<Owner>,
+        file: &InitialComponentFile,
+    ) -> Self {
+        Self::from_component_id_and_version_and_file(
+            component.versioned_component_id.component_id.0,
+            component.versioned_component_id.version as i64,
+            file,
+        )
     }
 }
 
@@ -248,6 +220,7 @@
         data: Vec<u8>,
         metadata: Vec<u8>,
         component_type: Option<i32>,
+        files: Option<Vec<FileRecord>>,
     ) -> Result<ComponentRecord, RepoError>;
 
     /// Activates a component version previously created with `update`.
@@ -335,54 +308,7 @@
     ) -> Result<(), RepoError>;
 }
 
-<<<<<<< HEAD
 pub struct LoggedComponentRepo<Owner: ComponentOwner, Repo: ComponentRepo<Owner>> {
-=======
-#[trait_gen(sqlx::Postgres -> sqlx::Postgres, sqlx::Sqlite)]
-impl DbComponentRepo<sqlx::Postgres> {
-    async fn get_files(
-        &self,
-        component_id: &Uuid,
-        version: u64,
-    ) -> Result<Vec<FileRecord>, RepoError> {
-        sqlx::query_as::<_, FileRecord>(
-            r#"
-            SELECT
-                component_id,
-                version,
-                file_path,
-                file_key,
-                file_permissions
-            FROM component_files
-            WHERE component_id = $1 AND version = $2
-            "#,
-        )
-        .bind(component_id)
-        .bind(version as i64)
-        .fetch_all(self.db_pool.deref())
-        .await
-        .map_err(|e| e.into())
-    }
-    async fn add_files(
-        &self,
-        components: impl IntoIterator<Item = ComponentRecord>,
-    ) -> Result<Vec<ComponentRecord>, RepoError> {
-        let result = components
-            .into_iter()
-            .map(|component| async move {
-                let files = self
-                    .get_files(&component.component_id, component.version as u64)
-                    .await?;
-                Ok(ComponentRecord { files, ..component })
-            })
-            .collect::<Vec<_>>();
-
-        try_join_all(result).await
-    }
-}
-
-pub struct LoggedComponentRepo<Repo: ComponentRepo> {
->>>>>>> e6f4c8ec
     repo: Repo,
     _owner: PhantomData<Owner>,
 }
@@ -443,6 +369,7 @@
         data: Vec<u8>,
         metadata: Vec<u8>,
         component_type: Option<i32>,
+        files: Option<Vec<FileRecord>>,
     ) -> Result<ComponentRecord, RepoError> {
         let result = self
             .repo
@@ -453,6 +380,7 @@
                 data,
                 metadata,
                 component_type,
+                files,
             )
             .await;
         Self::logged_with_id("update", component_id, result)
@@ -637,6 +565,50 @@
         f.debug_struct("DbComponentRepo")
             .field("db_pool", &self.db_pool)
             .finish()
+    }
+}
+
+#[trait_gen(sqlx::Postgres -> sqlx::Postgres, sqlx::Sqlite)]
+impl<Owner: ComponentOwner> DbComponentRepo<sqlx::Postgres, Owner> {
+    async fn get_files(
+        &self,
+        component_id: &Uuid,
+        version: u64,
+    ) -> Result<Vec<FileRecord>, RepoError> {
+        sqlx::query_as::<_, FileRecord>(
+            r#"
+            SELECT
+                component_id,
+                version,
+                file_path,
+                file_key,
+                file_permissions
+            FROM component_files
+            WHERE component_id = $1 AND version = $2
+            "#,
+        )
+        .bind(component_id)
+        .bind(version as i64)
+        .fetch_all(self.db_pool.deref())
+        .await
+        .map_err(|e| e.into())
+    }
+
+    async fn add_files(
+        &self,
+        components: impl IntoIterator<Item = ComponentRecord>,
+    ) -> Result<Vec<ComponentRecord>, RepoError> {
+        let result = components
+            .into_iter()
+            .map(|component| async move {
+                let files = self
+                    .get_files(&component.component_id, component.version as u64)
+                    .await?;
+                Ok(ComponentRecord { files, ..component })
+            })
+            .collect::<Vec<_>>();
+
+        try_join_all(result).await
     }
 }
 
@@ -691,16 +663,16 @@
                 ($1, $2, $3, $4, $5, $6, $7, $8)
                "#,
         )
-        .bind(component.component_id)
-        .bind(component.version)
-        .bind(component.size)
-        .bind(&component.metadata)
-        .bind(component.created_at)
-        .bind(component.component_type)
-        .bind(component.available)
-        .bind(&component.object_store_key)
-        .execute(&mut *transaction)
-        .await?;
+            .bind(component.component_id)
+            .bind(component.version)
+            .bind(component.size)
+            .bind(&component.metadata)
+            .bind(component.created_at)
+            .bind(component.component_type)
+            .bind(component.available)
+            .bind(&component.object_store_key)
+            .execute(&mut *transaction)
+            .await?;
 
         for file in &component.files {
             sqlx::query(
@@ -724,7 +696,6 @@
         Ok(())
     }
 
-<<<<<<< HEAD
     async fn update(
         &self,
         owner: &Owner::Row,
@@ -733,6 +704,7 @@
         data: Vec<u8>,
         metadata: Vec<u8>,
         component_type: Option<i32>,
+        files: Option<Vec<FileRecord>>,
     ) -> Result<ComponentRecord, RepoError> {
         let mut transaction = self.db_pool.begin().await?;
 
@@ -829,6 +801,47 @@
                     query.build().execute(&mut *transaction).await?;
                 }
 
+                let files = if let Some(files) = files {
+                    files
+                } else {
+                    // Copying the previous file set
+                    sqlx::query_as::<_, FileRecord>(
+                        r#"
+                            SELECT
+                                component_id,
+                                version,
+                                file_path,
+                                file_key,
+                                file_permissions
+                            FROM component_files
+                            WHERE component_id = $1 AND version = $2
+                            "#,
+                    )
+                    .bind(old_target.component_id)
+                    .bind(old_target.component_version)
+                    .fetch_all(&mut *transaction)
+                    .await?
+                };
+
+                // Inserting the new file set
+                for file in files {
+                    sqlx::query(
+                        r#"
+                          INSERT INTO component_files
+                            (component_id, version, file_path, file_key, file_permissions)
+                          VALUES
+                            ($1, $2, $3, $4, $5)
+                        "#,
+                    )
+                    .bind(component_id)
+                    .bind(new_version)
+                    .bind(&file.file_path)
+                    .bind(&file.file_key)
+                    .bind(&file.file_permissions)
+                    .execute(&mut *transaction)
+                    .await?;
+                }
+
                 transaction.commit().await?;
 
                 let component = self
@@ -877,12 +890,7 @@
         namespace: &str,
         component_id: &Uuid,
     ) -> Result<Vec<ComponentRecord>, RepoError> {
-        sqlx::query_as::<_, ComponentRecord>(
-=======
-    #[when(sqlx::Postgres -> get)]
-    async fn get_postgres(&self, component_id: &Uuid) -> Result<Vec<ComponentRecord>, RepoError> {
-        let component = sqlx::query_as::<_, ComponentRecord>(
->>>>>>> e6f4c8ec
+        let components = sqlx::query_as::<_, ComponentRecord>(
             r#"
                 SELECT
                     c.namespace AS namespace,
@@ -904,7 +912,9 @@
         .bind(namespace)
         .fetch_all(self.db_pool.deref())
         .await
-        .map_err(|e| e.into())
+        .map_err::<RepoError, _>(|e| e.into())?;
+
+        self.add_files(components).await
     }
 
     #[when(sqlx::Sqlite -> get)]
@@ -913,7 +923,7 @@
         namespace: &str,
         component_id: &Uuid,
     ) -> Result<Vec<ComponentRecord>, RepoError> {
-        sqlx::query_as::<_, ComponentRecord>(
+        let components = sqlx::query_as::<_, ComponentRecord>(
             r#"
                 SELECT
                     c.namespace AS namespace,
@@ -937,33 +947,7 @@
         .await
         .map_err::<RepoError, _>(|e| e.into())?;
 
-        self.add_files(component).await
-    }
-
-    #[when(sqlx::Sqlite -> get)]
-    async fn get(&self, component_id: &Uuid) -> Result<Vec<ComponentRecord>, RepoError> {
-        let component = sqlx::query_as::<_, ComponentRecord>(
-            r#"
-                SELECT
-                    c.namespace AS namespace,
-                    c.name AS name,
-                    c.component_id AS component_id,
-                    cv.version AS version,
-                    cv.size AS size,
-                    cv.metadata AS metadata,
-                    cv.created_at AS created_at,
-                    cv.component_type AS component_type
-                FROM components c
-                    JOIN component_versions cv ON c.component_id = cv.component_id
-                WHERE c.component_id = $1
-                "#,
-        )
-        .bind(component_id)
-        .fetch_all(self.db_pool.deref())
-        .await
-        .map_err::<RepoError, _>(|e| e.into())?;
-
-        self.add_files(component).await
+        self.add_files(components).await
     }
 
     #[when(sqlx::Postgres -> get_all)]

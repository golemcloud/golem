--- conflicted
+++ resolved
@@ -22,17 +22,12 @@
 use crate::service::component_compilation::ComponentCompilationService;
 use async_trait::async_trait;
 use chrono::Utc;
-<<<<<<< HEAD
-use golem_common::file_system::PackagedFiles;
-use golem_common::model::component_metadata::ComponentProcessingError;
-use golem_common::model::{ComponentId, ComponentType, FileSystemPermission};
-=======
 use golem_api_grpc::proto::golem::common::{ErrorBody, ErrorsBody};
 use golem_api_grpc::proto::golem::component::v1::component_error;
+use golem_common::file_system::PackagedFiles;
 use golem_common::model::component_constraint::FunctionConstraintCollection;
 use golem_common::model::component_metadata::{ComponentMetadata, ComponentProcessingError};
-use golem_common::model::{ComponentId, ComponentType};
->>>>>>> f5424943
+use golem_common::model::{ComponentId, ComponentType, FileSystemPermission};
 use golem_common::SafeDisplay;
 use golem_service_base::model::{ComponentName, VersionedComponentId};
 use golem_service_base::repo::RepoError;
@@ -59,15 +54,12 @@
     InternalConversionError { what: String, error: String },
     #[error("Internal component store error: {message}: {error}")]
     ComponentStoreError { message: String, error: String },
-<<<<<<< HEAD
-    #[error("Invalid or conflicting file path: {file_path}")]
-    InitialFileError { file_path: String },
-=======
     #[error("Component Constraint Error. Make sure the component is backward compatible as the functions are already in use:\n{0}")]
     ComponentConstraintConflictError(ConflictReport),
     #[error("Component Constraint Create Error: {0}")]
     ComponentConstraintCreateError(String),
->>>>>>> f5424943
+    #[error("Invalid or conflicting file path: {file_path}")]
+    InitialFileError { file_path: String },
 }
 
 impl ComponentError {
@@ -96,12 +88,9 @@
             ComponentError::InternalRepoError(inner) => inner.to_safe_string(),
             ComponentError::InternalConversionError { .. } => self.to_string(),
             ComponentError::ComponentStoreError { .. } => self.to_string(),
-<<<<<<< HEAD
-            ComponentError::InitialFileError { .. } => self.to_string(),
-=======
             ComponentError::ComponentConstraintConflictError(_) => self.to_string(),
             ComponentError::ComponentConstraintCreateError(_) => self.to_string(),
->>>>>>> f5424943
+            ComponentError::InitialFileError { .. } => self.to_string(),
         }
     }
 }
@@ -154,6 +143,11 @@
                     errors: vec![value.to_safe_string()],
                 })
             }
+            ComponentError::InitialFileError { .. } => {
+                component_error::Error::BadRequest(ErrorsBody {
+                    errors: vec![value.to_safe_string()],
+                })
+            }
         };
         Self { error: Some(error) }
     }
@@ -213,7 +207,10 @@
         version: Option<u64>,
         namespace: &Namespace,
         permission_type: &FileSystemPermission,
-    ) -> Result<ByteStream, ComponentError>;
+    ) -> Result<
+        Pin<Box<dyn Stream<Item = Result<Vec<u8>, anyhow::Error>> + Send + Sync>>, 
+        ComponentError
+    >;
 
     async fn get_protected_data(
         &self,
@@ -625,7 +622,10 @@
         version: Option<u64>,
         namespace: &Namespace,
         permission_type: &FileSystemPermission,
-    ) -> Result<ByteStream, ComponentError> {
+    ) -> Result<
+        Pin<Box<dyn Stream<Item = Result<Vec<u8>, anyhow::Error>> + Send + Sync>>, 
+        ComponentError
+    > {
         let versioned_component_id = self
             .get_versioned_component_id(component_id, version, namespace)
             .await?

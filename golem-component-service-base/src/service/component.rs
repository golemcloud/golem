--- conflicted
+++ resolved
@@ -20,44 +20,29 @@
 use std::sync::Arc;
 use std::vec;
 
-<<<<<<< HEAD
-use crate::model::{Component, ComponentConstraints, ComponentOwner};
-use crate::repo::component::{
-    record_metadata_serde, ComponentConstraintsRecord, ComponentRecord, ComponentRepo,
-};
-=======
-use crate::model::{Component, ComponentConstraints, InitialComponentFilesArchiveAndPermissions};
+use crate::model::ComponentOwner;
+use crate::model::InitialComponentFilesArchiveAndPermissions;
+use crate::model::{Component, ComponentConstraints};
+use crate::repo::component::{record_metadata_serde, ComponentRecord, FileRecord};
 use crate::repo::component::{ComponentConstraintsRecord, ComponentRepo};
->>>>>>> e6f4c8ec
 use crate::service::component_compilation::ComponentCompilationService;
 use crate::service::component_object_store::ComponentObjectStore;
 use async_trait::async_trait;
-<<<<<<< HEAD
-=======
 use async_zip::tokio::read::seek::ZipFileReader;
-use chrono::Utc;
->>>>>>> e6f4c8ec
 use golem_api_grpc::proto::golem::common::{ErrorBody, ErrorsBody};
 use golem_api_grpc::proto::golem::component::v1::component_error;
 use golem_common::model::component_constraint::FunctionConstraintCollection;
 use golem_common::model::component_metadata::{ComponentMetadata, ComponentProcessingError};
-<<<<<<< HEAD
-use golem_common::model::{ComponentId, ComponentType, ComponentVersion};
-use golem_common::SafeDisplay;
-use golem_service_base::model::{ComponentName, VersionedComponentId};
-use golem_service_base::repo::RepoError;
-=======
 use golem_common::model::AccountId;
+use golem_common::model::ComponentVersion;
 use golem_common::model::{
-    ComponentFilePath, ComponentFilePermissions, ComponentId, ComponentType, HasAccountId,
-    InitialComponentFile, InitialComponentFileKey,
+    ComponentFilePath, ComponentFilePermissions, ComponentId, ComponentType, InitialComponentFile,
+    InitialComponentFileKey,
 };
 use golem_common::SafeDisplay;
 use golem_service_base::model::{ComponentName, VersionedComponentId};
 use golem_service_base::repo::RepoError;
-use golem_service_base::service::component_object_store::ComponentObjectStore;
 use golem_service_base::service::initial_component_files::InitialComponentFilesService;
->>>>>>> e6f4c8ec
 use golem_wasm_ast::analysis::AnalysedType;
 use rib::{FunctionTypeRegistry, RegistryKey, RegistryValue};
 use tap::TapFallible;
@@ -245,20 +230,16 @@
 }
 
 #[async_trait]
-pub trait ComponentService<Owner: ComponentOwner> {
+pub trait ComponentService<Owner: ComponentOwner>: Debug {
     async fn create(
         &self,
         component_id: &ComponentId,
         component_name: &ComponentName,
         component_type: ComponentType,
         data: Vec<u8>,
-<<<<<<< HEAD
+        files: Option<InitialComponentFilesArchiveAndPermissions>,
         owner: &Owner,
     ) -> Result<Component<Owner>, ComponentError>;
-=======
-        files: Option<InitialComponentFilesArchiveAndPermissions>,
-        namespace: &Namespace,
-    ) -> Result<Component<Namespace>, ComponentError>;
 
     // Files must have been uploaded to the blob store before calling this method
     async fn create_internal(
@@ -268,22 +249,17 @@
         component_type: ComponentType,
         data: Vec<u8>,
         files: Vec<InitialComponentFile>,
-        namespace: &Namespace,
-    ) -> Result<Component<Namespace>, ComponentError>;
->>>>>>> e6f4c8ec
+        owner: &Owner,
+    ) -> Result<Component<Owner>, ComponentError>;
 
     async fn update(
         &self,
         component_id: &ComponentId,
         data: Vec<u8>,
         component_type: Option<ComponentType>,
-<<<<<<< HEAD
+        files: Option<InitialComponentFilesArchiveAndPermissions>,
         owner: &Owner,
     ) -> Result<Component<Owner>, ComponentError>;
-=======
-        files: Option<InitialComponentFilesArchiveAndPermissions>,
-        namespace: &Namespace,
-    ) -> Result<Component<Namespace>, ComponentError>;
 
     // Files must have been uploaded to the blob store before calling this method
     async fn update_internal(
@@ -293,9 +269,8 @@
         component_type: Option<ComponentType>,
         // None signals that files should be reused from the previous version
         files: Option<Vec<InitialComponentFile>>,
-        namespace: &Namespace,
-    ) -> Result<Component<Namespace>, ComponentError>;
->>>>>>> e6f4c8ec
+        owner: &Owner,
+    ) -> Result<Component<Owner>, ComponentError>;
 
     async fn download(
         &self,
@@ -366,6 +341,12 @@
     object_store: Arc<dyn ComponentObjectStore + Sync + Send>,
     component_compilation: Arc<dyn ComponentCompilationService + Sync + Send>,
     initial_component_files_service: Arc<InitialComponentFilesService>,
+}
+
+impl<Owner: ComponentOwner> Debug for ComponentServiceDefault<Owner> {
+    fn fmt(&self, f: &mut Formatter<'_>) -> std::fmt::Result {
+        f.debug_struct("ComponentServiceDefault").finish()
+    }
 }
 
 impl<Owner: ComponentOwner> ComponentServiceDefault<Owner> {
@@ -429,220 +410,129 @@
             conflicting_functions,
         }
     }
-<<<<<<< HEAD
-=======
+
+    async fn upload_component_files(
+        &self,
+        account_id: &AccountId,
+        payload: InitialComponentFilesArchiveAndPermissions,
+    ) -> Result<Vec<InitialComponentFile>, ComponentError> {
+        let files_file = payload.archive;
+        let path_permissions: HashMap<ComponentFilePath, ComponentFilePermissions> =
+            HashMap::from_iter(
+                payload
+                    .files
+                    .iter()
+                    .map(|f| (f.path.clone(), f.permissions)),
+            );
+
+        let mut buf_reader = BufReader::new(files_file);
+
+        let mut zip_archive = ZipFileReader::with_tokio(&mut buf_reader)
+            .await
+            .map_err(|e| {
+                ComponentError::malformed_component_archive_from_error(
+                    "Failed to unpack provided component files",
+                    e.into(),
+                )
+            })?;
+
+        let mut uploaded: Vec<InitialComponentFile> = vec![];
+
+        for i in 0..zip_archive.file().entries().len() {
+            let (path, permissions, content) = {
+                let mut entry_reader = zip_archive.reader_with_entry(i).await.map_err(|e| {
+                    ComponentError::malformed_component_archive_from_error(
+                        "Failed to read entry from archive",
+                        e.into(),
+                    )
+                })?;
+
+                let entry = entry_reader.entry();
+
+                let is_dir = entry.dir().map_err(|e| {
+                    ComponentError::malformed_component_archive_from_error(
+                        "Failed to check if entry is a directory",
+                        e.into(),
+                    )
+                })?;
+
+                if is_dir {
+                    continue;
+                }
+
+                let path = initial_component_file_path_from_zip_entry(entry)?;
+
+                let mut buffer = Vec::new();
+                entry_reader
+                    .read_to_end_checked(&mut buffer)
+                    .await
+                    .map_err(|e| {
+                        ComponentError::malformed_component_archive_from_error(
+                            "Failed to read entry content",
+                            e.into(),
+                        )
+                    })?;
+
+                // if permissions are not provided, default to read-only
+                let permissions = path_permissions
+                    .get(&path)
+                    .cloned()
+                    .unwrap_or(ComponentFilePermissions::ReadOnly);
+
+                (path, permissions, Bytes::from(buffer))
+            };
+
+            info!("Uploading file: {}", path.to_string());
+
+            let key = self
+                .initial_component_files_service
+                .put_if_not_exists(account_id, &content)
+                .await
+                .map_err(|e| {
+                    ComponentError::initial_component_file_upload_error(
+                        "Failed to upload component files",
+                        e,
+                    )
+                })?;
+
+            uploaded.push(InitialComponentFile {
+                key,
+                path,
+                permissions,
+            });
+        }
+
+        let uploaded_paths = uploaded
+            .iter()
+            .map(|f| f.path.clone())
+            .collect::<HashSet<_>>();
+        for path in path_permissions.keys() {
+            if !uploaded_paths.contains(path) {
+                return Err(ComponentError::malformed_component_archive_from_message(
+                    format!("Didn't find expected file in the archive: {path}"),
+                ));
+            }
+        }
+
+        Ok(uploaded)
+    }
 
     // All files must be confirmed to be in the blob store before calling this method
-    async fn create_unchecked<Namespace>(
+    async fn create_unchecked(
         &self,
         component_id: &ComponentId,
         component_name: &ComponentName,
         component_type: ComponentType,
         data: Vec<u8>,
         uploaded_files: Vec<InitialComponentFile>,
-        namespace: &Namespace,
-    ) -> Result<Component<Namespace>, ComponentError>
-    where
-        Namespace: Display + TryFrom<String> + Eq + Clone + Send + Sync,
-        <Namespace as TryFrom<String>>::Error: Display + Debug + Send + Sync + 'static,
-    {
-        let versioned_component_id = create_new_versioned_component_id(component_id);
-
-        // analyze component before uploading anything so we fail early
-        let component_metadata = ComponentMetadata::analyse_component(&data)
-            .map_err(ComponentError::ComponentProcessingError)?;
-
-        let component_size = data.len() as u64;
-
-        info!(namespace = %namespace,"Uploaded component - exports {:?}", component_metadata.exports);
-
-        let (_, _) = tokio::try_join!(
-            self.upload_user_component(&versioned_component_id, data.clone()),
-            self.upload_protected_component(&versioned_component_id, data)
-        )?;
-
-        let component = Component {
-            component_size,
-            metadata: component_metadata,
-            created_at: Utc::now(),
-            component_type,
-            component_name: component_name.clone(),
-            versioned_component_id: versioned_component_id.clone(),
-            namespace: namespace.clone(),
-            files: uploaded_files.clone(),
-        };
-
-        let record = component
-            .clone()
-            .try_into()
-            .map_err(|e| ComponentError::conversion_error("record", e))?;
-
-        let result = self.component_repo.create(&record).await;
-
-        if let Err(RepoError::UniqueViolation(_)) = result {
-            Err(ComponentError::AlreadyExists(component_id.clone()))?;
-        }
-
-        self.component_compilation
-            .enqueue_compilation(component_id, component.versioned_component_id.version)
-            .await;
-
-        Ok(component)
-    }
-
-    async fn update_unchecked<Namespace>(
-        &self,
-        component_id: &ComponentId,
-        data: Vec<u8>,
-        component_type: Option<ComponentType>,
-        files: Option<Vec<InitialComponentFile>>,
-        namespace: &Namespace,
-    ) -> Result<Component<Namespace>, ComponentError>
-    where
-        Namespace: Display + TryFrom<String> + Eq + Clone + Send + Sync,
-        <Namespace as TryFrom<String>>::Error: Display + Debug + Send + Sync + 'static,
-    {
-        let created_at = Utc::now();
-
-        let metadata = ComponentMetadata::analyse_component(&data)
-            .map_err(ComponentError::ComponentProcessingError)?;
-
-        info!(namespace = %namespace, "Uploaded component - exports {:?}", metadata.exports);
-
-        let constraints = self.component_repo.get_constraint(component_id).await?;
-
-        let new_type_registry = FunctionTypeRegistry::from_export_metadata(&metadata.exports);
-
-        if let Some(constraints) = constraints {
-            let conflicts =
-                Self::find_component_metadata_conflicts(&constraints, &new_type_registry);
-            if !conflicts.is_empty() {
-                return Err(ComponentError::ComponentConstraintConflictError(conflicts));
-            }
-        }
-
-        let next_component = self
-            .component_repo
-            .get_latest_version(&component_id.0)
-            .await?
-            .filter(|c| c.namespace == namespace.to_string())
-            .ok_or(ComponentError::UnknownComponentId(component_id.clone()))
-            .and_then(|c| {
-                c.try_into()
-                    .map_err(|e| ComponentError::conversion_error("record", e))
-            })
-            .map(Component::next_version)?;
-
-        // Fallback to the files from the previous version if no files are provided.
-        let files_to_use = files.unwrap_or_else(|| next_component.files.clone());
-
-        let component_size: u64 = data.len().try_into().map_err(|e: TryFromIntError| {
-            ComponentError::conversion_error("data length", e.to_string())
-        })?;
-
-        let (_, _) = tokio::try_join!(
-            self.upload_user_component(&next_component.versioned_component_id, data.clone()),
-            self.upload_protected_component(&next_component.versioned_component_id, data),
-        )?;
-
-        let component = Component {
-            component_size,
-            metadata,
-            created_at,
-            component_type: component_type.unwrap_or(next_component.component_type),
-            files: files_to_use,
-            ..next_component
-        };
-
-        let record = component
-            .clone()
-            .try_into()
-            .map_err(|e| ComponentError::conversion_error("record", e))?;
-
-        self.component_repo.create(&record).await?;
-
-        self.component_compilation
-            .enqueue_compilation(component_id, component.versioned_component_id.version)
-            .await;
-
-        Ok(component)
-    }
-}
-
-#[derive(Debug)]
-pub struct ConflictingFunction {
-    pub function: RegistryKey,
-    pub existing_parameter_types: Vec<AnalysedType>,
-    pub new_parameter_types: Vec<AnalysedType>,
-    pub existing_result_types: Vec<AnalysedType>,
-    pub new_result_types: Vec<AnalysedType>,
-}
->>>>>>> e6f4c8ec
-
-    async fn upload_user_component(
-        &self,
-        component: &Component<Owner>,
-        data: Vec<u8>,
-    ) -> Result<(), ComponentError> {
-        self.object_store
-            .put(&component.user_object_store_key(), data)
-            .await
-            .map_err(|e| {
-                ComponentError::component_store_error("Failed to upload user component", e)
-            })
-    }
-
-    async fn upload_protected_component(
-        &self,
-        component: &Component<Owner>,
-        data: Vec<u8>,
-    ) -> Result<(), ComponentError> {
-        self.object_store
-            .put(&component.protected_object_store_key(), data)
-            .await
-            .map_err(|e| {
-                ComponentError::component_store_error("Failed to upload protected component", e)
-            })
-    }
-}
-
-#[async_trait]
-<<<<<<< HEAD
-impl<Owner: ComponentOwner> ComponentService<Owner> for ComponentServiceDefault<Owner> {
-=======
-impl<Namespace> ComponentService<Namespace> for ComponentServiceDefault
-where
-    Namespace: Display + TryFrom<String> + Eq + Clone + Send + Sync + HasAccountId,
-    <Namespace as TryFrom<String>>::Error: Display + Debug + Send + Sync + 'static,
-{
->>>>>>> e6f4c8ec
-    async fn create(
-        &self,
-        component_id: &ComponentId,
-        component_name: &ComponentName,
-        component_type: ComponentType,
-        data: Vec<u8>,
-<<<<<<< HEAD
         owner: &Owner,
     ) -> Result<Component<Owner>, ComponentError> {
-        info!(owner = %owner, "Create component");
-=======
-        files: Option<InitialComponentFilesArchiveAndPermissions>,
-        namespace: &Namespace,
-    ) -> Result<Component<Namespace>, ComponentError> {
-        info!(namespace = %namespace, "Create component");
->>>>>>> e6f4c8ec
-
-        self.find_id_by_name(component_name, owner)
-            .await?
-            .map_or(Ok(()), |id| Err(ComponentError::AlreadyExists(id)))?;
-
-<<<<<<< HEAD
         let component = Component::new(
             component_id.clone(),
             component_name.clone(),
             component_type,
             &data,
+            uploaded_files,
             owner.clone(),
         )?;
 
@@ -655,82 +545,27 @@
 
         let record = ComponentRecord::try_from_model(component.clone(), true)
             .map_err(|e| ComponentError::conversion_error("record", e))?;
-=======
-        let uploaded_files = match files {
-            Some(files) => {
-                self.upload_component_files(&namespace.account_id(), files)
-                    .await?
-            }
-            None => vec![],
-        };
-
-        self.create_unchecked(
-            component_id,
-            component_name,
-            component_type,
-            data,
-            uploaded_files,
-            namespace,
-        )
-        .await
-    }
-
-    async fn create_internal(
-        &self,
-        component_id: &ComponentId,
-        component_name: &ComponentName,
-        component_type: ComponentType,
-        data: Vec<u8>,
-        files: Vec<InitialComponentFile>,
-        namespace: &Namespace,
-    ) -> Result<Component<Namespace>, ComponentError> {
-        info!(namespace = %namespace, "Create component");
-
-        self.find_id_by_name(component_name, namespace)
-            .await?
-            .map_or(Ok(()), |id| Err(ComponentError::AlreadyExists(id)))?;
->>>>>>> e6f4c8ec
-
-        for file in &files {
-            let exists = self
-                .initial_component_files_service
-                .exists(&namespace.account_id(), &file.key)
-                .await
-                .map_err(|e| {
-                    ComponentError::initial_component_file_upload_error(
-                        "Error checking if file exists",
-                        e,
-                    )
-                })?;
-
-            if !exists {
-                return Err(ComponentError::initial_component_file_not_found(
-                    &file.path, &file.key,
-                ));
-            }
-        }
-
-        self.create_unchecked(
-            component_id,
-            component_name,
-            component_type,
-            data,
-            files,
-            namespace,
-        )
-        .await
-    }
-
-    async fn update(
+
+        let result = self.component_repo.create(&record).await;
+        if let Err(RepoError::UniqueViolation(_)) = result {
+            Err(ComponentError::AlreadyExists(component_id.clone()))?;
+        }
+
+        self.component_compilation
+            .enqueue_compilation(component_id, component.versioned_component_id.version)
+            .await;
+
+        Ok(component)
+    }
+
+    async fn update_unchecked(
         &self,
         component_id: &ComponentId,
         data: Vec<u8>,
         component_type: Option<ComponentType>,
-<<<<<<< HEAD
+        files: Option<Vec<InitialComponentFile>>,
         owner: &Owner,
     ) -> Result<Component<Owner>, ComponentError> {
-        info!(owner = %owner, "Update component");
-
         let metadata = ComponentMetadata::analyse_component(&data)
             .map_err(ComponentError::ComponentProcessingError)?;
 
@@ -738,62 +573,27 @@
             .component_repo
             .get_constraint(&owner.to_string(), &component_id.0)
             .await?;
-=======
-        files: Option<InitialComponentFilesArchiveAndPermissions>,
-        namespace: &Namespace,
-    ) -> Result<Component<Namespace>, ComponentError> {
-        info!(namespace = %namespace, "Update component");
-
-        let uploaded_files = match files {
-            Some(files) => Some(
-                self.upload_component_files(&namespace.account_id(), files)
-                    .await?,
-            ),
-            None => None,
-        };
-
-        self.update_unchecked(
-            component_id,
-            data,
-            component_type,
-            uploaded_files,
-            namespace,
-        )
-        .await
-    }
->>>>>>> e6f4c8ec
-
-    async fn update_internal(
-        &self,
-        component_id: &ComponentId,
-        data: Vec<u8>,
-        component_type: Option<ComponentType>,
-        files: Option<Vec<InitialComponentFile>>,
-        namespace: &Namespace,
-    ) -> Result<Component<Namespace>, ComponentError> {
-        info!(namespace = %namespace, "Update component");
-
-        for file in files.iter().flatten() {
-            let exists = self
-                .initial_component_files_service
-                .exists(&namespace.account_id(), &file.key)
-                .await
-                .map_err(|e| {
-                    ComponentError::initial_component_file_upload_error(
-                        "Error checking if file exists",
-                        e,
-                    )
-                })?;
-
-            if !exists {
-                return Err(ComponentError::initial_component_file_not_found(
-                    &file.path, &file.key,
-                ));
-            }
-        }
-
-<<<<<<< HEAD
+
+        let new_type_registry = FunctionTypeRegistry::from_export_metadata(&metadata.exports);
+
+        if let Some(constraints) = constraints {
+            let conflicts =
+                Self::find_component_metadata_conflicts(&constraints, &new_type_registry);
+            if !conflicts.is_empty() {
+                return Err(ComponentError::ComponentConstraintConflictError(conflicts));
+            }
+        }
+
         info!(owner = %owner, "Uploaded component - exports {:?}", metadata.exports);
+
+        let files = files.map(|files| {
+            files
+                .into_iter()
+                .map(|file| {
+                    FileRecord::from_component_id_and_version_and_file(component_id.0, 0, &file)
+                })
+                .collect()
+        });
 
         let owner_record: Owner::Row = owner.clone().into();
         let component_record = self
@@ -807,6 +607,7 @@
                     .map_err(|err| ComponentError::conversion_error("metadata", err))?
                     .to_vec(),
                 component_type.map(|ct| ct as i32),
+                files,
             )
             .await?;
         let mut component: Component<Owner> = component_record
@@ -837,10 +638,169 @@
             .await?;
 
         Ok(component)
-=======
-        self.update_unchecked(component_id, data, component_type, files, namespace)
+    }
+
+    async fn upload_user_component(
+        &self,
+        component: &Component<Owner>,
+        data: Vec<u8>,
+    ) -> Result<(), ComponentError> {
+        self.object_store
+            .put(&component.user_object_store_key(), data)
             .await
->>>>>>> e6f4c8ec
+            .map_err(|e| {
+                ComponentError::component_store_error("Failed to upload user component", e)
+            })
+    }
+
+    async fn upload_protected_component(
+        &self,
+        component: &Component<Owner>,
+        data: Vec<u8>,
+    ) -> Result<(), ComponentError> {
+        self.object_store
+            .put(&component.protected_object_store_key(), data)
+            .await
+            .map_err(|e| {
+                ComponentError::component_store_error("Failed to upload protected component", e)
+            })
+    }
+}
+
+#[async_trait]
+impl<Owner: ComponentOwner> ComponentService<Owner> for ComponentServiceDefault<Owner> {
+    async fn create(
+        &self,
+        component_id: &ComponentId,
+        component_name: &ComponentName,
+        component_type: ComponentType,
+        data: Vec<u8>,
+        files: Option<InitialComponentFilesArchiveAndPermissions>,
+        owner: &Owner,
+    ) -> Result<Component<Owner>, ComponentError> {
+        info!(owner = %owner, "Create component");
+
+        self.find_id_by_name(component_name, owner)
+            .await?
+            .map_or(Ok(()), |id| Err(ComponentError::AlreadyExists(id)))?;
+
+        let uploaded_files = match files {
+            Some(files) => {
+                self.upload_component_files(&owner.account_id(), files)
+                    .await?
+            }
+            None => vec![],
+        };
+
+        self.create_unchecked(
+            component_id,
+            component_name,
+            component_type,
+            data,
+            uploaded_files,
+            owner,
+        )
+        .await
+    }
+
+    async fn create_internal(
+        &self,
+        component_id: &ComponentId,
+        component_name: &ComponentName,
+        component_type: ComponentType,
+        data: Vec<u8>,
+        files: Vec<InitialComponentFile>,
+        owner: &Owner,
+    ) -> Result<Component<Owner>, ComponentError> {
+        info!(owner = %owner, "Create component");
+
+        self.find_id_by_name(component_name, owner)
+            .await?
+            .map_or(Ok(()), |id| Err(ComponentError::AlreadyExists(id)))?;
+
+        for file in &files {
+            let exists = self
+                .initial_component_files_service
+                .exists(&owner.account_id(), &file.key)
+                .await
+                .map_err(|e| {
+                    ComponentError::initial_component_file_upload_error(
+                        "Error checking if file exists",
+                        e,
+                    )
+                })?;
+
+            if !exists {
+                return Err(ComponentError::initial_component_file_not_found(
+                    &file.path, &file.key,
+                ));
+            }
+        }
+
+        self.create_unchecked(
+            component_id,
+            component_name,
+            component_type,
+            data,
+            files,
+            owner,
+        )
+        .await
+    }
+
+    async fn update(
+        &self,
+        component_id: &ComponentId,
+        data: Vec<u8>,
+        component_type: Option<ComponentType>,
+        files: Option<InitialComponentFilesArchiveAndPermissions>,
+        owner: &Owner,
+    ) -> Result<Component<Owner>, ComponentError> {
+        info!(owner = %owner, "Update component");
+
+        let uploaded_files = match files {
+            Some(files) => Some(
+                self.upload_component_files(&owner.account_id(), files)
+                    .await?,
+            ),
+            None => None,
+        };
+
+        self.update_unchecked(component_id, data, component_type, uploaded_files, owner)
+            .await
+    }
+
+    async fn update_internal(
+        &self,
+        component_id: &ComponentId,
+        data: Vec<u8>,
+        component_type: Option<ComponentType>,
+        files: Option<Vec<InitialComponentFile>>,
+        owner: &Owner,
+    ) -> Result<Component<Owner>, ComponentError> {
+        info!(owner = %owner, "Update component");
+
+        for file in files.iter().flatten() {
+            let exists = self
+                .initial_component_files_service
+                .exists(&owner.account_id(), &file.key)
+                .await
+                .map_err(|e| {
+                    ComponentError::initial_component_file_upload_error(
+                        "Error checking if file exists",
+                        e,
+                    )
+                })?;
+
+            if !exists {
+                return Err(ComponentError::initial_component_file_not_found(
+                    &file.path, &file.key,
+                ));
+            }
+        }
+
+        self.update_unchecked(component_id, data, component_type, files, owner)
+            .await
     }
 
     async fn download(
@@ -1164,130 +1124,11 @@
     }
 }
 
-<<<<<<< HEAD
 #[derive(Debug)]
 pub struct ConflictReport {
     pub missing_functions: Vec<RegistryKey>,
     pub conflicting_functions: Vec<ConflictingFunction>,
 }
-=======
-    async fn upload_component_files(
-        &self,
-        account_id: &AccountId,
-        payload: InitialComponentFilesArchiveAndPermissions,
-    ) -> Result<Vec<InitialComponentFile>, ComponentError> {
-        let files_file = payload.archive;
-        let path_permissions: HashMap<ComponentFilePath, ComponentFilePermissions> =
-            HashMap::from_iter(
-                payload
-                    .files
-                    .iter()
-                    .map(|f| (f.path.clone(), f.permissions)),
-            );
-
-        let mut buf_reader = BufReader::new(files_file);
-
-        let mut zip_archive = ZipFileReader::with_tokio(&mut buf_reader)
-            .await
-            .map_err(|e| {
-                ComponentError::malformed_component_archive_from_error(
-                    "Failed to unpack provided component files",
-                    e.into(),
-                )
-            })?;
-
-        let mut uploaded: Vec<InitialComponentFile> = vec![];
-
-        for i in 0..zip_archive.file().entries().len() {
-            let (path, permissions, content) = {
-                let mut entry_reader = zip_archive.reader_with_entry(i).await.map_err(|e| {
-                    ComponentError::malformed_component_archive_from_error(
-                        "Failed to read entry from archive",
-                        e.into(),
-                    )
-                })?;
-
-                let entry = entry_reader.entry();
-
-                let is_dir = entry.dir().map_err(|e| {
-                    ComponentError::malformed_component_archive_from_error(
-                        "Failed to check if entry is a directory",
-                        e.into(),
-                    )
-                })?;
-
-                if is_dir {
-                    continue;
-                }
-
-                let path = initial_component_file_path_from_zip_entry(entry)?;
-
-                let mut buffer = Vec::new();
-                entry_reader
-                    .read_to_end_checked(&mut buffer)
-                    .await
-                    .map_err(|e| {
-                        ComponentError::malformed_component_archive_from_error(
-                            "Failed to read entry content",
-                            e.into(),
-                        )
-                    })?;
-
-                // if permissions are not provided, default to read-only
-                let permissions = path_permissions
-                    .get(&path)
-                    .cloned()
-                    .unwrap_or(ComponentFilePermissions::ReadOnly);
-
-                (path, permissions, Bytes::from(buffer))
-            };
-
-            info!("Uploading file: {}", path.to_string());
-
-            let key = self
-                .initial_component_files_service
-                .put_if_not_exists(account_id, &content)
-                .await
-                .map_err(|e| {
-                    ComponentError::initial_component_file_upload_error(
-                        "Failed to upload component files",
-                        e,
-                    )
-                })?;
-
-            uploaded.push(InitialComponentFile {
-                key,
-                path,
-                permissions,
-            });
-        }
-
-        let uploaded_paths = uploaded
-            .iter()
-            .map(|f| f.path.clone())
-            .collect::<HashSet<_>>();
-        for path in path_permissions.keys() {
-            if !uploaded_paths.contains(path) {
-                return Err(ComponentError::malformed_component_archive_from_message(
-                    format!("Didn't find expected file in the archive: {path}"),
-                ));
-            }
-        }
-
-        Ok(uploaded)
-    }
-
-    async fn get_versioned_component_id<Namespace: Display + Clone>(
-        &self,
-        component_id: &ComponentId,
-        version: Option<u64>,
-        namespace: &Namespace,
-    ) -> Result<Option<VersionedComponentId>, ComponentError> {
-        let stored = self
-            .component_repo
-            .get_latest_version(&component_id.0)
-            .await?;
->>>>>>> e6f4c8ec
 
 impl Display for ConflictReport {
     fn fmt(&self, f: &mut Formatter<'_>) -> std::fmt::Result {

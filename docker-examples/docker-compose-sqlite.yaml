version: '3'

services:
  redis:
    image: redis:latest
    volumes:
      - redis_data:/data
    ports:
      - ${REDIS_PORT}:6379

  golem-shard-manager:
    image: golemservices/golem-shard-manager:latest
    environment:
      - REDIS_HOST=redis
      - WASMTIME_BACKTRACE_DETAILS=1
      - RUST_BACKTRACE=1
      - RUST_LOG=info,h2=warn,hyper=warn,tower=warn
      - GOLEM__REDIS__HOST=redis
      - GOLEM__REDIS__PORT=${REDIS_PORT}
      - GOLEM__HTTP_PORT=${SHARD_MANAGER_HTTP_PORT}
      - GOLEM_SHARD_MANAGER_PORT=${SHARD_MANAGER_GRPC_PORT}
    depends_on:
      - redis

  golem-service:
    image: golemservices/golem-service:latest
    environment:
      - ENVIRONMENT=local
      - WASMTIME_BACKTRACE_DETAILS=1
      - RUST_BACKTRACE=1
      - RUST_LOG=info,h2=warn,hyper=warn,tower=warn
      - GOLEM__DB__DATABASE=/app/golem_db/golem.sqlite
      - GOLEM__TEMPLATES__STORE__TYPE="Local"
      - GOLEM__TEMPLATES__STORE__CONFIG__OBJECT_PREFIX=""
      - GOLEM__TEMPLATES__STORE__CONFIG__ROOT_PATH=/template_store
      - GOLEM__ROUTING_TABLE__HOST="golem-shard-manager"
      - GOLEM__ROUTING_TABLE__PORT=${SHARD_MANAGER_GRPC_PORT}
      - GOLEM__GRPC_PORT=${CLOUD_SERVER_GRPC_PORT}
      - GOLEM__HTTP_PORT=${CLOUD_SERVER_HTTP_PORT}
    volumes:
      - template_store:/template_store
      - golem_db:/app/golem_db
    ports:
      - "${CLOUD_SERVER_HTTP_PORT}:${CLOUD_SERVER_HTTP_PORT}"
      - "${CLOUD_SERVER_GRPC_PORT}:${CLOUD_SERVER_GRPC_PORT}"

  golem-worker-executor:
    image: golemservices/golem-worker-executor:latest
    environment:
      - ENVIRONMENT=local
      - WASMTIME_BACKTRACE_DETAILS=1
      - RUST_BACKTRACE=1
      - RUST_LOG=info
      - GOLEM__REDIS__PORT=${REDIS_PORT}
      - GOLEM__REDIS__HOST=redis
<<<<<<< HEAD
      - GOLEM__TEMPLATE_SERVICE__CONFIG__HOST=golem-service
      - GOLEM__TEMPLATE_SERVICE__CONFIG__PORT=9090
      # This is a dummy access id, didn't want to change the base golem-config as I am not aware of what's the implication
=======
      - GOLEM__TEMPLATE_SERVICE__CONFIG__HOST=golem-cloud-server-oss
      - GOLEM__TEMPLATE_SERVICE__CONFIG__PORT=${CLOUD_SERVER_GRPC_PORT}
>>>>>>> b3b57d7e
      - GOLEM__TEMPLATE_SERVICE__CONFIG__ACCESS_TOKEN="2A354594-7A63-4091-A46B-CC58D379F677"
      - GOLEM__PORT=${WORKER_EXECUTOR_GRPC_PORT}
      - GOLEM__HTTP_PORT=${WORKER_EXECUTOR_HTTP_PORT}
      - GOLEM__SHARD_MANAGER_SERVICE__CONFIG__HOST=golem-shard-manager
      - GOLEM__SHARD_MANAGER_SERVICE__CONFIG__PORT=${SHARD_MANAGER_GRPC_PORT}
      - GOLEM__SHARD_MANAGER_SERVICE__CONFIG__RETRIES__MAX_ATTEMPTS=5
      - GOLEM__SHARD_MANAGER_SERVICE__CONFIG__RETRIES__MIN_DELAY="100ms"
      - GOLEM__SHARD_MANAGER_SERVICE__CONFIG__RETRIES__MAX_DELAY="2s"
      - GOLEM__SHARD_MANAGER_SERVICE__CONFIG__RETRIES__MULTIPLIER=2
      - GOLEM__BLOB_STORE_SERVICE__CONFIG__REGION=us-east-1
      - GOLEM__COMPILED_TEMPLATE_SERVICE__CONFIG__ROOT="data/templates"
      - GOLEM__COMPILED_TEMPLATE_SERVICE__TYPE="Local"
      - GOLEM__SHARD_MANAGER_SERVICE__TYPE="Grpc"
    ports:
      - "${WORKER_EXECUTOR_HTTP_PORT}:${WORKER_EXECUTOR_HTTP_PORT}"

volumes:
  redis_data:
    driver: local
  template_store:
    driver: local
  golem_db:
    driver: local<|MERGE_RESOLUTION|>--- conflicted
+++ resolved
@@ -53,14 +53,8 @@
       - RUST_LOG=info
       - GOLEM__REDIS__PORT=${REDIS_PORT}
       - GOLEM__REDIS__HOST=redis
-<<<<<<< HEAD
       - GOLEM__TEMPLATE_SERVICE__CONFIG__HOST=golem-service
-      - GOLEM__TEMPLATE_SERVICE__CONFIG__PORT=9090
-      # This is a dummy access id, didn't want to change the base golem-config as I am not aware of what's the implication
-=======
-      - GOLEM__TEMPLATE_SERVICE__CONFIG__HOST=golem-cloud-server-oss
       - GOLEM__TEMPLATE_SERVICE__CONFIG__PORT=${CLOUD_SERVER_GRPC_PORT}
->>>>>>> b3b57d7e
       - GOLEM__TEMPLATE_SERVICE__CONFIG__ACCESS_TOKEN="2A354594-7A63-4091-A46B-CC58D379F677"
       - GOLEM__PORT=${WORKER_EXECUTOR_GRPC_PORT}
       - GOLEM__HTTP_PORT=${WORKER_EXECUTOR_HTTP_PORT}

// Copyright 2024 Golem Cloud
//
// Licensed under the Apache License, Version 2.0 (the "License");
// you may not use this file except in compliance with the License.
// You may obtain a copy of the License at
//
//     http://www.apache.org/licenses/LICENSE-2.0
//
// Unless required by applicable law or agreed to in writing, software
// distributed under the License is distributed on an "AS IS" BASIS,
// WITHOUT WARRANTIES OR CONDITIONS OF ANY KIND, either express or implied.
// See the License for the specific language governing permissions and
// limitations under the License.

<<<<<<< HEAD
=======
pub mod component_object_store;
pub mod initial_component_files;
>>>>>>> e6f4c8ec
pub mod routing_table;<|MERGE_RESOLUTION|>--- conflicted
+++ resolved
@@ -12,9 +12,5 @@
 // See the License for the specific language governing permissions and
 // limitations under the License.
 
-<<<<<<< HEAD
-=======
-pub mod component_object_store;
 pub mod initial_component_files;
->>>>>>> e6f4c8ec
 pub mod routing_table;